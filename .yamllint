extends: default

rules:
  line-length: disable
  trailing-spaces: disable
  new-line-at-end-of-file: disable
  comments-indentation: disable
  empty-lines:
    max: 99
  document-start: disable
<<<<<<< HEAD
  truthy: disable
=======
  truthy: disable
  braces: disable
>>>>>>> bf4d6501
<|MERGE_RESOLUTION|>--- conflicted
+++ resolved
@@ -8,9 +8,5 @@
   empty-lines:
     max: 99
   document-start: disable
-<<<<<<< HEAD
   truthy: disable
-=======
-  truthy: disable
-  braces: disable
->>>>>>> bf4d6501
+  braces: disable