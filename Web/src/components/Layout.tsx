<<<<<<< HEAD
=======

>>>>>>> 1adde6bf
import { useState, useEffect } from "react";
import { Link, useLocation, Outlet, useNavigate } from "react-router-dom";
import { Button } from "@/components/ui/button";
import { Avatar, AvatarFallback } from "@/components/ui/avatar";
import { Tooltip, TooltipContent, TooltipProvider, TooltipTrigger } from "@/components/ui/tooltip";
import { 
  DropdownMenu,
  DropdownMenuContent,
  DropdownMenuItem,
  DropdownMenuLabel,
  DropdownMenuSeparator,
  DropdownMenuTrigger,
} from "@/components/ui/dropdown-menu";
import { 
  Home, 
  Database, 
  Cloud, 
  User, 
  Cog, 
  Search,
  Bell,
  LogOut,
  RefreshCw,
  Shield
} from "lucide-react";
import { Input } from "@/components/ui/input";
import { signOut } from "@/lib/auth";
import { useToast } from "@/hooks/use-toast";
import { getUserInfo, getInitials, UserInfo } from "@/lib/tokenUtils";

const Layout = () => {
  const [sidebarOpen, setSidebarOpen] = useState(true);
  const [userInfo, setUserInfo] = useState<UserInfo | null>(null);
  const location = useLocation();
  const navigate = useNavigate();
  const { toast } = useToast();

  useEffect(() => {
    // Get user info from stored tokens
    const info = getUserInfo();
    setUserInfo(info);
  }, []);

  const navigation = [
    { name: "Dashboard", href: "/dashboard", icon: Home },
    { name: "Workspaces", href: "/workspaces", icon: Cloud },
    { name: "Data Sources", href: "/data-sources", icon: Database },
  ];

  const isActive = (path: string) => location.pathname === path;

  const handleLogout = async () => {
    try {
      const accessToken = localStorage.getItem('accessToken');
      if (accessToken) {
        await signOut(accessToken);
      } else {
        // If no token, just clear localStorage and redirect
        localStorage.clear();
      }
      
      toast({
        title: "Logged Out",
        description: "You have been successfully logged out."
      });
      
      navigate("/login");
    } catch (error: any) {
      console.error("Logout error:", error);
      toast({
        title: "Logout Error",
        description: "There was an issue logging out, but you've been signed out locally.",
        variant: "destructive"
      });
      // Still navigate to login even if logout API fails
      navigate("/login");
    }
  };

  const handleSwitchRole = () => {
    console.log("Switching role...");
    // Add switch role logic here
  };

  const NavLink = ({ item }: { item: typeof navigation[0] }) => {
    const linkContent = (
      <Link
        to={item.href}
        className={`flex items-center ${sidebarOpen ? 'space-x-3 px-3' : 'justify-center px-2'} py-3 rounded-lg transition-colors ${
          isActive(item.href)
            ? 'bg-blue-50 text-blue-700'
            : 'text-gray-600 hover:bg-gray-50 hover:text-gray-900'
        }`}
      >
        <item.icon className={`${sidebarOpen ? 'w-5 h-5' : 'w-6 h-6'}`} />
        {sidebarOpen && <span className="whitespace-nowrap">{item.name}</span>}
      </Link>
    );

    if (!sidebarOpen) {
      return (
        <Tooltip>
          <TooltipTrigger asChild>
            {linkContent}
          </TooltipTrigger>
          <TooltipContent side="right">
            <p>{item.name}</p>
          </TooltipContent>
        </Tooltip>
      );
    }

    return linkContent;
  };

  return (
    <TooltipProvider>
      <div className="min-h-screen bg-gray-50 flex">
        {/* Sidebar */}
        <div className={`${sidebarOpen ? 'w-72' : 'w-16'} bg-white border-r transition-all duration-300 flex flex-col`}>
          {/* Logo */}
          <div className="px-4 py-4 border-b h-[73px] flex items-center justify-center">
            <div className="flex items-center space-x-2">
              <div className="w-8 h-8 bg-blue-600 rounded-lg flex items-center justify-center">
                <Cloud className="w-5 h-5 text-white" />
              </div>
              {sidebarOpen && (
                <div>
                  <span className="text-lg font-bold text-gray-900">Workbench</span>
                </div>
              )}
            </div>
          </div>

          {/* Navigation */}
          <nav className="flex-1 p-4">
            <ul className="space-y-2">
              {navigation.map((item) => (
                <li key={item.name}>
                  <NavLink item={item} />
                </li>
              ))}
            </ul>
          </nav>
        </div>

        {/* Main Content */}
        <div className="flex-1 flex flex-col">
          {/* Header */}
          <header className="bg-white border-b px-6 py-4">
            <div className="flex items-center justify-between">
              <div className="flex items-center space-x-4">
                <Button
                  variant="ghost"
                  size="sm"
                  onClick={() => setSidebarOpen(!sidebarOpen)}
                  className="p-2 hover:bg-gray-100"
                >
                  <div className="flex flex-col space-y-1.5">
                    <div className="w-5 h-0.5 bg-gray-700 rounded-full"></div>
                    <div className="w-5 h-0.5 bg-gray-700 rounded-full"></div>
                    <div className="w-5 h-0.5 bg-gray-700 rounded-full"></div>
                  </div>
                </Button>
              </div>

              <div className="flex items-center space-x-4">
                <Button variant="ghost" size="sm">
                  <Bell className="w-4 h-4" />
                </Button>
                
                <DropdownMenu>
                  <DropdownMenuTrigger asChild>
                    <Avatar className="cursor-pointer">
                      <AvatarFallback className="bg-blue-600 text-white font-medium">
                        {userInfo?.name ? getInitials(userInfo.name) : 'U'}
                      </AvatarFallback>
                    </Avatar>
                  </DropdownMenuTrigger>
                  <DropdownMenuContent align="end" className="w-56">
                    <DropdownMenuLabel className="font-normal">
                      <div className="flex flex-col space-y-1">
                        <p className="text-sm font-medium leading-none">
                          {userInfo?.name || 'User'}
                        </p>
                        <p className="text-xs leading-none text-muted-foreground">
                          {userInfo?.email || ''}
                        </p>
                      </div>
                    </DropdownMenuLabel>
                    <DropdownMenuSeparator />
<<<<<<< HEAD
=======
                    <DropdownMenuItem asChild>
                      <Link to="/profile" className="w-full">
                        <User className="w-4 h-4 mr-2" />
                        Profile
                      </Link>
                    </DropdownMenuItem>
                    <DropdownMenuItem asChild>
                      <Link to="/admin" className="w-full">
                        <Shield className="w-4 h-4 mr-2" />
                        Admin Dashboard
                      </Link>
                    </DropdownMenuItem>
>>>>>>> 1adde6bf
                    <DropdownMenuItem onClick={handleSwitchRole}>
                      <RefreshCw className="w-4 h-4 mr-2" />
                      Switch Role
                    </DropdownMenuItem>
                    <DropdownMenuSeparator />
                    <DropdownMenuItem onClick={handleLogout} className="text-red-600">
                      <LogOut className="w-4 h-4 mr-2" />
                      Logout
                    </DropdownMenuItem>
                  </DropdownMenuContent>
                </DropdownMenu>
              </div>
            </div>
          </header>

          {/* Page Content */}
          <main className="flex-1 p-6">
            <Outlet />
          </main>
        </div>
      </div>
    </TooltipProvider>
  );
};

export default Layout;<|MERGE_RESOLUTION|>--- conflicted
+++ resolved
@@ -1,7 +1,4 @@
-<<<<<<< HEAD
-=======
-
->>>>>>> 1adde6bf
+
 import { useState, useEffect } from "react";
 import { Link, useLocation, Outlet, useNavigate } from "react-router-dom";
 import { Button } from "@/components/ui/button";
@@ -193,8 +190,6 @@
                       </div>
                     </DropdownMenuLabel>
                     <DropdownMenuSeparator />
-<<<<<<< HEAD
-=======
                     <DropdownMenuItem asChild>
                       <Link to="/profile" className="w-full">
                         <User className="w-4 h-4 mr-2" />
@@ -207,7 +202,6 @@
                         Admin Dashboard
                       </Link>
                     </DropdownMenuItem>
->>>>>>> 1adde6bf
                     <DropdownMenuItem onClick={handleSwitchRole}>
                       <RefreshCw className="w-4 h-4 mr-2" />
                       Switch Role
