
<<<<<<< HEAD
import { useState, useEffect } from "react";
=======
import { useState, useEffect, useRef } from "react";
>>>>>>> 3ce7674b
import { useParams } from "react-router-dom";
import { Card, CardContent } from "@/components/ui/card";
import SolutionBreadcrumb from "@/components/SolutionBreadcrumb";
import { WorkspaceService } from "../services/workspaceService";
import { SolutionService } from "../services/solutionService";
import { Button } from "@/components/ui/button";
import { Textarea } from "@/components/ui/textarea";
import { ScrollArea } from "@/components/ui/scroll-area";
import { Avatar, AvatarFallback } from "@/components/ui/avatar";
import { Brain, Send, User } from "lucide-react";
<<<<<<< HEAD
=======
import { createWebSocketClient } from "@/lib/websocketClient";
>>>>>>> 3ce7674b

interface Message {
  id: number;
  content: string;
  sender: 'user' | 'ai';
  timestamp: string;
}

const AIGenerator = () => {
  const { workspaceId, solutionId } = useParams();
  const [workspaceName, setWorkspaceName] = useState("");
  const [solutionName, setSolutionName] = useState("");
  const [messages, setMessages] = useState<Message[]>([]);
  const [inputValue, setInputValue] = useState("");
  const [isGenerating, setIsGenerating] = useState(false);
  const wsClientRef = useRef<ReturnType<typeof createWebSocketClient> | null>(null);
  const [wsConnected, setWsConnected] = useState(false);
  const [wsError, setWsError] = useState<string | null>(null);

  useEffect(() => {
    if (workspaceId) {
      WorkspaceService.getWorkspace(workspaceId).then(ws => setWorkspaceName(ws.WorkspaceName));
    }
    if (workspaceId && solutionId) {
      SolutionService.getSolution(workspaceId, solutionId).then(sol => setSolutionName(sol.SolutionName));
    }
  }, [workspaceId, solutionId]);

<<<<<<< HEAD
  const handleSendMessage = async () => {
    if (!inputValue.trim()) return;
=======
  useEffect(() => {
    const wsClient = createWebSocketClient();
    wsClientRef.current = wsClient;
    wsClient.connect();
    wsClient.on('open', () => {
      setWsConnected(true);
      setWsError(null);
    });
    wsClient.on('close', () => {
      setWsConnected(false);
    });
    wsClient.on('error', (e) => {
      setWsError('WebSocket error');
      setWsConnected(false);
    });
    wsClient.on('message', (event) => {
      console.log('[Chat] WebSocket message received:', event);
      console.log('[Chat] Raw event data:', event.data);
      setIsGenerating(false);
      
      try {
        const data = typeof event.data === 'string' ? JSON.parse(event.data) : event.data;
        console.log('[Chat] Parsed data:', data);
        
        // Handle different message formats
        let content = '';
        if (typeof data === 'string') {
          content = data;
        } else if (data && typeof data.response === 'string') {
          content = data.response;
        } else if (data && typeof data.content === 'string') {
          content = data.content;
        } else if (data && typeof data.message === 'string') {
          content = data.message;
        } else if (data && typeof data.text === 'string') {
          content = data.text;
        } else {
          content = JSON.stringify(data);
        }
        
        if (content.trim()) {
          setMessages(prev => {
            const msg: Message = {
              id: prev.length + 1,
              content: content,
              sender: 'ai' as const,
              timestamp: new Date().toLocaleTimeString(),
            };
            console.log('[Chat] Adding AI message:', msg);
            return [...prev, msg];
          });
        }
      } catch (err) {
        console.error('[Chat] Error parsing message:', err);
        // Fallback: treat the raw data as string content
        const content = typeof event.data === 'string' ? event.data : String(event.data);
        if (content.trim()) {
          setMessages(prev => {
            const msg: Message = {
              id: prev.length + 1,
              content: content,
              sender: 'ai' as const,
              timestamp: new Date().toLocaleTimeString(),
            };
            return [...prev, msg];
          });
        }
      }
    });
    return () => {
      wsClient.close();
    };
  }, []);

  const handleSendMessage = async () => {
    console.log('[Chat] handleSendMessage called');
    if (!inputValue.trim() || !wsClientRef.current || !wsConnected) {
      console.log('[Chat] Cannot send: input empty, wsClientRef', wsClientRef.current, 'wsConnected', wsConnected);
      return;
    }
>>>>>>> 3ce7674b
    const userMessage: Message = {
      id: messages.length + 1,
      content: inputValue,
      sender: 'user' as const,
      timestamp: new Date().toLocaleTimeString(),
    };
    setMessages(prev => [...prev, userMessage]);
    setInputValue("");
    setIsGenerating(true);
<<<<<<< HEAD
    // Simulate AI response
    setTimeout(() => {
      const aiMessage: Message = {
        id: messages.length + 2,
        content: "I'll help you generate a comprehensive solution. Please provide more details about your requirements.",
        sender: 'ai',
        timestamp: new Date().toLocaleTimeString()
      };
      setMessages(prev => [...prev, aiMessage]);
      setIsGenerating(false);
    }, 2000);
=======
    // Send message via websocket using AWS API Gateway action format
    const payload = JSON.stringify({
      action: "sendMessage",
      data: {
        content: userMessage.content,
      }
    });
    console.log('[Chat] Sending over websocket:', payload);
    wsClientRef.current.send(payload);
    setIsGenerating(false);
>>>>>>> 3ce7674b
  };

  const handleKeyPress = (e: React.KeyboardEvent) => {
    if (e.key === 'Enter' && !e.shiftKey) {
      e.preventDefault();
      handleSendMessage();
    }
  };

  return (
    <div className="space-y-6">
      {/* Breadcrumb */}
      <SolutionBreadcrumb 
        workspaceName={workspaceName}
        workspaceId={workspaceId}
        solutionName={solutionName}
        solutionId={solutionId}
        extra="AI Generator"
      />

      {/* Header (removed workspace/solution name and subtitle) */}
      {/* <div className="flex items-start justify-between">
        <div>
          <h1 className="text-3xl font-bold text-foreground">{solutionName || "AI Solution Generator"}</h1>
          <p className="text-muted-foreground mt-1">Generate comprehensive solutions with AI assistance</p>
        </div>
      </div> */}

      {/* Chat Window */}
      <Card className="shadow-lg border-0 bg-gradient-to-br from-background via-background to-muted/20">
        <CardContent className="p-0">
<<<<<<< HEAD
=======
          {wsError && (
            <div className="text-red-500 text-center">WebSocket error: {wsError}</div>
          )}
          {!wsConnected && !wsError && (
            <div className="text-yellow-500 text-center">Connecting to chat server...</div>
          )}
>>>>>>> 3ce7674b
          {/* Initial Centered State */}
          {messages.length === 0 && (
            <div className="min-h-[70vh] flex flex-col items-center justify-center p-8 animate-fade-in">
              <div className="text-center space-y-8 max-w-2xl">
                <div className="space-y-4">
                  <div className="w-16 h-16 bg-gradient-to-br from-primary to-primary/60 rounded-full flex items-center justify-center mx-auto animate-pulse">
                    <Brain className="w-8 h-8 text-primary-foreground" />
                  </div>
                  <h2 className="text-3xl font-bold bg-gradient-to-r from-foreground to-muted-foreground bg-clip-text text-transparent">
                    What can I help you build today?
                  </h2>
                  <p className="text-muted-foreground text-lg">
                    Describe your solution requirements and I'll help you create something amazing.
                  </p>
                </div>
                
                {/* Centered Input */}
                <div className="w-full max-w-2xl space-y-4">
                  <div className="relative">
                    <Textarea
                      value={inputValue}
                      onChange={(e) => setInputValue(e.target.value)}
                      onKeyPress={handleKeyPress}
                      placeholder="Ask anything..."
                      className="resize-none min-h-[80px] rounded-2xl border-2 bg-background/50 backdrop-blur-sm transition-all duration-300 focus:border-primary/50 focus:shadow-lg focus:shadow-primary/10"
                      disabled={isGenerating}
                    />
                    <Button
                      onClick={handleSendMessage}
                      disabled={!inputValue.trim() || isGenerating}
                      className="absolute right-3 bottom-3 h-12 w-12 rounded-xl bg-gradient-to-r from-primary to-primary/80 hover:shadow-lg hover:shadow-primary/25 transition-all duration-300"
                    >
                      <Send className="w-5 h-5" />
                    </Button>
                  </div>
                  
                  {isGenerating && (
                    <div className="flex items-center justify-center space-x-2 animate-fade-in">
                      <div className="flex space-x-1">
                        {[0, 1, 2].map((i) => (
                          <div
                            key={i}
                            className="w-3 h-3 bg-primary rounded-full animate-bounce"
                            style={{ animationDelay: `${i * 0.15}s` }}
                          />
                        ))}
                      </div>
                      <span className="text-sm text-muted-foreground ml-2">AI is thinking...</span>
                    </div>
                  )}
                </div>
              </div>
            </div>
          )}

          {/* Chat Messages View */}
          {messages.length > 0 && (
            <div className="bg-gradient-to-b from-muted/10 to-background rounded-t-xl border-t overflow-hidden animate-fade-in">
              <div className="h-[700px] flex flex-col"> {/* Increased height from 500px to 700px */}
                <ScrollArea className="flex-1 p-6">
                  <div className="space-y-6 max-w-4xl mx-auto">
                    {messages.map((message) => (
                      <div
                        key={message.id}
                        className={`flex items-start space-x-4 animate-fade-in ${
                          message.sender === 'user' ? 'flex-row-reverse space-x-reverse' : ''
                        }`}
                      >
                        <Avatar className="w-10 h-10 flex-shrink-0 ring-2 ring-background shadow-lg">
                          <AvatarFallback className={
                            message.sender === 'user' 
                              ? 'bg-gradient-to-br from-primary to-primary/80' 
                              : 'bg-gradient-to-br from-secondary to-secondary/80'
                          }>
                            {message.sender === 'user' ? (
                              <User className="w-5 h-5 text-primary-foreground" />
                            ) : (
                              <Brain className="w-5 h-5 text-secondary-foreground" />
                            )}
                          </AvatarFallback>
                        </Avatar>
                        <div className={`flex-1 ${message.sender === 'user' ? 'max-w-md' : 'max-w-3xl'}`}>
                          <div
                            className={`p-4 rounded-2xl transition-all duration-300 hover:shadow-md ${
                              message.sender === 'user'
                                ? 'bg-gradient-to-br from-primary to-primary/90 text-primary-foreground ml-auto shadow-lg shadow-primary/20'
                                : 'bg-card text-card-foreground border border-border/50 shadow-sm hover:border-border'
                            }`}
                          >
                            <p className="leading-relaxed">{message.content}</p>
                          </div>
                          <span className="text-xs text-muted-foreground mt-2 block opacity-70">
                            {message.timestamp}
                          </span>
                        </div>
                      </div>
                    ))}
                    {isGenerating && (
                      <div className="flex items-start space-x-4 animate-fade-in">
                        <Avatar className="w-10 h-10 flex-shrink-0 ring-2 ring-background shadow-lg">
                          <AvatarFallback className="bg-gradient-to-br from-secondary to-secondary/80">
                            <Brain className="w-5 h-5 text-secondary-foreground" />
                          </AvatarFallback>
                        </Avatar>
                        <div className="flex-1 max-w-3xl">
                          <div className="p-4 bg-card border border-border/50 rounded-2xl shadow-sm">
                            <div className="flex items-center space-x-3">
                              <div className="flex space-x-1">
                                {[0, 1, 2].map((i) => (
                                  <div
                                    key={i}
                                    className="w-3 h-3 bg-primary rounded-full animate-bounce"
                                    style={{ animationDelay: `${i * 0.15}s` }}
                                  />
                                ))}
                              </div>
                              <span className="text-sm text-muted-foreground ml-2">AI is thinking...</span>
                            </div>
                          </div>
                        </div>
                      </div>
                    )}
                  </div>
                </ScrollArea>
                
                {/* Bottom Input Area */}
                <div className="border-t border-border/50 bg-background/80 backdrop-blur-sm p-6">
                  <div className="flex items-end space-x-4 max-w-4xl mx-auto">
                    <div className="flex-1 relative">
                      <Textarea
                        value={inputValue}
                        onChange={(e) => setInputValue(e.target.value)}
                        onKeyPress={handleKeyPress}
                        placeholder="Continue the conversation..."
                        className="resize-none min-h-[60px] rounded-xl border-2 bg-background/50 backdrop-blur-sm transition-all duration-300 focus:border-primary/50 focus:shadow-md focus:shadow-primary/10"
                        disabled={isGenerating}
                      />
                    </div>
                    <Button
                      onClick={handleSendMessage}
                      disabled={!inputValue.trim() || isGenerating}
                      className="h-[60px] px-6 rounded-xl bg-gradient-to-r from-primary to-primary/80 hover:shadow-lg hover:shadow-primary/25 transition-all duration-300"
                    >
                      <Send className="w-5 h-5" />
                    </Button>
                  </div>
                  <p className="text-center text-xs text-muted-foreground mt-3 opacity-70">
                    Press Enter to send
                  </p>
                </div>
              </div>
            </div>
          )}
        </CardContent>
      </Card>
    </div>
  );
};

export default AIGenerator;

// Add a type guard for Message
function isValidMessage(data: any): data is Message {
  return (
    typeof data === 'object' &&
    typeof data.content === 'string' &&
    (data.sender === 'user' || data.sender === 'ai')
  );
}<|MERGE_RESOLUTION|>--- conflicted
+++ resolved
@@ -1,9 +1,5 @@
 
-<<<<<<< HEAD
-import { useState, useEffect } from "react";
-=======
 import { useState, useEffect, useRef } from "react";
->>>>>>> 3ce7674b
 import { useParams } from "react-router-dom";
 import { Card, CardContent } from "@/components/ui/card";
 import SolutionBreadcrumb from "@/components/SolutionBreadcrumb";
@@ -14,10 +10,7 @@
 import { ScrollArea } from "@/components/ui/scroll-area";
 import { Avatar, AvatarFallback } from "@/components/ui/avatar";
 import { Brain, Send, User } from "lucide-react";
-<<<<<<< HEAD
-=======
 import { createWebSocketClient } from "@/lib/websocketClient";
->>>>>>> 3ce7674b
 
 interface Message {
   id: number;
@@ -46,10 +39,6 @@
     }
   }, [workspaceId, solutionId]);
 
-<<<<<<< HEAD
-  const handleSendMessage = async () => {
-    if (!inputValue.trim()) return;
-=======
   useEffect(() => {
     const wsClient = createWebSocketClient();
     wsClientRef.current = wsClient;
@@ -130,7 +119,6 @@
       console.log('[Chat] Cannot send: input empty, wsClientRef', wsClientRef.current, 'wsConnected', wsConnected);
       return;
     }
->>>>>>> 3ce7674b
     const userMessage: Message = {
       id: messages.length + 1,
       content: inputValue,
@@ -140,19 +128,6 @@
     setMessages(prev => [...prev, userMessage]);
     setInputValue("");
     setIsGenerating(true);
-<<<<<<< HEAD
-    // Simulate AI response
-    setTimeout(() => {
-      const aiMessage: Message = {
-        id: messages.length + 2,
-        content: "I'll help you generate a comprehensive solution. Please provide more details about your requirements.",
-        sender: 'ai',
-        timestamp: new Date().toLocaleTimeString()
-      };
-      setMessages(prev => [...prev, aiMessage]);
-      setIsGenerating(false);
-    }, 2000);
-=======
     // Send message via websocket using AWS API Gateway action format
     const payload = JSON.stringify({
       action: "sendMessage",
@@ -163,7 +138,6 @@
     console.log('[Chat] Sending over websocket:', payload);
     wsClientRef.current.send(payload);
     setIsGenerating(false);
->>>>>>> 3ce7674b
   };
 
   const handleKeyPress = (e: React.KeyboardEvent) => {
@@ -195,15 +169,12 @@
       {/* Chat Window */}
       <Card className="shadow-lg border-0 bg-gradient-to-br from-background via-background to-muted/20">
         <CardContent className="p-0">
-<<<<<<< HEAD
-=======
           {wsError && (
             <div className="text-red-500 text-center">WebSocket error: {wsError}</div>
           )}
           {!wsConnected && !wsError && (
             <div className="text-yellow-500 text-center">Connecting to chat server...</div>
           )}
->>>>>>> 3ce7674b
           {/* Initial Centered State */}
           {messages.length === 0 && (
             <div className="min-h-[70vh] flex flex-col items-center justify-center p-8 animate-fade-in">
