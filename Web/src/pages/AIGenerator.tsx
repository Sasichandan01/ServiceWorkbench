import { useState, useEffect, useRef } from "react";
import { useParams } from "react-router-dom";
import { Card, CardContent } from "@/components/ui/card";
import SolutionBreadcrumb from "@/components/SolutionBreadcrumb";
import { WorkspaceService } from "../services/workspaceService";
import { SolutionService } from "../services/solutionService";
import { Button } from "@/components/ui/button";
import { Textarea } from "@/components/ui/textarea";
import { ScrollArea } from "@/components/ui/scroll-area";
import { Avatar, AvatarFallback } from "@/components/ui/avatar";
import {
  Brain,
  Send,
  User,
  Loader2,
  ChevronDown,
  ChevronRight,
  Copy,
  FileCode,
} from "lucide-react";
import Prism from 'prismjs';
import 'prismjs/themes/prism-tomorrow.css';
import 'prismjs/components/prism-python';
import 'prismjs/components/prism-javascript';
import 'prismjs/components/prism-typescript';
import 'prismjs/components/prism-json';
import 'prismjs/components/prism-bash';
import 'prismjs/components/prism-yaml';
import 'prismjs/components/prism-sql';
import {
  Collapsible,
  CollapsibleContent,
  CollapsibleTrigger,
} from "@/components/ui/collapsible";
import { createWebSocketClient } from "@/lib/websocketClient";
import Mermaid from "@/components/ui/Mermaid";

interface ThinkingStep {
  id: string;
  content: string;
  timestamp: Date;
}

interface Message {
  id: number;
  content: string | object;
  sender: "user" | "ai";
  timestamp: string;
  thinking?: ThinkingStep[];
  isCompleted?: boolean;
}

// Utility to check if a string is the structured solution JSON
function isStructuredSolutionJson(content: string): boolean {
  try {
    const obj = typeof content === "string" ? JSON.parse(content) : content;
    return (
      obj &&
      typeof obj === "object" &&
      "Summary" in obj &&
      "Requirements" in obj &&
      "Architecture" in obj &&
      "CostAnalysis" in obj &&
      "Diagram" in obj
    );
  } catch {
    return false;
  }
}

// Utility to parse plain text into structured solution object
function parsePlainTextSolution(content: string) {
  // Regexes for section headings
  const summaryMatch = content.match(/Summary:(.*?)(Requirements:|Key Requirements Addressed:|Proposed Architecture Details:|$)/s);
  const requirementsMatch = content.match(/(Requirements:|Key Requirements Addressed:)(.*?)(Architecture:|Proposed Architecture Details:|Cost Analysis:|Estimated Cost Analysis:|$)/s);
  const architectureMatch = content.match(/(Architecture:|Proposed Architecture Details:)(.*?)(Cost Analysis:|Estimated Cost Analysis:|Diagram:|Architecture Diagram:|Architecture Diagram\:|mermaid\n|$)/s);
  const costMatch = content.match(/(Cost Analysis:|Estimated Cost Analysis:)(.*?)(Diagram:|Architecture Diagram:|Architecture Diagram\:|mermaid\n|$)/s);
  // Mermaid diagram block
  let diagram = '';
  // Try to find a mermaid code block
  const mermaidBlock = content.match(/mermaid\n([\s\S]+)/);
  if (mermaidBlock) {
    // Only take lines that look like diagram code, stop at first blank line or line that looks like non-diagram text
    const lines = mermaidBlock[1].split(/\r?\n/);
    const diagramLines = [];
    for (const line of lines) {
      if (
        line.trim() === '' ||
        /^Do you approve|^Additionally|^Please confirm|^\d+\./i.test(line.trim())
      ) {
        break;
      }
      diagramLines.push(line);
    }
    diagram = diagramLines.join('\n').trim();
  } else {
    // Try to find 'Architecture Diagram:' followed by a code block
    const archBlock = content.match(/Architecture Diagram:?\s*```mermaid([\s\S]+?)```/);
    if (archBlock) diagram = archBlock[1].trim();
  }
  // If we have at least a summary and a diagram, treat as structured
  if (summaryMatch || requirementsMatch || architectureMatch || costMatch || diagram) {
    return {
      Summary: summaryMatch ? summaryMatch[1].trim() : '',
      Requirements: requirementsMatch ? requirementsMatch[2].trim() : '',
      Architecture: architectureMatch ? architectureMatch[2].trim() : '',
      CostAnalysis: costMatch ? costMatch[2].trim() : '',
      Diagram: diagram,
    };
  }
  return null;
}

// Component to render the structured solution JSON
const AIChatSolutionMessage = ({ solutionJson }: { solutionJson: any }) => (
  <div>
    <div className="text-base text-gray-900 whitespace-pre-line">
      {solutionJson.Summary}
    </div>
    <h3 className="font-semibold mt-4 mb-1 text-gray-800 text-lg">
      Requirements
    </h3>
    <div className="text-gray-700 whitespace-pre-line">
      {solutionJson.Requirements}
    </div>
    <h3 className="font-semibold mt-4 mb-1 text-gray-800 text-lg">
      Architecture
    </h3>
    <div className="text-gray-700 whitespace-pre-line">
      {solutionJson.Architecture}
    </div>
    <h3 className="font-semibold mt-4 mb-1 text-gray-800 text-lg">
      Cost Analysis
    </h3>
    <div className="text-gray-700 whitespace-pre-line">
      {solutionJson.CostAnalysis}
    </div>
    {solutionJson.Diagram && (
      <>
        <h3 className="font-semibold mt-4 mb-1 text-gray-800 text-lg">
          Architecture Diagram
        </h3>
        <div className="w-full max-h-[70vh] bg-gray-50 border-2 border-dashed border-gray-200 rounded-lg overflow-auto">
          <Mermaid chart={solutionJson.Diagram} />
        </div>
      </>
    )}
  </div>
);

const AIGenerator = () => {
  const { workspaceId, solutionId } = useParams();
  const [workspaceName, setWorkspaceName] = useState("");
  const [solutionName, setSolutionName] = useState("");
  const [messages, setMessages] = useState<Message[]>([]);
  const [inputValue, setInputValue] = useState("");
  const [isGenerating, setIsGenerating] = useState(false);
  const [currentThinking, setCurrentThinking] = useState<ThinkingStep[]>([]);
  const [expandedThinking, setExpandedThinking] = useState<
    Record<string, boolean>
  >({});
  const [currentThinkingExpanded, setCurrentThinkingExpanded] = useState(true); // State for current thinking expansion
  const currentThinkingRef = useRef<ThinkingStep[]>([]);
  const wsClientRef = useRef<ReturnType<typeof createWebSocketClient> | null>(
    null
  );
  const [wsConnected, setWsConnected] = useState(false);
  const [wsError, setWsError] = useState<string | null>(null);

  useEffect(() => {
    if (workspaceId) {
      WorkspaceService.getWorkspace(workspaceId).then((ws) =>
        setWorkspaceName(ws.WorkspaceName)
      );
    }
    if (workspaceId && solutionId) {
      SolutionService.getSolution(workspaceId, solutionId).then((sol) =>
        setSolutionName(sol.SolutionName)
      );
    }
  }, [workspaceId, solutionId]);

  useEffect(() => {
    const wsClient = createWebSocketClient();
    wsClientRef.current = wsClient;
    wsClient.connect();
    wsClient.on("open", () => {
      setWsConnected(true);
      setWsError(null);
    });
    wsClient.on("close", () => {
      setWsConnected(false);
    });
    wsClient.on("error", (e) => {
      setWsError("WebSocket error");
      setWsConnected(false);
    });
    wsClient.on("message", (event) => {
      console.log("[Chat] WebSocket message received:", event);
      console.log("[Chat] Raw event data:", event.data);

      try {
        const data =
          typeof event.data === "string" ? JSON.parse(event.data) : event.data;
        console.log("[Chat] Parsed data:", data);

        // Ignore system messages like 'Endpoint request timed out'
        if (
          data &&
          typeof data.message === "string" &&
          data.message === "Endpoint request timed out"
        ) {
          console.log("[Chat] Ignored system message:", data.message);
          return;
        }
        // Handle the format: {"Metadata":{"IsComplete":false},"AITrace":"string"} or {"Metadata":{"IsComplete":true},"AIMessage":"string"}
        const metadata = data.Metadata || {};
        const aiTrace = data.AITrace;
        const aiMessage = data.AIMessage;

        if (aiTrace) {
          // This is an AITrace message - add to thinking
          const thinkingStep: ThinkingStep = {
            id: Date.now().toString() + Math.random(),
            content: Array.isArray(aiTrace) 
              ? aiTrace.map(item => typeof item === 'object' ? `${item.Dataset}/${item.Domain}/${item.File}` : String(item)).join(', ')
              : typeof aiTrace === 'object' ? JSON.stringify(aiTrace, null, 2) : String(aiTrace),
            timestamp: new Date(),
          };
          setCurrentThinking((prev) => {
            const newThinking = [...prev, thinkingStep];
            currentThinkingRef.current = newThinking;
            return newThinking;
          });
          setIsGenerating(true);
        } else if (aiMessage) {
          // This is the final AIMessage - create the complete message
          setMessages((prev) => {
            const aiMsg: Message = {
              id: prev.length + 1,
              content: aiMessage,
              sender: "ai",
              timestamp: new Date().toLocaleTimeString(),
              thinking:
                currentThinkingRef.current.length > 0
                  ? [...currentThinkingRef.current]
                  : undefined,
              isCompleted: metadata.IsComplete,
            };
            return [...prev, aiMsg];
          });
          setCurrentThinking([]);
          currentThinkingRef.current = [];
          setIsGenerating(false);
        } else {
          // Fallback for other message formats
          let content: any = "";
          if (typeof data === "string") {
            content = data;
          } else if (data && typeof data.response === "string") {
            content = data.response;
          } else if (data && typeof data.content === "string") {
            content = data.content;
          } else if (data && typeof data.message === "string") {
            content = data.message;
          } else if (data && typeof data.text === "string") {
            content = data.text;
          } else if (data && data.Metadata && data.Metadata.IsCode === true) {
            // If it's a code response, keep as object
            content = data;
          } else {
            content = JSON.stringify(data);
          }

          if ((typeof content === "string" && content.trim()) || typeof content === "object") {
            setMessages((prev) => {
              const msg: Message = {
                id: prev.length + 1,
                content: content,
                sender: "ai" as const,
                timestamp: new Date().toLocaleTimeString(),
              };
              console.log("[Chat] Adding AI message:", msg);
              return [...prev, msg];
            });
            setIsGenerating(false);
          }
        }
      } catch (err) {
        console.error("[Chat] Error parsing message:", err);
        // Fallback: treat the raw data as string content
        const content =
          typeof event.data === "string" ? event.data : String(event.data);
        if (content.trim()) {
          setMessages((prev) => {
            const msg: Message = {
              id: prev.length + 1,
              content: content,
              sender: "ai" as const,
              timestamp: new Date().toLocaleTimeString(),
            };
            return [...prev, msg];
          });
          setIsGenerating(false);
        }
      }
    });
    return () => {
      wsClient.close();
    };
  }, []);

  useEffect(() => {
    // Auto-expand current thinking when first trace arrives
    if (currentThinking.length === 1 && isGenerating) {
      setCurrentThinkingExpanded(true);
    }
  }, [currentThinking.length, isGenerating]);

  useEffect(() => {
    // Auto-collapse thinking when AI message is complete
    if (!isGenerating && messages.length > 0) {
      const lastMsg = messages[messages.length - 1];
      if (
        lastMsg.sender === "ai" &&
        lastMsg.thinking &&
        lastMsg.thinking.length > 0
      ) {
        // Auto-collapse the thinking section for the completed message
        setExpandedThinking((prev) => ({ ...prev, [lastMsg.id]: false }));
      }
      // Reset current thinking expansion state
      setCurrentThinkingExpanded(true);
    }
  }, [isGenerating, messages]);

  const handleSendMessage = async () => {
    console.log("[Chat] handleSendMessage called");
    if (!inputValue.trim() || !wsClientRef.current || !wsConnected) {
      console.log(
        "[Chat] Cannot send: input empty, wsClientRef",
        wsClientRef.current,
        "wsConnected",
        wsConnected
      );
      return;
    }
    const userMessage: Message = {
      id: messages.length + 1,
      content: inputValue,
      sender: "user" as const,
      timestamp: new Date().toLocaleTimeString(),
    };
    setMessages((prev) => [...prev, userMessage]);
    setInputValue("");
    setIsGenerating(true);
    // Clear any previous thinking and reset expansion state
    setCurrentThinking([]);
    currentThinkingRef.current = [];
    setCurrentThinkingExpanded(true);

    // Send message via websocket using AWS API Gateway action format
    const payload = JSON.stringify({
      action: "sendMessage",
      userMessage: userMessage.content,
      workspaceid: workspaceId,
      solutionid: solutionId,
    });
    console.log("[Chat] Sending over websocket:", payload);
    wsClientRef.current.send(payload);
  };

  const handleKeyPress = (e: React.KeyboardEvent) => {
    if (e.key === "Enter" && !e.shiftKey) {
      e.preventDefault();
      handleSendMessage();
    }
  };

  const toggleThinking = (messageId: number) => {
    setExpandedThinking((prev) => ({
      ...prev,
      [messageId]: !prev[messageId],
    }));
  };

  const toggleCurrentThinking = () => {
    setCurrentThinkingExpanded((prev) => !prev);
  };

  return (
    <div className="flex flex-col space-y-6">
      {/* Breadcrumb */}
      <SolutionBreadcrumb
        workspaceName={workspaceName}
        workspaceId={workspaceId}
        solutionName={solutionName}
        solutionId={solutionId}
        extra="AI Generator"
      />

      {/* Chat Window */}
      <Card className="shadow-lg border-0 bg-gradient-to-br from-background via-background to-muted/20 flex-1 flex flex-col max-h-[83vh]">
        <CardContent className="p-0 h-screen">
          {wsError && (
            <div className="text-red-500 text-center">
              WebSocket error: {wsError}
            </div>
          )}
          {/* Initial Centered State */}
          {messages.length === 0 && (
            <div className="flex flex-col items-center justify-center p-8 animate-fade-in min-h-full">
              <div className="text-center space-y-8 max-w-2xl">
                <div className="space-y-4">
                  <div className="w-16 h-16 bg-gradient-to-br from-primary to-primary/60 rounded-full flex items-center justify-center mx-auto animate-pulse">
                    <Brain className="w-8 h-8 text-primary-foreground" />
                  </div>
                  <h2 className="text-3xl font-bold bg-gradient-to-r from-foreground to-muted-foreground bg-clip-text text-transparent">
                    What can I help you build today?
                  </h2>
                  <p className="text-muted-foreground text-lg">
                    Describe your solution requirements and I'll help you create
                    something amazing.
                  </p>
                </div>

                {/* Centered Input */}
                <div className="w-full max-w-2xl space-y-4">
                  <div className="relative">
                    <Textarea
                      value={inputValue}
                      onChange={(e) => setInputValue(e.target.value)}
                      onKeyDown={handleKeyPress}
                      placeholder="Ask anything..."
                      className="resize-none min-h-[80px] rounded-2xl border-2 bg-background/50 backdrop-blur-sm transition-all duration-300 focus:border-primary/50 focus:shadow-lg focus:shadow-primary/10"
                      disabled={isGenerating}
                    />
                    <Button
                      onClick={handleSendMessage}
                      disabled={!inputValue.trim() || isGenerating}
                      className="absolute right-3 bottom-3 h-12 w-12 rounded-xl bg-gradient-to-r from-primary to-primary/80 hover:shadow-lg hover:shadow-primary/25 transition-all duration-300"
                    >
                      <Send className="w-5 h-5" />
                    </Button>
                  </div>

                  {isGenerating && (
                    <div className="flex items-center justify-center space-x-2 animate-fade-in">
                      <div className="flex space-x-1">
                        {[0, 1, 2].map((i) => (
                          <div
                            key={i}
                            className="w-3 h-3 bg-primary rounded-full animate-bounce"
                            style={{ animationDelay: `${i * 0.15}s` }}
                          />
                        ))}
                      </div>
                      <span className="text-sm text-muted-foreground ml-2">
                        AI is thinking...
                      </span>
                    </div>
                  )}
                </div>
              </div>
            </div>
          )}

          {/* Chat Messages View */}
          {messages.length > 0 && (
            <div className="bg-gradient-to-b from-muted/10 to-background rounded-t-xl border-t overflow-hidden animate-fade-in flex flex-col h-[80vh] max-h-[80vh]">
              <div className="flex-1 flex flex-col min-h-0">
                <ScrollArea className="flex-1 p-6">
                  <div className="space-y-6 max-w-4xl mx-auto">
                    {messages.map((message) => (
                      <div
                        key={message.id}
                        className={`flex items-start space-x-4 animate-fade-in ${
                          message.sender === "user"
                            ? "flex-row-reverse space-x-reverse"
                            : ""
                        }`}
                      >
                        <Avatar className="w-10 h-10 flex-shrink-0 ring-2 ring-background shadow-lg">
                          <AvatarFallback
                            className={
                              message.sender === "user"
                                ? "bg-gradient-to-br from-primary to-primary/80"
                                : "bg-gradient-to-br from-secondary to-secondary/80"
                            }
                          >
                            {message.sender === "user" ? (
                              <User className="w-5 h-5 text-primary-foreground" />
                            ) : (
                              <Brain className="w-5 h-5 text-secondary-foreground" />
                            )}
                          </AvatarFallback>
                        </Avatar>
                        <div
                          className={`flex-1 space-y-3 ${
                            message.sender === "user" ? "max-w-md" : "max-w-3xl"
                          }`}
                        >
                          {/* Thinking Section - Only for AI messages with thinking */}
                          {message.sender === "ai" &&
                            message.thinking &&
                            message.thinking.length > 0 && (
                              <div>
                                <Collapsible
                                  open={expandedThinking[message.id] || false}
                                  onOpenChange={() =>
                                    toggleThinking(message.id)
                                  }
                                >
                                  <CollapsibleTrigger asChild>
                                    <Button
                                      variant="ghost"
                                      size="sm"
                                      className="flex items-center space-x-2 text-sm text-muted-foreground hover:text-foreground mb-2 p-2 h-auto"
                                    >
                                      <div className="flex items-center space-x-2">
                                        <span>Show thinking</span>
                                      </div>
                                      {expandedThinking[message.id] ? (
                                        <ChevronDown className="w-4 h-4" />
                                      ) : (
                                        <ChevronRight className="w-4 h-4" />
                                      )}
                                    </Button>
                                  </CollapsibleTrigger>
                                  <CollapsibleContent className="space-y-2">
                                    <div className="border border-border/50 rounded-lg bg-muted/30 p-4 space-y-3">
                                      {message.thinking.map((step, index) => (
                                        <div
                                          key={step.id}
                                          className="space-y-1"
                                        >
                                          <p className="text-sm text-muted-foreground leading-relaxed">
                                            {step.content}
                                          </p>
                                        </div>
                                      ))}
                                    </div>
                                  </CollapsibleContent>
                                </Collapsible>
                              </div>
                            )}

                          {/* Main Message */}
                          <div
                            className={`p-4 rounded-2xl transition-all duration-300 hover:shadow-md ${
                              message.sender === "user"
                                ? "bg-gradient-to-br from-primary to-primary/90 text-primary-foreground ml-auto shadow-lg shadow-primary/20"
                                : "bg-card text-card-foreground border border-border/50 shadow-sm hover:border-border"
                            }`}
                          >
                            {(() => {
                              // Handle code response with filename
                              function hasMetadata(obj: any): obj is { Metadata: { IsCode: boolean } } {
                                return obj && typeof obj === 'object' && 'Metadata' in obj;
                              }
                              if (typeof message.content === "object" && message.content !== null) {
                                const contentObj: any = message.content;
                                // Check if it's a code response
                                if (
                                  contentObj &&
                                  hasMetadata(contentObj) &&
                                  contentObj.Metadata.IsCode === true
                                ) {
                                  const keys = Object.keys(contentObj).filter((k) => k !== "Metadata");
                                  if (keys.length > 0) {
                                    return (
                                      <div className="space-y-4">
                                        {keys.map((filename: string) => {
                                          const codeContent = contentObj[filename];
                                          
                                          // Detect language from filename
                                          const getLanguageFromFilename = (filename: string): string => {
                                            const ext = filename.split('.').pop()?.toLowerCase();
                                            switch (ext) {
                                              case 'py': return 'python';
                                              case 'js': return 'javascript';
                                              case 'ts': return 'typescript';
                                              case 'json': return 'json';
                                              case 'sh': return 'bash';
                                              case 'yml':
                                              case 'yaml': return 'yaml';
                                              case 'sql': return 'sql';
                                              default: return 'text';
                                            }
                                          };

                                          const language = getLanguageFromFilename(filename);
                                          const codeId = `code-${filename}`;
                                          
                                          // Apply syntax highlighting
                                          let highlightedCode = codeContent;
                                          try {
                                            if (Prism.languages[language]) {
                                              highlightedCode = Prism.highlight(codeContent, Prism.languages[language], language);
                                            }
                                          } catch (error) {
                                            console.warn(`Failed to highlight ${language} code:`, error);
                                          }

                                          return (
                                            <div key={filename} className="group">
                                              <div className="bg-[#2d2d2d] border border-[#404040] rounded-lg overflow-hidden shadow-sm">
                                                {/* Header - ChatGPT style */}
                                                <div className="flex items-center justify-between bg-[#343434] px-4 py-3 border-b border-[#404040]">
                                                  <div className="flex items-center">
                                                    <span className="text-sm font-medium text-[#e5e5e5]">{filename}</span>
                                                  </div>
                                                  <div className="flex items-center space-x-2">
                                                    <Button
                                                      variant="ghost"
                                                      size="sm"
                                                      className="h-auto px-3 py-1.5 text-[#e5e5e5] hover:bg-[#404040] transition-colors text-sm"
                                                      onClick={() => {
                                                        navigator.clipboard.writeText(codeContent);
                                                      }}
                                                    >
                                                      <Copy className="w-4 h-4 mr-1" />
                                                      Copy
                                                    </Button>
                                                  </div>
                                                </div>
                                                
                                                {/* Code content */}
                                                <div className="relative bg-[#1e1e1e]">
                                                  <pre className="p-4 overflow-x-auto text-sm font-mono text-[#e5e5e5] leading-relaxed">
                                                    <code 
                                                      className={`language-${language} block whitespace-pre`}
                                                      dangerouslySetInnerHTML={{ __html: highlightedCode }}
                                                    />
                                                  </pre>
                                                </div>
                                              </div>
                                            </div>
                                          );
                                        })}
                                      </div>
                                    );
                                  }
                                }
                                // If not a code response, render as JSON
                                return <pre className="whitespace-pre-wrap">{JSON.stringify(contentObj, null, 2)}</pre>;
                              }
                              if (typeof message.content === "string" && isStructuredSolutionJson(message.content)) {
                                return <AIChatSolutionMessage solutionJson={JSON.parse(message.content)} />;
                              }
                              if (typeof message.content === "string") {
                                const parsed = parsePlainTextSolution(message.content);
                                if (parsed && (parsed.Summary || parsed.Diagram)) {
                                  return <AIChatSolutionMessage solutionJson={parsed} />;
                                }
                                return <p className="leading-relaxed whitespace-pre-wrap">{message.content}</p>;
                              }
<<<<<<< HEAD
                              // Fallback for unknown types
                              return <pre className="whitespace-pre-wrap">{JSON.stringify(message.content, null, 2)}</pre>;
=======
                              // Fallback for unknown types - ensure objects are stringified
                              return <pre className="whitespace-pre-wrap">{typeof message.content === 'object' ? JSON.stringify(message.content, null, 2) : String(message.content)}</pre>;
>>>>>>> a87e4b2d
                            })()}
                          </div>
                          <span className="text-xs text-muted-foreground mt-2 block opacity-70">
                            {message.timestamp}
                          </span>
                        </div>
                      </div>
                    ))}

                    {/* Current Thinking (while AI is processing) */}
                    {isGenerating && (
                      <div className="flex items-start space-x-4 animate-fade-in">
                        <Avatar className="w-10 h-10 flex-shrink-0 ring-2 ring-background shadow-lg">
                          <AvatarFallback className="bg-gradient-to-br from-secondary to-secondary/80">
                            <Brain className="w-5 h-5 text-secondary-foreground" />
                          </AvatarFallback>
                        </Avatar>
                        <div className="flex-1 max-w-3xl">
                          {currentThinking.length > 0 ? (
                            <div className="space-y-3">
                              <Collapsible
                                open={currentThinkingExpanded}
                                onOpenChange={toggleCurrentThinking}
                              >
                                <CollapsibleTrigger asChild>
                                  <Button
                                    variant="ghost"
                                    size="sm"
                                    className="flex items-center space-x-2 text-sm text-muted-foreground hover:text-foreground mb-2 p-2 h-auto"
                                  >
                                    <div className="flex items-center space-x-2">
                                      <Loader2 className="w-3 h-3 animate-spin" />
                                      <span>Show thinking</span>
                                    </div>
                                    {currentThinkingExpanded ? (
                                      <ChevronDown className="w-4 h-4" />
                                    ) : (
                                      <ChevronRight className="w-4 h-4" />
                                    )}
                                  </Button>
                                </CollapsibleTrigger>
                                <CollapsibleContent className="space-y-2">
                                  <div className="border border-border/50 rounded-lg bg-muted/30 p-4 space-y-3">
                                    {currentThinking.map((step) => (
                                      <div
                                        key={step.id}
                                        className="space-y-1 animate-fade-in"
                                      >
                                        <p className="text-sm text-muted-foreground leading-relaxed">
                                          {step.content}
                                        </p>
                                      </div>
                                    ))}
                                  </div>
                                </CollapsibleContent>
                              </Collapsible>
                            </div>
                          ) : (
                            <div className="p-4 bg-card border border-border/50 rounded-2xl shadow-sm">
                              <div className="flex items-center space-x-3">
                                <div className="flex space-x-1">
                                  {[0, 1, 2].map((i) => (
                                    <div
                                      key={i}
                                      className="w-3 h-3 bg-primary rounded-full animate-bounce"
                                      style={{ animationDelay: `${i * 0.15}s` }}
                                    />
                                  ))}
                                </div>
                                <span className="text-sm text-muted-foreground ml-2">
                                  <Loader2 className="w-3 h-3 animate-spin inline-block mr-1" />
                                  AI is thinking...
                                </span>
                              </div>
                            </div>
                          )}
                        </div>
                      </div>
                    )}
                  </div>
                </ScrollArea>

                {/* Bottom Input Area - Only show after any message */}
                {messages.length > 0 && (
                  <div className="border-t border-border/50 bg-background/80 backdrop-blur-sm p-6">
                    <div className="flex items-end space-x-4 max-w-4xl mx-auto">
                      <div className="flex-1 relative">
                        <Textarea
                          value={inputValue}
                          onChange={(e) => setInputValue(e.target.value)}
                          onKeyDown={handleKeyPress}
                          placeholder="Continue the conversation..."
                          className="resize-none min-h-[60px] rounded-xl border-2 bg-background/50 backdrop-blur-sm transition-all duration-300 focus:border-primary/50 focus:shadow-md focus:shadow-primary/10"
                          disabled={isGenerating}
                        />
                      </div>
                      <Button
                        onClick={handleSendMessage}
                        disabled={!inputValue.trim() || isGenerating}
                        className="h-[60px] px-6 rounded-xl bg-gradient-to-r from-primary to-primary/80 hover:shadow-lg hover:shadow-primary/25 transition-all duration-300"
                      >
                        <Send className="w-5 h-5" />
                      </Button>
                    </div>
                    <p className="text-center text-xs text-muted-foreground mt-3 opacity-70">
                      Press Enter to send
                    </p>
                  </div>
                )}
              </div>
            </div>
          )}
        </CardContent>
      </Card>
    </div>
  );
};

export default AIGenerator;

// Add a type guard for Message
function isValidMessage(data: any): data is Message {
  return (
    typeof data === "object" &&
    typeof data.content === "string" &&
    (data.sender === "user" || data.sender === "ai")
  );
}<|MERGE_RESOLUTION|>--- conflicted
+++ resolved
@@ -655,13 +655,8 @@
                                 }
                                 return <p className="leading-relaxed whitespace-pre-wrap">{message.content}</p>;
                               }
-<<<<<<< HEAD
-                              // Fallback for unknown types
-                              return <pre className="whitespace-pre-wrap">{JSON.stringify(message.content, null, 2)}</pre>;
-=======
                               // Fallback for unknown types - ensure objects are stringified
                               return <pre className="whitespace-pre-wrap">{typeof message.content === 'object' ? JSON.stringify(message.content, null, 2) : String(message.content)}</pre>;
->>>>>>> a87e4b2d
                             })()}
                           </div>
                           <span className="text-xs text-muted-foreground mt-2 block opacity-70">
