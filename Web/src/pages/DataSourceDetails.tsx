import { useParams } from "react-router-dom";
import { useState, useEffect, useCallback } from "react";
import DataSourceBreadcrumb from "@/components/DataSourceBreadcrumb";
import DataSourceInfo from "@/components/data-source-details/DataSourceInfo";
import FolderFileManager from "@/components/data-source-details/FolderFileManager";
import EditDataSourceDialog from "@/components/data-source-details/EditDataSourceDialog";
import DeleteDataSourceDialog from "@/components/data-source-details/DeleteDataSourceDialog";
import { DatasourceService } from "../services/datasourceService";
import type { DatasourceDetails } from "../services/datasourceService";
import WorkspaceAuditLogs from "@/components/WorkspaceAuditLogs";

const DataSourceDetails = () => {
  const { id } = useParams();
  const [dataSource, setDataSource] = useState<DatasourceDetails | null>(null);
  const [loading, setLoading] = useState(true);
  const [error, setError] = useState<string | null>(null);
  const [editDialogOpen, setEditDialogOpen] = useState(false);
  const [deleteDialogOpen, setDeleteDialogOpen] = useState(false);
  const [deleteMode, setDeleteMode] = useState(false);

  const fetchDataSource = useCallback(async () => {
    if (!id) return;
    setLoading(true);
    setError(null);
    try {
      const response = await DatasourceService.getDatasource(id);
      setDataSource(response);
    } catch (err: any) {
      setError(err.message);
    } finally {
      setLoading(false);
    }
  }, [id]);

  useEffect(() => {
    fetchDataSource();
  }, [fetchDataSource]);

  if (loading) {
    return (
      <div className="space-y-6">
        <DataSourceBreadcrumb />
        <div className="text-center py-12">
          <h2 className="text-2xl font-bold">Loading...</h2>
        </div>
      </div>
    );
  }

  if (error || !dataSource) {
    return (
      <div className="space-y-6">
        <DataSourceBreadcrumb />
        <div className="text-center py-12">
          <h2 className="text-2xl font-bold">Data Source Not Found</h2>
          <p className="text-muted-foreground mt-2">The requested data source could not be found.</p>
        </div>
      </div>
    );
  }

  // Calculate total files
  const totalFiles = Object.values(dataSource.Folders || {}).reduce(
    (total, folder) => total + (folder.Files?.length || 0), 
    0
  );

  return (
    <div className="space-y-6">
      <DataSourceBreadcrumb dataSourceName={dataSource.Datasource.DatasourceName} />
      
<<<<<<< HEAD
      <div className="grid lg:grid-cols-4 gap-6">
        {/* Main Content */}
        <div className="lg:col-span-3 space-y-6">
=======
      <div className="grid grid-cols-1 xl:grid-cols-4 lg:grid-cols-3 gap-6">
        {/* Main Content */}
        <div className="xl:col-span-3 lg:col-span-2 space-y-6">
>>>>>>> 188b8717
          <DataSourceInfo 
            datasource={dataSource.Datasource}
            totalFiles={totalFiles}
            totalSize={dataSource.TotalSize}
            onEdit={() => setEditDialogOpen(true)}
            onDelete={() => setDeleteDialogOpen(true)}
            deleteMode={deleteMode}
          />

          {dataSource.Folders && (
            <FolderFileManager 
              datasourceId={dataSource.Datasource.DatasourceId}
              folders={dataSource.Folders}
              onRefresh={fetchDataSource}
              deleteMode={deleteMode}
              setDeleteMode={setDeleteMode}
            />
          )}
        </div>

        {/* Right Sidebar - Audit Logs */}
        <div className="space-y-6">
          <WorkspaceAuditLogs 
            datasourceId={dataSource.Datasource.DatasourceId}
            title="Data Source Activity"
          />
        </div>
      </div>

      <EditDataSourceDialog
        open={editDialogOpen}
        onOpenChange={setEditDialogOpen}
        datasource={dataSource.Datasource}
        onSuccess={fetchDataSource}
      />

      <DeleteDataSourceDialog
        open={deleteDialogOpen}
        onOpenChange={setDeleteDialogOpen}
        datasourceId={dataSource.Datasource.DatasourceId}
        datasourceName={dataSource.Datasource.DatasourceName}
      />
    </div>
  );
};

export default DataSourceDetails;<|MERGE_RESOLUTION|>--- conflicted
+++ resolved
@@ -69,15 +69,9 @@
     <div className="space-y-6">
       <DataSourceBreadcrumb dataSourceName={dataSource.Datasource.DatasourceName} />
       
-<<<<<<< HEAD
-      <div className="grid lg:grid-cols-4 gap-6">
-        {/* Main Content */}
-        <div className="lg:col-span-3 space-y-6">
-=======
       <div className="grid grid-cols-1 xl:grid-cols-4 lg:grid-cols-3 gap-6">
         {/* Main Content */}
         <div className="xl:col-span-3 lg:col-span-2 space-y-6">
->>>>>>> 188b8717
           <DataSourceInfo 
             datasource={dataSource.Datasource}
             totalFiles={totalFiles}
