
import { CognitoIdentityProviderClient, SignUpCommand, InitiateAuthCommand, ConfirmSignUpCommand, ResendConfirmationCodeCommand, GlobalSignOutCommand, UpdateUserAttributesCommand } from "@aws-sdk/client-cognito-identity-provider";

// AWS Cognito configuration from environment variables
const COGNITO_CONFIG = {
  userPoolId: import.meta.env.VITE_COGNITO_USER_POOL_ID,
  clientId: import.meta.env.VITE_COGNITO_CLIENT_ID, 
  region: import.meta.env.VITE_COGNITO_REGION
};

const cognitoClient = new CognitoIdentityProviderClient({
  region: COGNITO_CONFIG.region,
});

export interface SignUpData {
  username: string;
  fullName: string;
  email: string;
  password: string;
}

export interface SignInData {
  emailOrUsername: string;
  password: string;
}

export const signUp = async (data: SignUpData) => {
  const command = new SignUpCommand({
    ClientId: COGNITO_CONFIG.clientId,
    Username: data.username,
    Password: data.password,
    UserAttributes: [
      {
        Name: "email",
        Value: data.email,
      },
      {
        Name: "name",
        Value: data.fullName,
      },
    ],
  });

  try {
    const response = await cognitoClient.send(command);
    return response;
  } catch (error) {
    console.error("Sign up error:", error);
    throw error;
  }
};

export const signIn = async (data: SignInData) => {
  const command = new InitiateAuthCommand({
    ClientId: COGNITO_CONFIG.clientId,
    AuthFlow: "USER_PASSWORD_AUTH",
    AuthParameters: {
      USERNAME: data.emailOrUsername,
      PASSWORD: data.password,
    },
  });

  try {
    const response = await cognitoClient.send(command);
    
    // Store tokens in localStorage if authentication is successful
    if (response.AuthenticationResult) {
      const { AccessToken, RefreshToken, IdToken } = response.AuthenticationResult;
      
      if (AccessToken) {
        localStorage.setItem('accessToken', AccessToken);
      }
      if (RefreshToken) {
        localStorage.setItem('refreshToken', RefreshToken);
      }
      if (IdToken) {
        localStorage.setItem('idToken', IdToken);
      }
      
      console.log("Tokens stored successfully");
    }
    
    return response;
  } catch (error) {
    console.error("Sign in error:", error);
    throw error;
  }
};

export const confirmSignUp = async (username: string, confirmationCode: string) => {
  const command = new ConfirmSignUpCommand({
    ClientId: COGNITO_CONFIG.clientId,
    Username: username,
    ConfirmationCode: confirmationCode,
  });

  try {
    const response = await cognitoClient.send(command);
    return response;
  } catch (error) {
    console.error("Confirm sign up error:", error);
    throw error;
  }
};

export const resendConfirmationCode = async (username: string) => {
  const command = new ResendConfirmationCodeCommand({
    ClientId: COGNITO_CONFIG.clientId,
    Username: username,
  });

  try {
    const response = await cognitoClient.send(command);
    return response;
  } catch (error) {
    console.error("Resend confirmation code error:", error);
    throw error;
  }
};

export const signOut = async (accessToken: string) => {
  const command = new GlobalSignOutCommand({
    AccessToken: accessToken,
  });

  try {
    const response = await cognitoClient.send(command);
    
    // Clear all auth-related data from localStorage
    clearAllAuthData();
    
    return response;
  } catch (error) {
    console.error("Sign out error:", error);
    
    // Even if the API call fails, clear all local storage
    clearAllAuthData();
    
    throw error;
  }
};

export const clearAllAuthData = () => {
  // Clear tokens
  localStorage.removeItem('accessToken');
  localStorage.removeItem('refreshToken');
  localStorage.removeItem('idToken');
  
  // Clear any other auth-related data
  localStorage.removeItem('userInfo');
  localStorage.removeItem('userRole');
  localStorage.removeItem('userPermissions');
  
  // Clear session storage as well
  sessionStorage.clear();
  
  console.log("All auth data cleared from browser");
};

<<<<<<< HEAD
=======
export const updateUserAttributes = async (userAttributes: { Name: string; Value: string }[]) => {
  const accessToken = localStorage.getItem('accessToken');
  if (!accessToken) throw new Error('No access token available');

  const command = new UpdateUserAttributesCommand({
    AccessToken: accessToken,
    UserAttributes: userAttributes,
  });

  try {
    const response = await cognitoClient.send(command);
    return response;
  } catch (error) {
    console.error('Update user attributes error:', error);
    throw error;
  }
};

>>>>>>> 3ce7674b
export const refreshAccessToken = async () => {
  const refreshToken = localStorage.getItem('refreshToken');
  if (!refreshToken) throw new Error('No refresh token available');

  const command = new InitiateAuthCommand({
    ClientId: COGNITO_CONFIG.clientId,
    AuthFlow: "REFRESH_TOKEN_AUTH",
    AuthParameters: {
      REFRESH_TOKEN: refreshToken,
    },
  });

  try {
    const response = await cognitoClient.send(command);
    if (response.AuthenticationResult) {
      const { AccessToken, IdToken } = response.AuthenticationResult;
      if (AccessToken) {
        localStorage.setItem('accessToken', AccessToken);
      }
      if (IdToken) {
        localStorage.setItem('idToken', IdToken);
      }
      return response.AuthenticationResult;
    } else {
      throw new Error('No AuthenticationResult in refresh response');
    }
  } catch (error) {
    console.error('Token refresh error:', error);
    throw error;
  }
};<|MERGE_RESOLUTION|>--- conflicted
+++ resolved
@@ -157,8 +157,6 @@
   console.log("All auth data cleared from browser");
 };
 
-<<<<<<< HEAD
-=======
 export const updateUserAttributes = async (userAttributes: { Name: string; Value: string }[]) => {
   const accessToken = localStorage.getItem('accessToken');
   if (!accessToken) throw new Error('No access token available');
@@ -177,7 +175,6 @@
   }
 };
 
->>>>>>> 3ce7674b
 export const refreshAccessToken = async () => {
   const refreshToken = localStorage.getItem('refreshToken');
   if (!refreshToken) throw new Error('No refresh token available');
