--- conflicted
+++ resolved
@@ -1583,11 +1583,7 @@
         authorizerResultTtlInSeconds: 0
         identitySource: "method.request.header.Authorization"
         type: "request"
-<<<<<<< HEAD
-
-=======
         
->>>>>>> 88ed2f58
 x-amazon-apigateway-request-validators:
   Validate body:
     validateRequestParameters: false
