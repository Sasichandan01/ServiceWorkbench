--- conflicted
+++ resolved
@@ -1062,11 +1062,6 @@
             Statement:
               - Effect: Allow
                 Action:
-<<<<<<< HEAD
-=======
-                  - dynamodb:PutItem
-                  - dynamodb:BatchWriteItem
->>>>>>> 3cbbb5e7
                   - dynamodb:UpdateItem
                 Resource: !Sub "arn:aws:dynamodb:${AWS::Region}:${AWS::AccountId}:table/Workbench-*"
       Tags:
