AWSTemplateFormatVersion: '2010-09-09'
Description: Service Workbench V2 Infrastructure with VPC

Parameters:
  pApplicationPrefix:
    Type: String
    Default: "wb-WorkBench"
    Description: Prefix for the application resources
  
  pArtifactsBucketName:
    Type: String
    Default: "service-workbench-artifacts"
    Description: Name of the S3 bucket for artifacts
  
  VPCCidr:
    Type: String
    Default: 10.0.0.0/16
    Description: CIDR block for the VPC
  
  VPCPrefix:
    Type: String
    Default: WorkbenchVPC
    Description: Environment name prefix for VPC resources

  pDatabaseName:
    Type: String
    Default: workbenchdb
    Description: Database name for Aurora

Resources:

  # VPC Resources
  VPC:
    Type: AWS::EC2::VPC
    Properties:
      CidrBlock: !Ref VPCCidr
      EnableDnsHostnames: true
      EnableDnsSupport: true
      Tags:
        - Key: Name
          Value: !Sub ${VPCPrefix}-VPC

  InternetGateway:
    Type: AWS::EC2::InternetGateway
    Properties:
      Tags:
        - Key: Name
          Value: !Sub ${VPCPrefix}-IGW

  InternetGatewayAttachment:
    Type: AWS::EC2::VPCGatewayAttachment
    Properties:
      InternetGatewayId: !Ref InternetGateway
      VpcId: !Ref VPC

  PublicSubnet1:
    Type: AWS::EC2::Subnet
    Properties:
      VpcId: !Ref VPC
      AvailabilityZone: !Select [0, !GetAZs '']
      CidrBlock: 10.0.1.0/24
      MapPublicIpOnLaunch: true
      Tags:
        - Key: Name
          Value: !Sub ${VPCPrefix}-Public-Subnet-AZ1

  PublicSubnet2:
    Type: AWS::EC2::Subnet
    Properties:
      VpcId: !Ref VPC
      AvailabilityZone: !Select [1, !GetAZs '']
      CidrBlock: 10.0.2.0/24
      MapPublicIpOnLaunch: true
      Tags:
        - Key: Name
          Value: !Sub ${VPCPrefix}-Public-Subnet-AZ2

  PrivateSubnet1:
    Type: AWS::EC2::Subnet
    Properties:
      VpcId: !Ref VPC
      AvailabilityZone: !Select [0, !GetAZs '']
      CidrBlock: 10.0.3.0/24
      MapPublicIpOnLaunch: false
      Tags:
        - Key: Name
          Value: !Sub ${VPCPrefix}-Private-Subnet-AZ1

  PrivateSubnet2:
    Type: AWS::EC2::Subnet
    Properties:
      VpcId: !Ref VPC
      AvailabilityZone: !Select [1, !GetAZs '']
      CidrBlock: 10.0.4.0/24
      MapPublicIpOnLaunch: false
      Tags:
        - Key: Name
          Value: !Sub ${VPCPrefix}-Private-Subnet-AZ2

  NatGatewayEIP:
    Type: AWS::EC2::EIP
    DependsOn: InternetGatewayAttachment
    Properties:
      Domain: vpc
      Tags:
        - Key: Name
          Value: !Sub ${VPCPrefix}-NAT-EIP

  NatGateway:
    Type: AWS::EC2::NatGateway
    Properties:
      AllocationId: !GetAtt NatGatewayEIP.AllocationId
      SubnetId: !Ref PublicSubnet1
      Tags:
        - Key: Name
          Value: !Sub ${VPCPrefix}-NAT-Gateway

  PublicRouteTable:
    Type: AWS::EC2::RouteTable
    Properties:
      VpcId: !Ref VPC
      Tags:
        - Key: Name
          Value: !Sub ${VPCPrefix}-Public-Routes

  DefaultPublicRoute:
    Type: AWS::EC2::Route
    DependsOn: InternetGatewayAttachment
    Properties:
      RouteTableId: !Ref PublicRouteTable
      DestinationCidrBlock: 0.0.0.0/0
      GatewayId: !Ref InternetGateway

  PublicSubnet1RouteTableAssociation:
    Type: AWS::EC2::SubnetRouteTableAssociation
    Properties:
      RouteTableId: !Ref PublicRouteTable
      SubnetId: !Ref PublicSubnet1

  PublicSubnet2RouteTableAssociation:
    Type: AWS::EC2::SubnetRouteTableAssociation
    Properties:
      RouteTableId: !Ref PublicRouteTable
      SubnetId: !Ref PublicSubnet2

  PrivateRouteTable:
    Type: AWS::EC2::RouteTable
    Properties:
      VpcId: !Ref VPC
      Tags:
        - Key: Name
          Value: !Sub ${VPCPrefix}-Private-Routes

  DefaultPrivateRoute:
    Type: AWS::EC2::Route
    Properties:
      RouteTableId: !Ref PrivateRouteTable
      DestinationCidrBlock: 0.0.0.0/0
      NatGatewayId: !Ref NatGateway

  PrivateSubnet1RouteTableAssociation:
    Type: AWS::EC2::SubnetRouteTableAssociation
    Properties:
      RouteTableId: !Ref PrivateRouteTable
      SubnetId: !Ref PrivateSubnet1

  PrivateSubnet2RouteTableAssociation:
    Type: AWS::EC2::SubnetRouteTableAssociation
    Properties:
      RouteTableId: !Ref PrivateRouteTable
      SubnetId: !Ref PrivateSubnet2

  PublicNACL:
    Type: AWS::EC2::NetworkAcl
    Properties:
      VpcId: !Ref VPC
      Tags:
        - Key: Name
          Value: !Sub ${VPCPrefix}-Public-NACL

  PrivateNACL:
    Type: AWS::EC2::NetworkAcl
    Properties:
      VpcId: !Ref VPC
      Tags:
        - Key: Name
          Value: !Sub ${VPCPrefix}-Private-NACL

  # Public NACL Rules
  PublicNACLInboundAll:
    Type: AWS::EC2::NetworkAclEntry
    Properties:
      NetworkAclId: !Ref PublicNACL
      RuleNumber: 100
      Protocol: -1
      RuleAction: allow
      Egress: false
      CidrBlock: 0.0.0.0/0

  PublicNACLOutboundAll:
    Type: AWS::EC2::NetworkAclEntry
    Properties:
      NetworkAclId: !Ref PublicNACL
      RuleNumber: 100
      Protocol: -1
      RuleAction: allow
      Egress: true
      CidrBlock: 0.0.0.0/0

  # Private NACL Rules
  PrivateNACLInboundHTTPS:
    Type: AWS::EC2::NetworkAclEntry
    Properties:
      NetworkAclId: !Ref PrivateNACL
      RuleNumber: 100
      Protocol: 6
      RuleAction: allow
      Egress: false
      CidrBlock: 0.0.0.0/0
      PortRange:
        From: 443
        To: 443

  PrivateNACLInboundHTTP:
    Type: AWS::EC2::NetworkAclEntry
    Properties:
      NetworkAclId: !Ref PrivateNACL
      RuleNumber: 101
      Protocol: 6
      RuleAction: allow
      Egress: false
      CidrBlock: 0.0.0.0/0
      PortRange:
        From: 80
        To: 80

  PrivateNACLInboundEphemeral:
    Type: AWS::EC2::NetworkAclEntry
    Properties:
      NetworkAclId: !Ref PrivateNACL
      RuleNumber: 110
      Protocol: 6
      RuleAction: allow
      Egress: false
      CidrBlock: 0.0.0.0/0
      PortRange:
        From: 1024
        To: 65535

  PrivateNACLInboundVPCTraffic:
    Type: AWS::EC2::NetworkAclEntry
    Properties:
      NetworkAclId: !Ref PrivateNACL
      RuleNumber: 120
      Protocol: -1
      RuleAction: allow
      Egress: false
      CidrBlock: !Ref VPCCidr

  PrivateNACLOutboundHTTPS:
    Type: AWS::EC2::NetworkAclEntry
    Properties:
      NetworkAclId: !Ref PrivateNACL
      RuleNumber: 100
      Protocol: 6
      RuleAction: allow
      Egress: true
      CidrBlock: 0.0.0.0/0
      PortRange:
        From: 443
        To: 443

  PrivateNACLOutboundHTTP:
    Type: AWS::EC2::NetworkAclEntry
    Properties:
      NetworkAclId: !Ref PrivateNACL
      RuleNumber: 101
      Protocol: 6
      RuleAction: allow
      Egress: true
      CidrBlock: 0.0.0.0/0
      PortRange:
        From: 80
        To: 80
 
  PrivateNACLOutboundEphemeral:
    Type: AWS::EC2::NetworkAclEntry
    Properties:
      NetworkAclId: !Ref PrivateNACL
      RuleNumber: 110
      Protocol: 6
      RuleAction: allow
      Egress: true
      CidrBlock: 0.0.0.0/0
      PortRange:
        From: 1024
        To: 65535

  PrivateNACLOutboundVPCTraffic:
    Type: AWS::EC2::NetworkAclEntry
    Properties:
      NetworkAclId: !Ref PrivateNACL
      RuleNumber: 120
      Protocol: -1
      RuleAction: allow
      Egress: true
      CidrBlock: !Ref VPCCidr
        
  # NACL Subnet Associations
  AssociatePrivateNACLSubnet1:
    Type: AWS::EC2::SubnetNetworkAclAssociation
    Properties:
      SubnetId: !Ref PrivateSubnet1
      NetworkAclId: !Ref PrivateNACL

  AssociatePrivateNACLSubnet2:
    Type: AWS::EC2::SubnetNetworkAclAssociation
    Properties:
      SubnetId: !Ref PrivateSubnet2
      NetworkAclId: !Ref PrivateNACL

  AssociatePublicNACLSubnet1:
    Type: AWS::EC2::SubnetNetworkAclAssociation
    Properties:
      SubnetId: !Ref PublicSubnet1
      NetworkAclId: !Ref PublicNACL

  AssociatePublicNACLSubnet2:
    Type: AWS::EC2::SubnetNetworkAclAssociation
    Properties:
      SubnetId: !Ref PublicSubnet2
      NetworkAclId: !Ref PublicNACL

  # Security Groups
  LambdaSecurityGroup:
    Type: AWS::EC2::SecurityGroup
    Properties:
      GroupDescription: Security Group for VPC Lambdas
      GroupName: !Sub ${VPCPrefix}-Lambda-SG
      SecurityGroupIngress:
        - IpProtocol: tcp
          FromPort: 443
          ToPort: 443
          CidrIp: !Ref VPCCidr
          Description: HTTPS from VPC
      SecurityGroupEgress:
        - IpProtocol: tcp
          FromPort: 443
          ToPort: 443
          CidrIp: 0.0.0.0/0
          Description: HTTPS to internet
        - IpProtocol: tcp
          FromPort: 80
          ToPort: 80
          CidrIp: 0.0.0.0/0
          Description: HTTP to internet
      Tags: 
        - Key: Name
          Value: !Sub ${VPCPrefix}-Lambda-SG
      VpcId: !Ref VPC

  EndpointSecurityGroup:
    Type: AWS::EC2::SecurityGroup
    Properties:
      GroupDescription: Security Group for VPC Endpoints
      GroupName: !Sub ${VPCPrefix}-Endpoint-SG
      SecurityGroupEgress: 
        - IpProtocol: tcp
          FromPort: 443
          ToPort: 443
          CidrIp: 0.0.0.0/0
          Description: HTTPS outbound
      SecurityGroupIngress: 
        - IpProtocol: tcp
          FromPort: 443
          ToPort: 443
          SourceSecurityGroupId: !Ref LambdaSecurityGroup
          Description: HTTPS from Lambda SG
      Tags: 
        - Key: Name
          Value: !Sub ${VPCPrefix}-Endpoint-SG
      VpcId: !Ref VPC  

  # VPC Endpoints
  S3Endpoint:
    Type: AWS::EC2::VPCEndpoint
    Properties:
      VpcId: !Ref VPC
      RouteTableIds:
        - !Ref PrivateRouteTable
      ServiceName: !Sub com.amazonaws.${AWS::Region}.s3
      VpcEndpointType: Gateway
      Tags:
        - Key: Name
          Value: !Sub ${VPCPrefix}-S3-Endpoint

  DynamoDBEndpoint:
    Type: AWS::EC2::VPCEndpoint
    Properties:
      VpcId: !Ref VPC
      RouteTableIds:
        - !Ref PrivateRouteTable
      ServiceName: !Sub com.amazonaws.${AWS::Region}.dynamodb
      VpcEndpointType: Gateway
      Tags:
        - Key: Name
          Value: !Sub ${VPCPrefix}-DynamoDB-Endpoint

  # S3 bucket for artifacts
  WebsiteBucket:
    Type: AWS::S3::Bucket
    Properties:
      BucketName: !Sub "${pApplicationPrefix}-service-workbench-website"
      VersioningConfiguration:
        Status: Enabled
      BucketEncryption:
        ServerSideEncryptionConfiguration:
          - ServerSideEncryptionByDefault:
              SSEAlgorithm: AES256
      PublicAccessBlockConfiguration:
        BlockPublicAcls: true
        BlockPublicPolicy: true
        IgnorePublicAcls: true
        RestrictPublicBuckets: true
      Tags:
        - Key: Name
          Value: "WorkbenchV2"

  # S3 bucket for logs
  LogsBucket:
    Type: AWS::S3::Bucket
    Properties:
      BucketName: !Sub "${pApplicationPrefix}-service-workbench-logs"
      PublicAccessBlockConfiguration:
        BlockPublicAcls: true
        BlockPublicPolicy: true
        IgnorePublicAcls: true
        RestrictPublicBuckets: true
      BucketEncryption:
        ServerSideEncryptionConfiguration:
          - ServerSideEncryptionByDefault:
              SSEAlgorithm: AES256
      OwnershipControls:
        Rules:
          - ObjectOwnership: BucketOwnerPreferred
      Tags:
        - Key: Name
          Value: "WorkbenchV2"

# CloudFront Origin Access Control (OAC)
  WebsiteOAC:
    Type: AWS::CloudFront::OriginAccessControl
    Properties:
      OriginAccessControlConfig:
        Name: !Sub "${pApplicationPrefix}-service-workbench-oac"
        OriginAccessControlOriginType: s3
        SigningBehavior: always
        SigningProtocol: sigv4

# CloudFront Distribution
  WebsiteDistribution:
    Type: AWS::CloudFront::Distribution
    Properties:
      DistributionConfig:
        Enabled: true
        DefaultRootObject: index.html
        Origins:
          - Id: S3Origin
            DomainName: !GetAtt WebsiteBucket.RegionalDomainName
            S3OriginConfig: {}
            OriginAccessControlId: !Ref WebsiteOAC
            OriginPath: /web
        DefaultCacheBehavior:
          TargetOriginId: S3Origin
          ViewerProtocolPolicy: redirect-to-https
          AllowedMethods: [GET, HEAD, OPTIONS]
          CachedMethods: [GET, HEAD, OPTIONS]
          Compress: true
          ForwardedValues:
            QueryString: false
            Cookies:
              Forward: none
        Logging:
          Bucket: !GetAtt LogsBucket.DomainName
          Prefix: cloudfront-logs/
          IncludeCookies: false
        CustomErrorResponses:
          - ErrorCode: 403
            ResponseCode: 200
            ResponsePagePath: /index.html
          - ErrorCode: 404
            ResponseCode: 200
            ResponsePagePath: /index.html
        PriceClass: PriceClass_100
        HttpVersion: http2
        IPV6Enabled: true
      Tags:
        - Key: Name
          Value: "ServiceWorkbench"

# S3 Bucket Policy to allow CloudFront OAC access only
  WebsiteBucketPolicy:
    Type: AWS::S3::BucketPolicy
    Properties:
      Bucket: !Ref WebsiteBucket
      PolicyDocument:
        Version: '2012-10-17'
        Statement:
          - Effect: Allow
            Principal:
              Service: cloudfront.amazonaws.com
            Action: s3:GetObject
            Resource: !Sub '${WebsiteBucket.Arn}/*'
            Condition:
              StringEquals:
                AWS:SourceArn: !Sub 'arn:aws:cloudfront::${AWS::AccountId}:distribution/${WebsiteDistribution}'

# Bucket policy to allow CloudFront to write logs
  CloudFrontLogBucketPolicy:
    Type: AWS::S3::BucketPolicy
    Properties:
      Bucket: !Ref LogsBucket
      PolicyDocument:
        Version: '2012-10-17'
        Statement:
          - Effect: Allow
            Principal:
              Service: cloudfront.amazonaws.com
            Action: s3:PutObject
            Resource: !Sub '${LogsBucket.Arn}/*'
            Condition:
              StringEquals:
                AWS:SourceArn: !Sub 'arn:aws:cloudfront::${AWS::AccountId}:distribution/${WebsiteDistribution}'
          - Effect: Allow
            Principal:
              Service: cloudfront.amazonaws.com
            Action: s3:GetBucketAcl
            Resource: !GetAtt LogsBucket.Arn
            Condition:
              StringEquals:
                AWS:SourceArn: !Sub 'arn:aws:cloudfront::${AWS::AccountId}:distribution/${WebsiteDistribution}'

# Cognito User Pool and Client
  UserPool:
    Type: AWS::Cognito::UserPool
    Properties:
      UserPoolName: !Sub "${pApplicationPrefix}-UserPool"
      AliasAttributes:
        - email
        - preferred_username
      Schema:
        - Name: email
          AttributeDataType: String
          Required: true
          Mutable: true
        - Name: name
          AttributeDataType: String
          Required: true
          Mutable: true
        - Name: preferred_username
          AttributeDataType: String
          Required: false
          Mutable: true
      AutoVerifiedAttributes:
        - email
      AdminCreateUserConfig:
        AllowAdminCreateUserOnly: false
        InviteMessageTemplate:
          EmailSubject: "Your temporary password for WorkBench"
          EmailMessage: "Your username is {username} and temporary password is {####}"
      Policies:
        PasswordPolicy:
          MinimumLength: 8
          RequireLowercase: true
          RequireNumbers: true
          RequireSymbols: true
          RequireUppercase: true
      EmailConfiguration:
        EmailSendingAccount: COGNITO_DEFAULT
      VerificationMessageTemplate:
        DefaultEmailOption: CONFIRM_WITH_CODE
        EmailSubject: "Your verification code for WorkBench"
        EmailMessage: "Your verification code is {####}"

  UserPoolClient:
    Type: AWS::Cognito::UserPoolClient
    Properties:
      ClientName: !Sub "${pApplicationPrefix}-Client"
      UserPoolId: !Ref UserPool
      GenerateSecret: false
      RefreshTokenValidity: 30
      AccessTokenValidity: 60
      IdTokenValidity: 60
      TokenValidityUnits:
        AccessToken: "minutes"
        IdToken: "minutes"
        RefreshToken: "days"
      ExplicitAuthFlows:
        - ALLOW_USER_PASSWORD_AUTH
        - ALLOW_REFRESH_TOKEN_AUTH
        - ALLOW_USER_SRP_AUTH
        - ALLOW_CUSTOM_AUTH
      SupportedIdentityProviders:
        - COGNITO
      PreventUserExistenceErrors: ENABLED

  UserPoolDomain:
    Type: AWS::Cognito::UserPoolDomain
    Properties:
      UserPoolId: !Ref UserPool
      Domain: !Sub "${pApplicationPrefix}-${AWS::AccountId}-auth"
      ManagedLoginVersion: "2"

# IAM Role for the Custom Resource Lambda
  CustomResourceExecutionRoles:
    Type: AWS::IAM::Role
    Properties:
      AssumeRolePolicyDocument:
        Version: "2012-10-17"
        Statement:
          - Effect: Allow
            Principal:
              Service: lambda.amazonaws.com
            Action: sts:AssumeRole
      Policies:
        - PolicyName: CognitoAccess
          PolicyDocument:
            Version: "2012-10-17"
            Statement:
              - Effect: Allow
                Action:
                  - cognito-idp:UpdateUserPool
                Resource: !GetAtt UserPool.Arn
      ManagedPolicyArns:
        - arn:aws:iam::aws:policy/service-role/AWSLambdaBasicExecutionRole
        - arn:aws:iam::aws:policy/service-role/AWSLambdaVPCAccessExecutionRole
      Tags:
        - Key: Name
          Value: "WorkbenchV2"

  UserExecutionRole:
    Type: AWS::IAM::Role
    Properties:
      AssumeRolePolicyDocument:
        Version: "2012-10-17"
        Statement:
          - Effect: Allow
            Principal:
              Service: lambda.amazonaws.com
            Action: sts:AssumeRole
      Policies:
        - PolicyName: CloudwatchLogs
          PolicyDocument:
            Version: "2012-10-17"
            Statement:
              - Sid: CloudWatchLogsAccess
                Effect: Allow
                Action:
                  - logs:CreateLogGroup
                  - logs:CreateLogStream
                  - logs:PutLogEvents
                Resource: "*"
        
        - PolicyName: SQSPolicies
          PolicyDocument:
            Version: "2012-10-17"
            Statement:
              - Sid: SQSPutPolicies
                Effect: Allow
                Action:
                  - sqs:SendMessage
                  - sqs:ReceiveMessage
                  - sqs:DeleteMessage
                  - sqs:GetQueueAttributes
                Resource: !GetAtt CleanupQueue.Arn
        
        - PolicyName: DynamoDBPolicies
          PolicyDocument:
            Version: "2012-10-17"
            Statement:
              - Sid: DynamoDBActivityLogsAccess
                Effect: Allow
                Action:
                  - dynamodb:PutItem
                  - dynamodb:GetItem
                  - dynamodb:DeleteItem
                  - dynamodb:Scan
                  - dynamodb:Query
                  - dynamodb:UpdateItem
                Resource: !Sub "arn:aws:dynamodb:${AWS::Region}:${AWS::AccountId}:table/Workbench-*"
        
        - PolicyName: CognitoPolicies
          PolicyDocument:
            Version: "2012-10-17"
            Statement:
              - Sid: CognitoAccess
                Effect: Allow
                Action:
                  - cognito-idp:AdminCreateUser
                  - cognito-idp:AdminDeleteUser
                  - cognito-idp:AdminGetUser
                  - cognito-idp:ListUsers
                Resource: !Sub "arn:aws:cognito-idp:${AWS::Region}:${AWS::AccountId}:userpool/${UserPool}"
        
        - PolicyName: SESPolicies
          PolicyDocument:
            Version: "2012-10-17"
            Statement:
              - Sid: SESAccess
                Effect: Allow
                Action:
                  - ses:SendEmail
                Resource: "*"
        
        - PolicyName: SSMPolicies
          PolicyDocument:
            Version: "2012-10-17"
            Statement:
              - Sid: SSMAccess
                Effect: Allow
                Action:
                  - ssm:GetParameter
                  - ssm:PutParameter
                Resource: "*"
      ManagedPolicyArns:
        - arn:aws:iam::aws:policy/service-role/AWSLambdaVPCAccessExecutionRole
        - arn:aws:iam::aws:policy/service-role/AWSLambdaBasicExecutionRole
      Tags:
        - Key: Name
          Value: "WorkbenchV2"

  UserTable:
    Type: AWS::DynamoDB::Table
    Properties:
      TableName: !Sub "Workbench-${pApplicationPrefix}-UserTable"
      AttributeDefinitions:
        - AttributeName: UserId
          AttributeType: S
      KeySchema:
        - AttributeName: UserId
          KeyType: HASH
      ProvisionedThroughput:
        ReadCapacityUnits: 1
        WriteCapacityUnits: 1
      Tags:
        - Key: Name
          Value: "WorkbenchV2"
  
  ActivityLogsTable:
    Type: AWS::DynamoDB::Table
    Properties:
      TableName: !Sub "Workbench-${pApplicationPrefix}-ActivityLogsTable"
      AttributeDefinitions:
        - AttributeName: LogId
          AttributeType: S
      KeySchema:
        - AttributeName: LogId
          KeyType: HASH
      ProvisionedThroughput:
        ReadCapacityUnits: 1
        WriteCapacityUnits: 1
      Tags:
        - Key: Name
          Value: "WorkbenchV2"

  CleanupDLQ:
    Type: AWS::SQS::Queue
    Properties:
      QueueName: !Sub "${pApplicationPrefix}-CleanupDLQ"
      MessageRetentionPeriod: 1209600  # 14 days
      Tags:
        - Key: Name
          Value: "WorkbenchV2"
    
  CognitoTriggersCustomResource:
    Type: AWS::Lambda::Function
    Properties:
      FunctionName: !Sub "${pApplicationPrefix}-CognitoTriggersCustomResource"
      Handler: lambda_function.lambda_handler
      Runtime: python3.13
      VpcConfig:
        SubnetIds:
          - !Ref PrivateSubnet1
          - !Ref PrivateSubnet2
        SecurityGroupIds:
          - !Ref LambdaSecurityGroup
      Role: !GetAtt CustomResourceExecutionRoles.Arn
      Timeout: 300
      MemorySize: 1024
      Code:
        S3Bucket: !Ref pArtifactsBucketName
        S3Key: "lambda/workbenchcognitocustomresourcelambda/WorkbenchCognitoCustomResource.zip"
      Tags:
        - Key: Name
          Value: "WorkbenchV2"

  CognitoTriggersResource:
    Type: Custom::CognitoTriggers
    Properties:
      ServiceToken: !GetAtt CognitoTriggersCustomResource.Arn
      UserPoolId: !Ref UserPool
      PreSignUpLambdaArn: !GetAtt PreSignUpFunction.Arn
      PreAuthLambdaArn: !GetAtt PreAuthFunction.Arn
      PreTokenLambdaArn: !GetAtt PreTokenGenerationFunction.Arn
      PostConfirmationLambdaArn: !GetAtt PostConfirmationFunction.Arn
      PostAuthLambdaArn: !GetAtt PostAuthFunction.Arn
      Tags:
        - Key: Name
          Value: "WorkbenchV2"

  PreSignUpFunction:
    Type: AWS::Lambda::Function
    Properties:
      FunctionName: !Sub "${pApplicationPrefix}-PreSignUp"
      Handler: lambda_function.lambda_handler
      Role: !GetAtt UserExecutionRole.Arn
      Runtime: python3.13
      Timeout: 300
      MemorySize: 1024
      VpcConfig:
        SubnetIds:
          - !Ref PrivateSubnet1
          - !Ref PrivateSubnet2
        SecurityGroupIds:
          - !Ref LambdaSecurityGroup
      Code:
        S3Bucket: !Ref pArtifactsBucketName
        S3Key: "lambda/workbenchpresignuplambda/WorkbenchPresignup.zip"
      Environment:
        Variables:
          QUEUE_URL: !Ref CleanupQueue
      Layers:
        - !Ref ServiceWorkbenchLambdaLayer
      Tags:
        - Key: Name
          Value: "WorkbenchV2"

  PreAuthFunction:
    Type: AWS::Lambda::Function
    Properties:
      FunctionName: !Sub "${pApplicationPrefix}-PreAuth"
      Handler: lambda_function.lambda_handler
      Role: !GetAtt UserExecutionRole.Arn
      Runtime: python3.13
      Timeout: 300
      MemorySize: 1024
      VpcConfig:
        SubnetIds:
          - !Ref PrivateSubnet1
          - !Ref PrivateSubnet2
        SecurityGroupIds:
          - !Ref LambdaSecurityGroup
      Code:
        S3Bucket: !Ref pArtifactsBucketName
        S3Key: "lambda/workbenchpreauthlambda/WorkbenchPreAuth.zip"
      Environment:
        Variables:
          USER_TABLE_NAME: !Ref UserTable
      Tags:
        - Key: Name
          Value: "WorkbenchV2"

  PreTokenGenerationFunction:
    Type: AWS::Lambda::Function
    Properties:
      FunctionName: !Sub "${pApplicationPrefix}-PreTokenGen"
      Handler: lambda_function.lambda_handler
      Role: !GetAtt UserExecutionRole.Arn
      Runtime: python3.13
      Timeout: 300
      MemorySize: 1024
      VpcConfig:
        SubnetIds:
          - !Ref PrivateSubnet1
          - !Ref PrivateSubnet2
        SecurityGroupIds:
          - !Ref LambdaSecurityGroup
      Code:
        S3Bucket: !Ref pArtifactsBucketName
        S3Key: "lambda/workbenchpretokengenerationlambda/WorkbenchPreTokengeneration.zip"
      Environment:
        Variables:
          USER_TABLE_NAME: !Ref UserTable
      Tags:
        - Key: Name
          Value: "WorkbenchV2"

  PostConfirmationFunction:
    Type: AWS::Lambda::Function
    Properties: 
      FunctionName: !Sub "${pApplicationPrefix}-PostConfirm"
      Handler: lambda_function.lambda_handler
      Role: !GetAtt UserExecutionRole.Arn
      Runtime: python3.13
      Timeout: 300
      MemorySize: 1024
      VpcConfig:
        SubnetIds:
          - !Ref PrivateSubnet1
          - !Ref PrivateSubnet2
        SecurityGroupIds:
          - !Ref LambdaSecurityGroup
      Code:
        S3Bucket: !Ref pArtifactsBucketName
        S3Key: "lambda/workbenchpostconfirmationlambda/WorkbenchPostConfirmation.zip"
      Environment:
        Variables:
          USER_TABLE_NAME: !Ref UserTable
          ROLE_TABLE_NAME: !Sub "Workbench-${pApplicationPrefix}-RolesTable"
          DOMAIN: "ServiceWorkbench v2.0"
          SOURCE_EMAIL: "mayank.gupta@cloudwick.com"
          ACTIVITY_LOGS_TABLE: !Ref ActivityLogsTable

      Tags:
        - Key: Name
          Value: "WorkbenchV2"

  PostAuthFunction:
    Type: AWS::Lambda::Function
    Properties:
      FunctionName: !Sub "${pApplicationPrefix}-PostAuth"
      Handler: lambda_function.lambda_handler
      Runtime: python3.13
      Timeout: 300
      MemorySize: 1024
      VpcConfig:
        SubnetIds:
          - !Ref PrivateSubnet1
          - !Ref PrivateSubnet2
        SecurityGroupIds:
          - !Ref LambdaSecurityGroup
      Role: !GetAtt UserExecutionRole.Arn
      Code:
        S3Bucket: !Ref pArtifactsBucketName
        S3Key: "lambda/workbenchpostauthlambda/WorkbenchPostAuth.zip"
      Environment:
        Variables:
          ACTIVITY_LOGS_TABLE: !Ref ActivityLogsTable
      Tags:
        - Key: Name
          Value: "WorkbenchV2"

  UserPoolCleanUp:
    Type: AWS::Lambda::Function
    Properties:
      FunctionName: !Sub "${pApplicationPrefix}-Workbench-UserPool"
      Handler: lambda_function.lambda_handler
      Runtime: python3.13
      Timeout: 300
      MemorySize: 1024
      VpcConfig:
        SubnetIds:
          - !Ref PrivateSubnet1
          - !Ref PrivateSubnet2
        SecurityGroupIds:
          - !Ref LambdaSecurityGroup
      Role: !GetAtt UserExecutionRole.Arn
      Code:
        S3Bucket: !Ref pArtifactsBucketName
        S3Key: "lambda/workbenchuserpoolcleanuplambda/WorkbenchUserpoolCleanup.zip"
      Environment:
        Variables:
          QUEUE_URL: !Ref CleanupQueue
          USER_POOL_ID: !Ref UserPool
          USER_TABLE_NAME: !Ref UserTable
      Tags:
        - Key: Name
          Value: "WorkbenchV2"

  PreSignUpPermission:
    Type: AWS::Lambda::Permission
    Properties:
      FunctionName: !GetAtt PreSignUpFunction.Arn
      Action: lambda:InvokeFunction
      Principal: cognito-idp.amazonaws.com
      SourceArn: !GetAtt UserPool.Arn

  PreAuthPermission:
    Type: AWS::Lambda::Permission
    Properties:
      FunctionName: !GetAtt PreAuthFunction.Arn
      Action: lambda:InvokeFunction
      Principal: cognito-idp.amazonaws.com
      SourceArn: !GetAtt UserPool.Arn

  PreTokenPermission:
    Type: AWS::Lambda::Permission
    Properties:
      FunctionName: !GetAtt PreTokenGenerationFunction.Arn
      Action: lambda:InvokeFunction
      Principal: cognito-idp.amazonaws.com
      SourceArn: !GetAtt UserPool.Arn

  PostConfirmPermission:
    Type: AWS::Lambda::Permission
    Properties:
      FunctionName: !GetAtt PostConfirmationFunction.Arn
      Action: lambda:InvokeFunction
      Principal: cognito-idp.amazonaws.com
      SourceArn: !GetAtt UserPool.Arn
  
  PostAuthPermission:
    Type: AWS::Lambda::Permission
    Properties:
      FunctionName: !GetAtt PostAuthFunction.Arn
      Action: lambda:InvokeFunction
      Principal: cognito-idp.amazonaws.com
      SourceArn: !GetAtt UserPool.Arn

# Event Source Mapping for Cleanup Queue
  CleanupQueueEventSourceMapping:
    Type: AWS::Lambda::EventSourceMapping
    Properties:
      BatchSize: 1
      Enabled: true
      EventSourceArn: !GetAtt CleanupQueue.Arn
      FunctionName: !GetAtt UserPoolCleanUp.Arn
      Tags:
        - Key: Name
          Value: "WorkbenchV2"

# Main SQS queue with redrive policy
  CleanupQueue:
    Type: AWS::SQS::Queue
    Properties:
      QueueName: !Sub "${pApplicationPrefix}-CleanupQueue"
      VisibilityTimeout: 65
      ReceiveMessageWaitTimeSeconds: 20
      DelaySeconds: 900
      RedrivePolicy:
        deadLetterTargetArn: !GetAtt CleanupDLQ.Arn
        maxReceiveCount: 5  # Message is sent to DLQ after 5 failed receives
      Tags:
        - Key: Name
          Value: "WorkbenchV2"

  ServiceWorkbenchLambdaLayer:
    Type: AWS::Lambda::LayerVersion
    Properties:
      LayerName: "ServiceWorkbenchLambdaLayer"
      Description: "Service Workbench Lambda Layer"
      Content:
        S3Bucket: service-workbench-artifacts
        S3Key: layer/layer.zip
        # S3Bucket: "mayank-swb"
        # S3Key: "layers.zip"
      CompatibleRuntimes:
        - python3.12

  CustomResourceLambdaExecutionRole:
    Type: AWS::IAM::Role
    Properties:
      RoleName: !Sub "WorkbenchCustomResourceLambdaExecutionRole"
      AssumeRolePolicyDocument:
        Version: '2012-10-17'
        Statement:
          - Effect: Allow
            Principal:
              Service: lambda.amazonaws.com
            Action: sts:AssumeRole
      ManagedPolicyArns:
        - arn:aws:iam::aws:policy/service-role/AWSLambdaVPCAccessExecutionRole
        - arn:aws:iam::aws:policy/service-role/AWSLambdaBasicExecutionRole
      Policies:
        - PolicyName: DynamoDBAccess
          PolicyDocument:
            Version: '2012-10-17'
            Statement:
              - Effect: Allow
                Action:
                  - dynamodb:UpdateItem
                Resource: !Sub "arn:aws:dynamodb:${AWS::Region}:${AWS::AccountId}:table/Workbench-*"
      Tags:
        - Key: Name
          Value: "WorkbenchV2"

  RolesLambdaFunctionRole:
    Type: AWS::IAM::Role
    Properties:
      RoleName: !Sub "${pApplicationPrefix}-RolesLambdaFunctionRole"
      AssumeRolePolicyDocument:
        Version: '2012-10-17'
        Statement:
          - Effect: Allow
            Principal:
              Service: lambda.amazonaws.com
            Action: sts:AssumeRole
      ManagedPolicyArns:
        - arn:aws:iam::aws:policy/service-role/AWSLambdaVPCAccessExecutionRole
        - arn:aws:iam::aws:policy/service-role/AWSLambdaBasicExecutionRole
      Tags:
        - Key: Name
          Value: "WorkbenchV2"
    
  WorkspaceLambdaExecutionRole:
    Type: AWS::IAM::Role
    Properties:
      RoleName: !Sub "${pApplicationPrefix}-WorkspaceLambdaExecutionRole"
      AssumeRolePolicyDocument:
        Version: '2012-10-17'
        Statement:
          - Effect: Allow
            Principal:
              Service: lambda.amazonaws.com
            Action: sts:AssumeRole
      Policies:
        - PolicyName: LambdaBasicExecution
          PolicyDocument:
            Version: '2012-10-17'
            Statement:
              - Effect: Allow
                Action:
                  - dynamodb:GetItem
                  - dynamodb:PutItem
                  - dynamodb:UpdateItem
                  - dynamodb:DeleteItem
                  - dynamodb:Query
                  - dynamodb:Scan
                Resource:
                  - !Sub arn:aws:dynamodb:${AWS::Region}:${AWS::AccountId}:table/Workbench-*
      ManagedPolicyArns:
        - arn:aws:iam::aws:policy/service-role/AWSLambdaVPCAccessExecutionRole
        - arn:aws:iam::aws:policy/service-role/AWSLambdaBasicExecutionRole
      Tags:
        - Key: Name
          Value: "WorkbenchV2"
<<<<<<< HEAD
=======

  OpenSearchDB:
    Type: AWS::OpenSearchService::Domain
    Properties:
      DomainName: !Sub "${pApplicationPrefix}-opensearchdb"
      EngineVersion: 'OpenSearch_2.17'
      ClusterConfig:
        InstanceCount: 2
        InstanceType: t3.small.search
        ZoneAwarenessEnabled: true
        ZoneAwarenessConfig: 
          AvailabilityZoneCount: 2
        WarmEnabled: false
        MultiAZWithStandbyEnabled: false
      EBSOptions:
        EBSEnabled: true
        VolumeType: gp3
        VolumeSize: 10
        Iops: 3000
        Throughput: 125
      EncryptionAtRestOptions:
        Enabled: true
      NodeToNodeEncryptionOptions:
        Enabled: true
      DomainEndpointOptions:
        EnforceHTTPS: true
      AccessPolicies:
        Version: "2012-10-17"
        Statement:
          - Effect: Allow
            Principal:
              AWS: "*"             
            Action: "es:*"
            Resource: "*"
      AdvancedOptions:
        indices.fielddata.cache.size: "20"
        rest.action.multi.allow_explicit_index: "true"
        indices.query.bool.max_clause_count: "1024"
      AdvancedSecurityOptions:
        Enabled: true
        InternalUserDatabaseEnabled: false
        MasterUserOptions:
          MasterUserARN: !GetAtt RAGCustomResourceLambdaRole.Arn
      OffPeakWindowOptions:
        Enabled: true
        OffPeakWindow: 
          WindowStartTime: 
            Hours: 0
            Minutes: 0
      SnapshotOptions:
        AutomatedSnapshotStartHour: 0
      IPAddressType: dualstack
      Tags:
        - Key: Name
          Value: "WorkbenchV2"

  RAGCustomResourceLambdaRole:
    Type: AWS::IAM::Role
    Properties:
      RoleName: !Sub "${pApplicationPrefix}-RAGCustomResourceLambdaRole"
      AssumeRolePolicyDocument:
        Version: "2012-10-17"
        Statement:
          - Effect: Allow
            Principal:
              Service:
                - lambda.amazonaws.com
                - bedrock.amazonaws.com
            Action: sts:AssumeRole
      Policies:
        - PolicyName: VectorStoreAccess
          PolicyDocument:
            Version: "2012-10-17"
            Statement:
              - Effect: Allow
                Action:
                  - "es:ESHttp*"
                  - "es:DescribeDomain"
                  - "es:ListDomainNames"
                  - "rds-data:ExecuteStatement"
                  - "rds-data:BatchExecuteStatement"
                  - "rds:DescribeDBClusters"
                  - "secretsmanager:GetSecretValue"
                  - "bedrock:InvokeModel"
                  - "bedrock:Retrieve"
                  - "bedrock:RetrieveAndGenerate"
                  - "bedrock:CreateKnowledgeBase"
                Resource: "*"
      ManagedPolicyArns:
        - arn:aws:iam::aws:policy/service-role/AWSLambdaVPCAccessExecutionRole
        - arn:aws:iam::aws:policy/service-role/AWSLambdaBasicExecutionRole
      Tags:
        - Key: Name
          Value: "WorkbenchV2"

  RAGCustomResourcePolicy:
    Type: AWS::IAM::Policy
    Properties:
      PolicyName: ClusterAccessPolicy
      Roles:
        - !Ref RAGCustomResourceLambdaRole
      PolicyDocument:
        Version: "2012-10-17"
        Statement:
          - Effect: Allow
            Action:
              - es:ESHttpGet
              - es:ESHttpPost
              - es:ESHttpPut
              - es:ESHttpDelete
              - es:ESHttpHead
            Resource:
              - !Sub "arn:aws:es:${AWS::Region}:${AWS::AccountId}:domain/${OpenSearchDB}/*"
          - Effect: Allow
            Action:
              - rds-data:ExecuteStatement
              - rds-data:BatchExecuteStatement
              - rds-data:BeginTransaction
              - rds-data:CommitTransaction
              - rds-data:RollbackTransaction
            Resource:
              - !Sub "arn:aws:rds:${AWS::Region}:${AWS::AccountId}:cluster:${AuroraDBCluster}"
          - Effect: Allow
            Action:
              - secretsmanager:GetSecretValue
            Resource:
              - !GetAtt AuroraDBCluster.MasterUserSecret.SecretArn

  RAGCustomResourceLambda:
    Type: AWS::Lambda::Function
    Properties:
      Handler: lambda_function.lambda_handler
      Runtime: python3.12
      FunctionName: !Sub "${pApplicationPrefix}-RAGCustomResourceLambda"
      Timeout: 900
      Role: !GetAtt RAGCustomResourceLambdaRole.Arn
      Environment:
        Variables:
          REGION: !Ref AWS::Region
      Code: 
        S3Bucket: service-workbench-artifacts
        S3Key: lambda/ragcustomresourcelambda/rag_custom_resource_lambda.zip
      VpcConfig:
        SubnetIds:
          - !Ref PrivateSubnet1
          - !Ref PrivateSubnet2
        SecurityGroupIds:
          - !Ref LambdaSecurityGroup
      Layers:
        - !Ref ServiceWorkbenchLambdaLayer
      Tags:
        - Key: Name
          Value: "WorkbenchV2"

  AuroraSubnetGroup:
    Type: AWS::RDS::DBSubnetGroup
    Properties:
      DBSubnetGroupDescription: "Private Subnets for Aurora DB"
      SubnetIds:
        - !Ref PrivateSubnet1
        - !Ref PrivateSubnet2
      Tags:
        - Key: Name
          Value: "WorkbenchV2"

  AuroraDBCluster:
    Type: AWS::RDS::DBCluster
    Properties:
      AutoMinorVersionUpgrade: false
      BackupRetentionPeriod: 7
      DatabaseName: !Ref pDatabaseName
      DBClusterIdentifier: !Sub "${pApplicationPrefix}-auroradbcluster"
      DBClusterParameterGroupName: default.aurora-postgresql15
      DeletionProtection: false
      EnableIAMDatabaseAuthentication: true
      EnableHttpEndpoint: true
      Engine: aurora-postgresql
      EngineMode: provisioned
      EngineVersion: 15.4
      MasterUsername: postgres
      ManageMasterUserPassword: true
      DBSubnetGroupName: !Ref AuroraSubnetGroup
      VpcSecurityGroupIds:
        - !Ref EndpointSecurityGroup
      NetworkType: IPV4
      StorageType: aurora
      PerformanceInsightsEnabled: true
      PerformanceInsightsRetentionPeriod: 7
      ServerlessV2ScalingConfiguration:
        MinCapacity: 0.5
        MaxCapacity: 2
      Port: 5432
      Tags:
        - Key: Name
          Value: "WorkbenchV2"

  AuroraDBInstance:
    Type: AWS::RDS::DBInstance
    Properties:
      DBInstanceIdentifier: !Sub "${pApplicationPrefix}-auroradbclusterinstance"
      DBClusterIdentifier: !Ref AuroraDBCluster
      DBInstanceClass: db.serverless
      Engine: aurora-postgresql
      EnablePerformanceInsights: true
      PubliclyAccessible: false
      PerformanceInsightsRetentionPeriod: 7
      Tags:
        - Key: Name
          Value: "WorkbenchV2"

  OpenSearchClusterCustomResource:
    Type: "AWS::CloudFormation::CustomResource"
    Properties:
      ServiceToken: !GetAtt RAGCustomResourceLambda.Arn
      changesetflag: '25'
      OS_ENDPOINT: !GetAtt OpenSearchDB.DomainEndpoint
      ClusterARN: !Sub "arn:aws:rds:${AWS::Region}:${AWS::AccountId}:cluster:${AuroraDBCluster}"
      DatabaseName: !Ref pDatabaseName
      SecretARN: !GetAtt AuroraDBCluster.MasterUserSecret.SecretArn
>>>>>>> be0542ee

Outputs:
  VPCId:
    Description: VPC ID
    Value: !Ref VPC
    Export:
      Name: !Sub ${VPCPrefix}-VPC-ID

  VPCCidr:
    Description: VPC CIDR Block
    Value: !Ref VPCCidr
    Export:
      Name: !Sub ${VPCPrefix}-VPC-CIDR

  PublicSubnet1Id:
    Description: Public Subnet 1 ID
    Value: !Ref PublicSubnet1
    Export:
      Name: !Sub ${VPCPrefix}-Public-Subnet-1-ID

  PublicSubnet2Id:
    Description: Public Subnet 2 ID
    Value: !Ref PublicSubnet2
    Export:
      Name: !Sub ${VPCPrefix}-Public-Subnet-2-ID

  PrivateSubnet1Id:
    Description: Private Subnet 1 ID
    Value: !Ref PrivateSubnet1
    Export:
      Name: !Sub ${VPCPrefix}-Private-Subnet-1-ID

  PrivateSubnet2Id:
    Description: Private Subnet 2 ID
    Value: !Ref PrivateSubnet2
    Export:
      Name: !Sub ${VPCPrefix}-Private-Subnet-2-ID

  LambdaSecurityGroupId:
    Description: Lambda Security Group ID
    Value: !Ref LambdaSecurityGroup
    Export:
      Name: !Sub ${VPCPrefix}-Lambda-SG-ID

  EndpointSecurityGroupId:
    Description: Endpoint Security Group ID
    Value: !Ref EndpointSecurityGroup
    Export:
      Name: !Sub ${VPCPrefix}-Endpoint-SG-ID

  NATGatewayId:
    Description: NAT Gateway ID
    Value: !Ref NatGateway
    Export:
      Name: !Sub ${VPCPrefix}-NAT-Gateway-ID

  CloudfrontDistributionId:
    Description: CloudFront distribution ID
    Value: !GetAtt WebsiteDistribution.Id
    Export:
      Name: !Sub "${pApplicationPrefix}-CloudFrontDistributionId"

  CloudFrontDomainName:
    Description: Domain name of the CloudFront distribution
    Value: !GetAtt WebsiteDistribution.DomainName
    
  CognitoUserPoolId:
    Value: !Ref UserPool
    Export:
      Name: !Sub "${pApplicationPrefix}-CognitoUserPoolId"

  CognitoAppClientId:
    Value: !Ref UserPoolClient
    Export:
      Name: !Sub "${pApplicationPrefix}-CognitoAppClientId"

  CognitoRegion:
    Value: !Ref "AWS::Region"
    Export:
      Name: !Sub "${pApplicationPrefix}-Region"

  LogsBucketName:
    Description: Name of the logs S3 bucket
    Value: !Ref LogsBucket
    Export:
      Name: !Sub "${pApplicationPrefix}-LogsBucket"

  ServiceWorkbenchLambdaLayer:
    Description: Name of the service workbench lambda layer
    Value: !Ref ServiceWorkbenchLambdaLayer
    Export:
      Name: "ServiceWorkbenchLambdaLayer"

  WorkspaceLambdaExecutionRole:
    Description: Name of the workbench lambda execution role
    Value: !GetAtt WorkspaceLambdaExecutionRole.Arn
    Export:
      Name: "WorkspaceLambdaExecutionRole"

  CustomResourceLambdaExecutionRole:
    Description: Name of the custom resource lambda execution role
    Value: !GetAtt CustomResourceLambdaExecutionRole.Arn
    Export:
      Name: "WorkbenchCustomResourceLambdaExecutionRole"

  RolesLambdaFunctionRole:
    Description: Name of the roles lambda function role
    Value: !GetAtt RolesLambdaFunctionRole.Arn
    Export: 
      Name: "RolesLambdaFunctionRole"

  CustomResourceExecutionRoles:
    Description: Name of the custom resource execution roles
    Value: !GetAtt CustomResourceExecutionRoles.Arn
    Export:
      Name: "CustomResourceExecutionRoles"

  OpenSearchDBEndpoint:
    Value: !GetAtt OpenSearchDB.DomainEndpoint
    Description: The endpoint of the OpenSearch cluster
    Export:
      Name: !Sub "${pApplicationPrefix}-OpenSearchEndpoint"

  OpenSearchDBArn:
    Value: !GetAtt OpenSearchDB.Arn
    Description: The ARN of the OpenSearch cluster
    Export:
      Name: !Sub "${pApplicationPrefix}-OpenSearchDBArn"

  RAGCustomResourceLambdaRole:
    Value: !GetAtt RAGCustomResourceLambdaRole.Arn
    Description: The ARN of the custom resource lambda role
    Export:
      Name: !Sub "${pApplicationPrefix}-CustomResourceLambdaRoleARN"

  AuroraDBClusterARN:
    Value: !Sub "arn:aws:rds:${AWS::Region}:${AWS::AccountId}:cluster:${AuroraDBCluster}"
    Description: The ARN of the Aurora DB cluster
    Export:
      Name: !Sub "${pApplicationPrefix}-AuroraDBClusterARN"

  AuroraDBClusterSecret:
    Value: !GetAtt AuroraDBCluster.MasterUserSecret.SecretArn
    Description: The secret ARN for the Aurora DB cluster
    Export:
      Name: !Sub "${pApplicationPrefix}-AuroraDBSecretARN"

  AuroraDBName:
    Value: !Ref pDatabaseName
    Description: The name of the database
    Export:
      Name: !Sub "${pApplicationPrefix}-AuroraDBName"
      <|MERGE_RESOLUTION|>--- conflicted
+++ resolved
@@ -1124,8 +1124,6 @@
       Tags:
         - Key: Name
           Value: "WorkbenchV2"
-<<<<<<< HEAD
-=======
 
   OpenSearchDB:
     Type: AWS::OpenSearchService::Domain
@@ -1345,7 +1343,6 @@
       ClusterARN: !Sub "arn:aws:rds:${AWS::Region}:${AWS::AccountId}:cluster:${AuroraDBCluster}"
       DatabaseName: !Ref pDatabaseName
       SecretARN: !GetAtt AuroraDBCluster.MasterUserSecret.SecretArn
->>>>>>> be0542ee
 
 Outputs:
   VPCId:
