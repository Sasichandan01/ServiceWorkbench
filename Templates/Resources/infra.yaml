--- conflicted
+++ resolved
@@ -17,7 +17,7 @@
     Default: 10.0.0.0/16
     Description: CIDR block for the VPC
   
-  VPCPrefix: 
+  VPCPrefix:
     Type: String
     Default: WorkbenchVPC
     Description: Environment name prefix for VPC resources
@@ -26,11 +26,6 @@
     Type: String
     Default: workbenchdb
     Description: Database name for Aurora
-
-  pProfileImageBucket:
-    Type: String
-    Default: "develop-profile-images"
-    Description: S3 bucket name for storing user profile images
 
 Resources:
 
@@ -472,650 +467,6 @@
         - Key: Name
           Value: "WorkbenchV2"
 
-<<<<<<< HEAD
-# CloudFront Origin Access Control (OAC)
-  WebsiteOAC:
-    Type: AWS::CloudFront::OriginAccessControl
-    Properties:
-      OriginAccessControlConfig:
-        Name: !Sub "${pApplicationPrefix}-service-workbench-oac"
-        OriginAccessControlOriginType: s3
-        SigningBehavior: always
-        SigningProtocol: sigv4
-
-# CloudFront Distribution
-  WebsiteDistribution:
-    Type: AWS::CloudFront::Distribution
-    Properties:
-      DistributionConfig:
-        Enabled: true
-        DefaultRootObject: index.html
-        Origins:
-          - Id: S3Origin
-            DomainName: !GetAtt WebsiteBucket.RegionalDomainName
-            S3OriginConfig: {}
-            OriginAccessControlId: !Ref WebsiteOAC
-            OriginPath: /web
-        DefaultCacheBehavior:
-          TargetOriginId: S3Origin
-          ViewerProtocolPolicy: redirect-to-https
-          AllowedMethods: [GET, HEAD, OPTIONS]
-          CachedMethods: [GET, HEAD, OPTIONS]
-          Compress: true
-          ForwardedValues:
-            QueryString: false
-            Cookies:
-              Forward: none
-        Logging:
-          Bucket: !GetAtt LogsBucket.DomainName
-          Prefix: cloudfront-logs/
-          IncludeCookies: false
-        CustomErrorResponses:
-          - ErrorCode: 403
-            ResponseCode: 200
-            ResponsePagePath: /index.html
-          - ErrorCode: 404
-            ResponseCode: 200
-            ResponsePagePath: /index.html
-        PriceClass: PriceClass_100
-        HttpVersion: http2
-        IPV6Enabled: true
-      Tags:
-        - Key: Name
-          Value: "ServiceWorkbench"
-
-# S3 Bucket Policy to allow CloudFront OAC access only
-  WebsiteBucketPolicy:
-    Type: AWS::S3::BucketPolicy
-    Properties:
-      Bucket: !Ref WebsiteBucket
-      PolicyDocument:
-        Version: '2012-10-17'
-        Statement:
-          - Effect: Allow
-            Principal:
-              Service: cloudfront.amazonaws.com
-            Action: s3:GetObject
-            Resource: !Sub '${WebsiteBucket.Arn}/*'
-            Condition:
-              StringEquals:
-                AWS:SourceArn: !Sub 'arn:aws:cloudfront::${AWS::AccountId}:distribution/${WebsiteDistribution}'
-
-# Bucket policy to allow CloudFront to write logs
-  CloudFrontLogBucketPolicy:
-    Type: AWS::S3::BucketPolicy
-    Properties:
-      Bucket: !Ref LogsBucket
-      PolicyDocument:
-        Version: '2012-10-17'
-        Statement:
-          - Effect: Allow
-            Principal:
-              Service: cloudfront.amazonaws.com
-            Action: s3:PutObject
-            Resource: !Sub '${LogsBucket.Arn}/*'
-            Condition:
-              StringEquals:
-                AWS:SourceArn: !Sub 'arn:aws:cloudfront::${AWS::AccountId}:distribution/${WebsiteDistribution}'
-          - Effect: Allow
-            Principal:
-              Service: cloudfront.amazonaws.com
-            Action: s3:GetBucketAcl
-            Resource: !GetAtt LogsBucket.Arn
-            Condition:
-              StringEquals:
-                AWS:SourceArn: !Sub 'arn:aws:cloudfront::${AWS::AccountId}:distribution/${WebsiteDistribution}'
-
-# Cognito User Pool and Client
-  UserPool:
-    Type: AWS::Cognito::UserPool
-    Properties:
-      UserPoolName: !Sub "${pApplicationPrefix}-UserPool"
-      AliasAttributes:
-        - email
-        - preferred_username
-      Schema:
-        - Name: email
-          AttributeDataType: String
-          Required: true
-          Mutable: true
-        - Name: name
-          AttributeDataType: String
-          Required: true
-          Mutable: true
-        - Name: preferred_username
-          AttributeDataType: String
-          Required: false
-          Mutable: true
-        - Name: Role
-          AttributeDataType: String
-          Required: false
-          Mutable: true
-      AutoVerifiedAttributes:
-        - email
-      AdminCreateUserConfig:
-        AllowAdminCreateUserOnly: false
-        InviteMessageTemplate:
-          EmailSubject: "Your temporary password for WorkBench"
-          EmailMessage: "Your username is {username} and temporary password is {####}"
-      Policies:
-        PasswordPolicy:
-          MinimumLength: 8
-          RequireLowercase: true
-          RequireNumbers: true
-          RequireSymbols: true
-          RequireUppercase: true
-      EmailConfiguration:
-        EmailSendingAccount: COGNITO_DEFAULT
-      VerificationMessageTemplate:
-        DefaultEmailOption: CONFIRM_WITH_CODE
-        EmailSubject: "Your verification code for WorkBench"
-        EmailMessage: "Your verification code is {####}"
-
-  UserPoolClient:
-    Type: AWS::Cognito::UserPoolClient
-    Properties:
-      ClientName: !Sub "${pApplicationPrefix}-Client"
-      UserPoolId: !Ref UserPool
-      GenerateSecret: false
-      RefreshTokenValidity: 30
-      AccessTokenValidity: 60
-      IdTokenValidity: 60
-      TokenValidityUnits:
-        AccessToken: "minutes"
-        IdToken: "minutes"
-        RefreshToken: "days"
-      ExplicitAuthFlows:
-        - ALLOW_USER_PASSWORD_AUTH
-        - ALLOW_REFRESH_TOKEN_AUTH
-        - ALLOW_USER_SRP_AUTH
-        - ALLOW_CUSTOM_AUTH
-      SupportedIdentityProviders:
-        - COGNITO
-      PreventUserExistenceErrors: ENABLED
-
-  UserPoolDomain:
-    Type: AWS::Cognito::UserPoolDomain
-    Properties:
-      UserPoolId: !Ref UserPool
-      Domain: !Sub "${pApplicationPrefix}-${AWS::AccountId}-auth"
-      ManagedLoginVersion: "2"
-
-# IAM Role for the Custom Resource Lambda
-  CustomResourceExecutionRoles:
-    Type: AWS::IAM::Role
-    Properties:
-      AssumeRolePolicyDocument:
-        Version: "2012-10-17"
-        Statement:
-          - Effect: Allow
-            Principal:
-              Service: lambda.amazonaws.com
-            Action: sts:AssumeRole
-      Policies:
-        - PolicyName: CognitoAccess
-          PolicyDocument:
-            Version: "2012-10-17"
-            Statement:
-              - Effect: Allow
-                Action:
-                  - cognito-idp:UpdateUserPool
-                Resource: !GetAtt UserPool.Arn
-      ManagedPolicyArns:
-        - arn:aws:iam::aws:policy/service-role/AWSLambdaBasicExecutionRole
-        - arn:aws:iam::aws:policy/service-role/AWSLambdaVPCAccessExecutionRole
-      Tags:
-        - Key: Name
-          Value: "WorkbenchV2"
-
-  UserExecutionRole:
-    Type: AWS::IAM::Role
-    Properties:
-      AssumeRolePolicyDocument:
-        Version: "2012-10-17"
-        Statement:
-          - Effect: Allow
-            Principal:
-              Service: lambda.amazonaws.com
-            Action: sts:AssumeRole
-      Policies:
-        - PolicyName: CloudwatchLogs
-          PolicyDocument:
-            Version: "2012-10-17"
-            Statement:
-              - Sid: CloudWatchLogsAccess
-                Effect: Allow
-                Action:
-                  - logs:CreateLogGroup
-                  - logs:CreateLogStream
-                  - logs:PutLogEvents
-                Resource: "*"
-        
-        - PolicyName: SQSPolicies
-          PolicyDocument:
-            Version: "2012-10-17"
-            Statement:
-              - Sid: SQSPutPolicies
-                Effect: Allow
-                Action:
-                  - sqs:SendMessage
-                  - sqs:ReceiveMessage
-                  - sqs:DeleteMessage
-                  - sqs:GetQueueAttributes
-                Resource: !GetAtt CleanupQueue.Arn
-        
-        - PolicyName: DynamoDBPolicies
-          PolicyDocument:
-            Version: "2012-10-17"
-            Statement:
-              - Sid: DynamoDBActivityLogsAccess
-                Effect: Allow
-                Action:
-                  - dynamodb:PutItem
-                  - dynamodb:GetItem
-                  - dynamodb:DeleteItem
-                  - dynamodb:Scan
-                  - dynamodb:Query
-                  - dynamodb:UpdateItem
-                Resource: !Sub "arn:aws:dynamodb:${AWS::Region}:${AWS::AccountId}:table/Workbench-*"
-        
-        - PolicyName: CognitoPolicies
-          PolicyDocument:
-            Version: "2012-10-17"
-            Statement:
-              - Sid: CognitoAccess
-                Effect: Allow
-                Action:
-                  - cognito-idp:AdminCreateUser
-                  - cognito-idp:AdminDeleteUser
-                  - cognito-idp:AdminGetUser
-                  - cognito-idp:ListUsers
-                  - cognito-idp:AdminUpdateUserAttributes
-                Resource: !Sub "arn:aws:cognito-idp:${AWS::Region}:${AWS::AccountId}:userpool/${UserPool}"
-        
-        - PolicyName: SESPolicies
-          PolicyDocument:
-            Version: "2012-10-17"
-            Statement:
-              - Sid: SESAccess
-                Effect: Allow
-                Action:
-                  - ses:SendEmail
-                Resource: "*"
-
-        - PolicyName: S3Policies
-          PolicyDocument:
-            Version: "2012-10-17"
-            Statement:
-              - Sid: S3PutAccess
-                Effect: Allow
-                Action:
-                  - s3:PutObject
-                Resource: !Sub "arn:aws:s3:::${pProfileImageBucket}/profile-images/*"
-        
-        - PolicyName: SSMPolicies
-          PolicyDocument:
-            Version: "2012-10-17"
-            Statement:
-              - Sid: SSMAccess
-                Effect: Allow
-                Action:
-                  - ssm:GetParameter
-                  - ssm:PutParameter
-                Resource: "*"
-      ManagedPolicyArns:
-        - arn:aws:iam::aws:policy/service-role/AWSLambdaVPCAccessExecutionRole
-        - arn:aws:iam::aws:policy/service-role/AWSLambdaBasicExecutionRole
-      Tags:
-        - Key: Name
-          Value: "WorkbenchV2"
-
-  UserTable:
-    Type: AWS::DynamoDB::Table
-    Properties:
-      TableName: !Sub "Workbench-${pApplicationPrefix}-UserTable"
-      AttributeDefinitions:
-        - AttributeName: UserId
-          AttributeType: S
-        - AttributeName: Email
-          AttributeType: S
-      KeySchema:
-        - AttributeName: UserId
-          KeyType: HASH
-      ProvisionedThroughput:
-        ReadCapacityUnits: 1
-        WriteCapacityUnits: 1
-      GlobalSecondaryIndexes:
-        - IndexName: EmailIndex
-          KeySchema:
-            - AttributeName: Email
-              KeyType: HASH
-          Projection:
-            ProjectionType: ALL
-          ProvisionedThroughput:
-            ReadCapacityUnits: 1
-            WriteCapacityUnits: 1
-      Tags:
-        - Key: Name
-          Value: "WorkbenchV2"
-  
-  ActivityLogsTable:
-    Type: AWS::DynamoDB::Table
-    Properties:
-      TableName: !Sub "Workbench-${pApplicationPrefix}-ActivityLogsTable"
-      AttributeDefinitions:
-        - AttributeName: LogId
-          AttributeType: S
-      KeySchema:
-        - AttributeName: LogId
-          KeyType: HASH
-      ProvisionedThroughput:
-        ReadCapacityUnits: 1
-        WriteCapacityUnits: 1
-      Tags:
-        - Key: Name
-          Value: "WorkbenchV2"
-
-  CleanupDLQ:
-    Type: AWS::SQS::Queue
-    Properties:
-      QueueName: !Sub "${pApplicationPrefix}-CleanupDLQ"
-      MessageRetentionPeriod: 1209600  # 14 days
-      Tags:
-        - Key: Name
-          Value: "WorkbenchV2"
-    
-  CognitoTriggersCustomResource:
-    Type: AWS::Lambda::Function
-    Properties:
-      FunctionName: !Sub "${pApplicationPrefix}-CognitoTriggersCustomResource"
-      Handler: lambda_function.lambda_handler
-      Runtime: python3.12
-      VpcConfig:
-        SubnetIds:
-          - !Ref PrivateSubnet1
-          - !Ref PrivateSubnet2
-        SecurityGroupIds:
-          - !Ref LambdaSecurityGroup
-      Role: !GetAtt CustomResourceExecutionRoles.Arn
-      Timeout: 300
-      MemorySize: 1024
-      Code:
-        S3Bucket: !Ref pArtifactsBucketName
-        S3Key: "lambda/workbenchcognitocustomresourcelambda/WorkbenchCognitoCustomResource.zip"
-      Tags:
-        - Key: Name
-          Value: "WorkbenchV2"
-
-  CognitoTriggersResource:
-    Type: Custom::CognitoTriggers
-    Properties:
-      ServiceToken: !GetAtt CognitoTriggersCustomResource.Arn
-      UserPoolId: !Ref UserPool
-      PreSignUpLambdaArn: !GetAtt PreSignUpFunction.Arn
-      PreAuthLambdaArn: !GetAtt PreAuthFunction.Arn
-      PreTokenLambdaArn: !GetAtt PreTokenGenerationFunction.Arn
-      PostConfirmationLambdaArn: !GetAtt PostConfirmationFunction.Arn
-      PostAuthLambdaArn: !GetAtt PostAuthFunction.Arn
-      Tags:
-        - Key: Name
-          Value: "WorkbenchV2"
-
-  PreSignUpFunction:
-    Type: AWS::Lambda::Function
-    Properties:
-      FunctionName: !Sub "${pApplicationPrefix}-PreSignUp"
-      Handler: lambda_function.lambda_handler
-      Role: !GetAtt UserExecutionRole.Arn
-      Runtime: python3.12
-      Timeout: 300
-      MemorySize: 1024
-      VpcConfig:
-        SubnetIds:
-          - !Ref PrivateSubnet1
-          - !Ref PrivateSubnet2
-        SecurityGroupIds:
-          - !Ref LambdaSecurityGroup
-      Code:
-        S3Bucket: !Ref pArtifactsBucketName
-        S3Key: "lambda/workbenchpresignuplambda/WorkbenchPresignup.zip"
-      Environment:
-        Variables:
-          QUEUE_URL: !Ref CleanupQueue
-          USER_TABLE_NAME: !Ref UserTable
-      Layers:
-        - !Ref ServiceWorkbenchLambdaLayer
-      Tags:
-        - Key: Name
-          Value: "WorkbenchV2"
-
-  PreAuthFunction:
-    Type: AWS::Lambda::Function
-    Properties:
-      FunctionName: !Sub "${pApplicationPrefix}-PreAuth"
-      Handler: lambda_function.lambda_handler
-      Role: !GetAtt UserExecutionRole.Arn
-      Runtime: python3.12
-      Timeout: 300
-      MemorySize: 1024
-      VpcConfig:
-        SubnetIds:
-          - !Ref PrivateSubnet1
-          - !Ref PrivateSubnet2
-        SecurityGroupIds:
-          - !Ref LambdaSecurityGroup
-      Code:
-        S3Bucket: !Ref pArtifactsBucketName
-        S3Key: "lambda/workbenchpreauthlambda/WorkbenchPreAuth.zip"
-      Environment:
-        Variables:
-          USER_TABLE_NAME: !Ref UserTable
-      Tags:
-        - Key: Name
-          Value: "WorkbenchV2"
-
-  PreTokenGenerationFunction:
-    Type: AWS::Lambda::Function
-    Properties:
-      FunctionName: !Sub "${pApplicationPrefix}-PreTokenGen"
-      Handler: lambda_function.lambda_handler
-      Role: !GetAtt UserExecutionRole.Arn
-      Runtime: python3.12
-      Timeout: 300
-      MemorySize: 1024
-      VpcConfig:
-        SubnetIds:
-          - !Ref PrivateSubnet1
-          - !Ref PrivateSubnet2
-        SecurityGroupIds:
-          - !Ref LambdaSecurityGroup
-      Code:
-        S3Bucket: !Ref pArtifactsBucketName
-        S3Key: "lambda/workbenchpretokengenerationlambda/WorkbenchPreTokengeneration.zip"
-      Environment:
-        Variables:
-          USER_TABLE_NAME: !Ref UserTable
-      Tags:
-        - Key: Name
-          Value: "WorkbenchV2"
-
-  PostConfirmationFunction:
-    Type: AWS::Lambda::Function
-    Properties: 
-      FunctionName: !Sub "${pApplicationPrefix}-PostConfirm"
-      Handler: lambda_function.lambda_handler
-      Role: !GetAtt UserExecutionRole.Arn
-      Runtime: python3.12
-      Timeout: 300
-      MemorySize: 1024
-      VpcConfig:
-        SubnetIds:
-          - !Ref PrivateSubnet1
-          - !Ref PrivateSubnet2
-        SecurityGroupIds:
-          - !Ref LambdaSecurityGroup
-      Code:
-        S3Bucket: !Ref pArtifactsBucketName
-        S3Key: "lambda/workbenchpostconfirmationlambda/WorkbenchPostConfirmation.zip"
-      Environment:
-        Variables:
-          USER_TABLE_NAME: !Ref UserTable
-          ROLE_TABLE_NAME: !Sub "Workbench-${pApplicationPrefix}-RolesTable"
-          DOMAIN: "ServiceWorkbench v2.0"
-          SOURCE_EMAIL: "mayank.gupta@cloudwick.com"
-          ACTIVITY_LOGS_TABLE: !Ref ActivityLogsTable
-
-      Tags:
-        - Key: Name
-          Value: "WorkbenchV2"
-
-  PostAuthFunction:
-    Type: AWS::Lambda::Function
-    Properties:
-      FunctionName: !Sub "${pApplicationPrefix}-PostAuth"
-      Handler: lambda_function.lambda_handler
-      Runtime: python3.12
-      Timeout: 300
-      MemorySize: 1024
-      VpcConfig:
-        SubnetIds:
-          - !Ref PrivateSubnet1
-          - !Ref PrivateSubnet2
-        SecurityGroupIds:
-          - !Ref LambdaSecurityGroup
-      Role: !GetAtt UserExecutionRole.Arn
-      Code:
-        S3Bucket: !Ref pArtifactsBucketName
-        S3Key: "lambda/workbenchpostauthlambda/WorkbenchPostAuth.zip"
-      Environment:
-        Variables:
-          ACTIVITY_LOGS_TABLE: !Ref ActivityLogsTable
-      Tags:
-        - Key: Name
-          Value: "WorkbenchV2"
-
-  UserPoolCleanUp:
-    Type: AWS::Lambda::Function
-    Properties:
-      FunctionName: !Sub "${pApplicationPrefix}-Workbench-UserPool"
-      Handler: lambda_function.lambda_handler
-      Runtime: python3.12
-      Timeout: 60
-      MemorySize: 1024
-      VpcConfig:
-        SubnetIds:
-          - !Ref PrivateSubnet1
-          - !Ref PrivateSubnet2
-        SecurityGroupIds:
-          - !Ref LambdaSecurityGroup
-      Role: !GetAtt UserExecutionRole.Arn
-      Code:
-        S3Bucket: !Ref pArtifactsBucketName
-        S3Key: "lambda/workbenchuserpoolcleanuplambda/WorkbenchUserpoolCleanup.zip"
-      Environment:
-        Variables:
-          QUEUE_URL: !Ref CleanupQueue
-          USER_POOL_ID: !Ref UserPool
-          USER_TABLE_NAME: !Ref UserTable
-      Tags:
-        - Key: Name
-          Value: "WorkbenchV2"
-  
-  LambdaAuthorizerFunction:
-    Type: AWS::Lambda::Function
-    Properties:
-      FunctionName: !Sub "${pApplicationPrefix}-LambdaAuthorizer"
-      Handler: lambda_function.lambda_handler
-      Runtime: python3.12
-      Timeout: 300
-      MemorySize: 1024
-      VpcConfig:
-        SubnetIds:
-          - !Ref PrivateSubnet1
-          - !Ref PrivateSubnet2
-        SecurityGroupIds:
-          - !Ref LambdaSecurityGroup
-      Role: !GetAtt UserExecutionRole.Arn
-      Code:
-        S3Bucket: !Ref pArtifactsBucketName
-        S3Key: "lambda/workbenchlambdaauthorizerlambda/WorkbenchLambdaAuthorizer.zip"
-      Environment:
-        Variables:
-          USER_POOL_ID: !Ref UserPool
-          USERS_TABLE: !Ref UserTable
-          CLIENT_ID: !Ref UserPoolClient
-      Tags:
-        - Key: Name
-          Value: "WorkbenchV2"
-
-  PreSignUpPermission:
-    Type: AWS::Lambda::Permission
-    Properties:
-      FunctionName: !GetAtt PreSignUpFunction.Arn
-      Action: lambda:InvokeFunction
-      Principal: cognito-idp.amazonaws.com
-      SourceArn: !GetAtt UserPool.Arn
-
-  PreAuthPermission:
-    Type: AWS::Lambda::Permission
-    Properties:
-      FunctionName: !GetAtt PreAuthFunction.Arn
-      Action: lambda:InvokeFunction
-      Principal: cognito-idp.amazonaws.com
-      SourceArn: !GetAtt UserPool.Arn
-
-  PreTokenPermission:
-    Type: AWS::Lambda::Permission
-    Properties:
-      FunctionName: !GetAtt PreTokenGenerationFunction.Arn
-      Action: lambda:InvokeFunction
-      Principal: cognito-idp.amazonaws.com
-      SourceArn: !GetAtt UserPool.Arn
-
-  PostConfirmPermission:
-    Type: AWS::Lambda::Permission
-    Properties:
-      FunctionName: !GetAtt PostConfirmationFunction.Arn
-      Action: lambda:InvokeFunction
-      Principal: cognito-idp.amazonaws.com
-      SourceArn: !GetAtt UserPool.Arn
-  
-  PostAuthPermission:
-    Type: AWS::Lambda::Permission
-    Properties:
-      FunctionName: !GetAtt PostAuthFunction.Arn
-      Action: lambda:InvokeFunction
-      Principal: cognito-idp.amazonaws.com
-      SourceArn: !GetAtt UserPool.Arn
-
-# Event Source Mapping for Cleanup Queue
-  CleanupQueueEventSourceMapping:
-    Type: AWS::Lambda::EventSourceMapping
-    Properties:
-      BatchSize: 1
-      Enabled: true
-      EventSourceArn: !GetAtt CleanupQueue.Arn
-      FunctionName: !GetAtt UserPoolCleanUp.Arn
-      Tags:
-        - Key: Name
-          Value: "WorkbenchV2"
-
-# Main SQS queue with redrive policy
-  CleanupQueue:
-    Type: AWS::SQS::Queue
-    Properties:
-      QueueName: !Sub "${pApplicationPrefix}-CleanupQueue"
-      VisibilityTimeout: 65
-      ReceiveMessageWaitTimeSeconds: 20
-      DelaySeconds: 900
-      RedrivePolicy:
-        deadLetterTargetArn: !GetAtt CleanupDLQ.Arn
-        maxReceiveCount: 5  # Message is sent to DLQ after 5 failed receives
-      Tags:
-        - Key: Name
-          Value: "WorkbenchV2"
-=======
->>>>>>> 1c89ac62
 
   ServiceWorkbenchLambdaLayer:
     Type: AWS::Lambda::LayerVersion
@@ -1128,124 +479,6 @@
       CompatibleRuntimes:
         - python3.12
 
-<<<<<<< HEAD
-  CustomResourceLambdaExecutionRole:
-    Type: AWS::IAM::Role
-    Properties:
-      RoleName: !Sub "WorkbenchCustomResourceLambdaExecutionRole"
-      AssumeRolePolicyDocument:
-        Version: '2012-10-17'
-        Statement:
-          - Effect: Allow
-            Principal:
-              Service: lambda.amazonaws.com
-            Action: sts:AssumeRole
-      ManagedPolicyArns:
-        - arn:aws:iam::aws:policy/service-role/AWSLambdaVPCAccessExecutionRole
-        - arn:aws:iam::aws:policy/service-role/AWSLambdaBasicExecutionRole
-      Policies:
-        - PolicyName: DynamoDBAccess
-          PolicyDocument:
-            Version: '2012-10-17'
-            Statement:
-              - Effect: Allow
-                Action:
-                  - dynamodb:UpdateItem
-                Resource: !Sub "arn:aws:dynamodb:${AWS::Region}:${AWS::AccountId}:table/Workbench-*"
-      Tags:
-        - Key: Name
-          Value: "WorkbenchV2"
-
-  RolesLambdaFunctionRole:
-    Type: AWS::IAM::Role
-    Properties:
-      RoleName: !Sub "${pApplicationPrefix}-RolesLambdaFunctionRole"
-      AssumeRolePolicyDocument:
-        Version: '2012-10-17'
-        Statement:
-          - Effect: Allow
-            Principal:
-              Service: lambda.amazonaws.com
-            Action: sts:AssumeRole
-      Policies:
-        - PolicyName: DynamoDBAccess
-          PolicyDocument:
-            Version: '2012-10-17'
-            Statement:
-              - Effect: Allow
-                Action:
-                  - dynamodb:GetItem
-                  - dynamodb:PutItem
-                  - dynamodb:UpdateItem
-                  - dynamodb:Scan
-                  - dynamodb:DeleteItem
-                Resource: !Sub "arn:aws:dynamodb:${AWS::Region}:${AWS::AccountId}:table/Workbench-*"
-      ManagedPolicyArns:
-        - arn:aws:iam::aws:policy/service-role/AWSLambdaVPCAccessExecutionRole
-        - arn:aws:iam::aws:policy/service-role/AWSLambdaBasicExecutionRole
-      Tags:
-        - Key: Name
-          Value: "WorkbenchV2"
-    
-  WorkspaceLambdaExecutionRole:
-    Type: AWS::IAM::Role
-    Properties:
-      RoleName: !Sub "${pApplicationPrefix}-WorkspaceLambdaExecutionRole"
-      AssumeRolePolicyDocument:
-        Version: '2012-10-17'
-        Statement:
-          - Effect: Allow
-            Principal:
-              Service: lambda.amazonaws.com
-            Action: sts:AssumeRole
-      Policies:
-        - PolicyName: LambdaBasicExecution
-          PolicyDocument:
-            Version: '2012-10-17'
-            Statement:
-              - Effect: Allow
-                Action:
-                  - dynamodb:GetItem
-                  - dynamodb:PutItem
-                  - dynamodb:UpdateItem
-                  - dynamodb:DeleteItem
-                  - dynamodb:Query
-                  - dynamodb:Scan
-                Resource:
-                  - !Sub arn:aws:dynamodb:${AWS::Region}:${AWS::AccountId}:table/Workbench-*
-              - Effect: Allow
-                Action:
-                  - s3:GetObject
-                  - s3:PutObject
-                Resource:
-                  - !Sub arn:aws:s3:::${WorkspacesBucket}
-                  - !Sub arn:aws:s3:::${WorkspacesBucket}/*
-              - Effect: Allow
-                Action: lambda:InvokeFunction
-                Resource: 
-                  - !Sub arn:aws:lambda:${AWS::Region}:${AWS::AccountId}:function:*-workspacesandsolutions-lambda
-        - PolicyName: LogAccess
-          PolicyDocument:
-            Version: '2012-10-17'
-            Statement:
-              - Sid: AllowLogsAndGlueAccess
-                Effect: Allow
-                Action:
-                  - logs:DescribeLogGroups
-                  - logs:DescribeLogStreams
-                  - logs:GetLogEvents
-                  - glue:GetJobRuns
-                Resource: '*'
- 
-      ManagedPolicyArns:
-        - arn:aws:iam::aws:policy/service-role/AWSLambdaVPCAccessExecutionRole
-        - arn:aws:iam::aws:policy/service-role/AWSLambdaBasicExecutionRole
-      Tags:
-        - Key: Name
-          Value: "WorkbenchV2"
-
-=======
->>>>>>> 1c89ac62
   OpenSearchDB:
     Type: AWS::OpenSearchService::Domain
     Properties:
@@ -1608,32 +841,4 @@
     Value: !Ref pDatabaseName
     Description: The name of the database
     Export:
-<<<<<<< HEAD
-      Name: !Sub "${pApplicationPrefix}-AuroraDBName"
-
-  UserExecutionRole:
-    Value: !GetAtt UserExecutionRole.Arn
-    Description: The ARN of the user execution role
-    Export:
-      Name: "UserExecutionRoleARN"
-
-  LambdaAuthorizerFunctionName:
-    Value: !Ref LambdaAuthorizerFunction 
-    Description: The name of the Lambda authorizer function
-    Export:
-      Name: "LambdaAuthorizerFunctionName"
-
-  LambdaAuthorizerFunctionARN:
-    Value: !GetAtt LambdaAuthorizerFunction.Arn
-    Description: The ARN of the Lambda authorizer function
-    Export:
-      Name: "LambdaAuthorizerFunctionARN"
-
-  UserTable:
-    Value: !Ref UserTable
-    Description: The name of the user table
-    Export:
-      Name: "UsersTableName"
-=======
-      Name: "AuroraDBName"
->>>>>>> 1c89ac62
+      Name: "AuroraDBName"