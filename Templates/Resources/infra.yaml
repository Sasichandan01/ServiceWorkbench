AWSTemplateFormatVersion: '2010-09-09'
Description: Service Workbench V2 Infrastructure with VPC

Parameters:
  pApplicationPrefix:
    Type: String
    Default: "wb-WorkBench"
    Description: Prefix for the application resources
  
  pArtifactsBucketName:
    Type: String
    Default: "service-workbench-artifacts"
    Description: Name of the S3 bucket for artifacts
  
  VPCCidr:
    Type: String
    Default: 10.0.0.0/16
    Description: CIDR block for the VPC
  
  VPCPrefix:
    Type: String
    Default: WorkbenchVPC
    Description: Environment name prefix for VPC resources

  pDatabaseName:
    Type: String
    Default: workbenchdb
    Description: Database name for Aurora

Resources:

  # VPC Resources
  VPC:
    Type: AWS::EC2::VPC
    Properties:
      CidrBlock: !Ref VPCCidr
      EnableDnsHostnames: true
      EnableDnsSupport: true
      Tags:
        - Key: Name
          Value: !Sub ${VPCPrefix}-VPC

  InternetGateway:
    Type: AWS::EC2::InternetGateway
    Properties:
      Tags:
        - Key: Name
          Value: !Sub ${VPCPrefix}-IGW

  InternetGatewayAttachment:
    Type: AWS::EC2::VPCGatewayAttachment
    Properties:
      InternetGatewayId: !Ref InternetGateway
      VpcId: !Ref VPC

  PublicSubnet1:
    Type: AWS::EC2::Subnet
    Properties:
      VpcId: !Ref VPC
      AvailabilityZone: !Select [0, !GetAZs '']
      CidrBlock: 10.0.1.0/24
      MapPublicIpOnLaunch: true
      Tags:
        - Key: Name
          Value: !Sub ${VPCPrefix}-Public-Subnet-AZ1

  PublicSubnet2:
    Type: AWS::EC2::Subnet
    Properties:
      VpcId: !Ref VPC
      AvailabilityZone: !Select [1, !GetAZs '']
      CidrBlock: 10.0.2.0/24
      MapPublicIpOnLaunch: true
      Tags:
        - Key: Name
          Value: !Sub ${VPCPrefix}-Public-Subnet-AZ2

  PrivateSubnet1:
    Type: AWS::EC2::Subnet
    Properties:
      VpcId: !Ref VPC
      AvailabilityZone: !Select [0, !GetAZs '']
      CidrBlock: 10.0.3.0/24
      MapPublicIpOnLaunch: false
      Tags:
        - Key: Name
          Value: !Sub ${VPCPrefix}-Private-Subnet-AZ1

  PrivateSubnet2:
    Type: AWS::EC2::Subnet
    Properties:
      VpcId: !Ref VPC
      AvailabilityZone: !Select [1, !GetAZs '']
      CidrBlock: 10.0.4.0/24
      MapPublicIpOnLaunch: false
      Tags:
        - Key: Name
          Value: !Sub ${VPCPrefix}-Private-Subnet-AZ2

  NatGatewayEIP:
    Type: AWS::EC2::EIP
    DependsOn: InternetGatewayAttachment
    Properties:
      Domain: vpc
      Tags:
        - Key: Name
          Value: !Sub ${VPCPrefix}-NAT-EIP

  NatGateway:
    Type: AWS::EC2::NatGateway
    Properties:
      AllocationId: !GetAtt NatGatewayEIP.AllocationId
      SubnetId: !Ref PublicSubnet1
      Tags:
        - Key: Name
          Value: !Sub ${VPCPrefix}-NAT-Gateway

  PublicRouteTable:
    Type: AWS::EC2::RouteTable
    Properties:
      VpcId: !Ref VPC
      Tags:
        - Key: Name
          Value: !Sub ${VPCPrefix}-Public-Routes

  DefaultPublicRoute:
    Type: AWS::EC2::Route
    DependsOn: InternetGatewayAttachment
    Properties:
      RouteTableId: !Ref PublicRouteTable
      DestinationCidrBlock: 0.0.0.0/0
      GatewayId: !Ref InternetGateway

  PublicSubnet1RouteTableAssociation:
    Type: AWS::EC2::SubnetRouteTableAssociation
    Properties:
      RouteTableId: !Ref PublicRouteTable
      SubnetId: !Ref PublicSubnet1

  PublicSubnet2RouteTableAssociation:
    Type: AWS::EC2::SubnetRouteTableAssociation
    Properties:
      RouteTableId: !Ref PublicRouteTable
      SubnetId: !Ref PublicSubnet2

  PrivateRouteTable:
    Type: AWS::EC2::RouteTable
    Properties:
      VpcId: !Ref VPC
      Tags:
        - Key: Name
          Value: !Sub ${VPCPrefix}-Private-Routes

  DefaultPrivateRoute:
    Type: AWS::EC2::Route
    Properties:
      RouteTableId: !Ref PrivateRouteTable
      DestinationCidrBlock: 0.0.0.0/0
      NatGatewayId: !Ref NatGateway

  PrivateSubnet1RouteTableAssociation:
    Type: AWS::EC2::SubnetRouteTableAssociation
    Properties:
      RouteTableId: !Ref PrivateRouteTable
      SubnetId: !Ref PrivateSubnet1

  PrivateSubnet2RouteTableAssociation:
    Type: AWS::EC2::SubnetRouteTableAssociation
    Properties:
      RouteTableId: !Ref PrivateRouteTable
      SubnetId: !Ref PrivateSubnet2

  PublicNACL:
    Type: AWS::EC2::NetworkAcl
    Properties:
      VpcId: !Ref VPC
      Tags:
        - Key: Name
          Value: !Sub ${VPCPrefix}-Public-NACL

  PrivateNACL:
    Type: AWS::EC2::NetworkAcl
    Properties:
      VpcId: !Ref VPC
      Tags:
        - Key: Name
          Value: !Sub ${VPCPrefix}-Private-NACL

  # Public NACL Rules
  PublicNACLInboundAll:
    Type: AWS::EC2::NetworkAclEntry
    Properties:
      NetworkAclId: !Ref PublicNACL
      RuleNumber: 100
      Protocol: -1
      RuleAction: allow
      Egress: false
      CidrBlock: 0.0.0.0/0

  PublicNACLOutboundAll:
    Type: AWS::EC2::NetworkAclEntry
    Properties:
      NetworkAclId: !Ref PublicNACL
      RuleNumber: 100
      Protocol: -1
      RuleAction: allow
      Egress: true
      CidrBlock: 0.0.0.0/0

  # Private NACL Rules
  PrivateNACLInboundHTTPS:
    Type: AWS::EC2::NetworkAclEntry
    Properties:
      NetworkAclId: !Ref PrivateNACL
      RuleNumber: 100
      Protocol: 6
      RuleAction: allow
      Egress: false
      CidrBlock: 0.0.0.0/0
      PortRange:
        From: 443
        To: 443

  PrivateNACLInboundHTTP:
    Type: AWS::EC2::NetworkAclEntry
    Properties:
      NetworkAclId: !Ref PrivateNACL
      RuleNumber: 101
      Protocol: 6
      RuleAction: allow
      Egress: false
      CidrBlock: 0.0.0.0/0
      PortRange:
        From: 80
        To: 80

  PrivateNACLInboundEphemeral:
    Type: AWS::EC2::NetworkAclEntry
    Properties:
      NetworkAclId: !Ref PrivateNACL
      RuleNumber: 110
      Protocol: 6
      RuleAction: allow
      Egress: false
      CidrBlock: 0.0.0.0/0
      PortRange:
        From: 1024
        To: 65535

  PrivateNACLInboundVPCTraffic:
    Type: AWS::EC2::NetworkAclEntry
    Properties:
      NetworkAclId: !Ref PrivateNACL
      RuleNumber: 120
      Protocol: -1
      RuleAction: allow
      Egress: false
      CidrBlock: !Ref VPCCidr

  PrivateNACLOutboundHTTPS:
    Type: AWS::EC2::NetworkAclEntry
    Properties:
      NetworkAclId: !Ref PrivateNACL
      RuleNumber: 100
      Protocol: 6
      RuleAction: allow
      Egress: true
      CidrBlock: 0.0.0.0/0
      PortRange:
        From: 443
        To: 443

  PrivateNACLOutboundHTTP:
    Type: AWS::EC2::NetworkAclEntry
    Properties:
      NetworkAclId: !Ref PrivateNACL
      RuleNumber: 101
      Protocol: 6
      RuleAction: allow
      Egress: true
      CidrBlock: 0.0.0.0/0
      PortRange:
        From: 80
        To: 80
 
  PrivateNACLOutboundEphemeral:
    Type: AWS::EC2::NetworkAclEntry
    Properties:
      NetworkAclId: !Ref PrivateNACL
      RuleNumber: 110
      Protocol: 6
      RuleAction: allow
      Egress: true
      CidrBlock: 0.0.0.0/0
      PortRange:
        From: 1024
        To: 65535

  PrivateNACLOutboundVPCTraffic:
    Type: AWS::EC2::NetworkAclEntry
    Properties:
      NetworkAclId: !Ref PrivateNACL
      RuleNumber: 120
      Protocol: -1
      RuleAction: allow
      Egress: true
      CidrBlock: !Ref VPCCidr
        
  # NACL Subnet Associations
  AssociatePrivateNACLSubnet1:
    Type: AWS::EC2::SubnetNetworkAclAssociation
    Properties:
      SubnetId: !Ref PrivateSubnet1
      NetworkAclId: !Ref PrivateNACL

  AssociatePrivateNACLSubnet2:
    Type: AWS::EC2::SubnetNetworkAclAssociation
    Properties:
      SubnetId: !Ref PrivateSubnet2
      NetworkAclId: !Ref PrivateNACL

  AssociatePublicNACLSubnet1:
    Type: AWS::EC2::SubnetNetworkAclAssociation
    Properties:
      SubnetId: !Ref PublicSubnet1
      NetworkAclId: !Ref PublicNACL

  AssociatePublicNACLSubnet2:
    Type: AWS::EC2::SubnetNetworkAclAssociation
    Properties:
      SubnetId: !Ref PublicSubnet2
      NetworkAclId: !Ref PublicNACL

  # Security Groups
  LambdaSecurityGroup:
    Type: AWS::EC2::SecurityGroup
    Properties:
      GroupDescription: Security Group for VPC Lambdas
      GroupName: !Sub ${VPCPrefix}-Lambda-SG
      SecurityGroupIngress:
        - IpProtocol: tcp
          FromPort: 443
          ToPort: 443
          CidrIp: !Ref VPCCidr
          Description: HTTPS from VPC
      SecurityGroupEgress:
        - IpProtocol: tcp
          FromPort: 443
          ToPort: 443
          CidrIp: 0.0.0.0/0
          Description: HTTPS to internet
        - IpProtocol: tcp
          FromPort: 80
          ToPort: 80
          CidrIp: 0.0.0.0/0
          Description: HTTP to internet
      Tags: 
        - Key: Name
          Value: !Sub ${VPCPrefix}-Lambda-SG
      VpcId: !Ref VPC

  EndpointSecurityGroup:
    Type: AWS::EC2::SecurityGroup
    Properties:
      GroupDescription: Security Group for VPC Endpoints
      GroupName: !Sub ${VPCPrefix}-Endpoint-SG
      SecurityGroupEgress: 
        - IpProtocol: tcp
          FromPort: 443
          ToPort: 443
          CidrIp: 0.0.0.0/0
          Description: HTTPS outbound
      SecurityGroupIngress: 
        - IpProtocol: tcp
          FromPort: 443
          ToPort: 443
          SourceSecurityGroupId: !Ref LambdaSecurityGroup
          Description: HTTPS from Lambda SG
      Tags: 
        - Key: Name
          Value: !Sub ${VPCPrefix}-Endpoint-SG
      VpcId: !Ref VPC  

  # VPC Endpoints
  S3Endpoint:
    Type: AWS::EC2::VPCEndpoint
    Properties:
      VpcId: !Ref VPC
      RouteTableIds:
        - !Ref PrivateRouteTable
      ServiceName: !Sub com.amazonaws.${AWS::Region}.s3
      VpcEndpointType: Gateway
      Tags:
        - Key: Name
          Value: !Sub ${VPCPrefix}-S3-Endpoint

  DynamoDBEndpoint:
    Type: AWS::EC2::VPCEndpoint
    Properties:
      VpcId: !Ref VPC
      RouteTableIds:
        - !Ref PrivateRouteTable
      ServiceName: !Sub com.amazonaws.${AWS::Region}.dynamodb
      VpcEndpointType: Gateway
      Tags:
        - Key: Name
          Value: !Sub ${VPCPrefix}-DynamoDB-Endpoint

  # S3 bucket for artifacts
  WebsiteBucket:
    Type: AWS::S3::Bucket
    Properties:
      BucketName: !Sub "${pApplicationPrefix}-service-workbench-website"
      VersioningConfiguration:
        Status: Enabled
      BucketEncryption:
        ServerSideEncryptionConfiguration:
          - ServerSideEncryptionByDefault:
              SSEAlgorithm: AES256
      PublicAccessBlockConfiguration:
        BlockPublicAcls: true
        BlockPublicPolicy: true
        IgnorePublicAcls: true
        RestrictPublicBuckets: true
      Tags:
        - Key: Name
          Value: "WorkbenchV2"

  # S3 bucket for logs
  LogsBucket:
    Type: AWS::S3::Bucket
    Properties:
      BucketName: !Sub "${pApplicationPrefix}-service-workbench-logs"
      PublicAccessBlockConfiguration:
        BlockPublicAcls: true
        BlockPublicPolicy: true
        IgnorePublicAcls: true
        RestrictPublicBuckets: true
      BucketEncryption:
        ServerSideEncryptionConfiguration:
          - ServerSideEncryptionByDefault:
              SSEAlgorithm: AES256
      OwnershipControls:
        Rules:
          - ObjectOwnership: BucketOwnerPreferred
      Tags:
        - Key: Name
          Value: "WorkbenchV2"

# CloudFront Origin Access Control (OAC)
  WebsiteOAC:
    Type: AWS::CloudFront::OriginAccessControl
    Properties:
      OriginAccessControlConfig:
        Name: !Sub "${pApplicationPrefix}-service-workbench-oac"
        OriginAccessControlOriginType: s3
        SigningBehavior: always
        SigningProtocol: sigv4

# CloudFront Distribution
  WebsiteDistribution:
    Type: AWS::CloudFront::Distribution
    Properties:
      DistributionConfig:
        Enabled: true
        DefaultRootObject: index.html
        Origins:
          - Id: S3Origin
            DomainName: !GetAtt WebsiteBucket.RegionalDomainName
            S3OriginConfig: {}
            OriginAccessControlId: !Ref WebsiteOAC
            OriginPath: /web
        DefaultCacheBehavior:
          TargetOriginId: S3Origin
          ViewerProtocolPolicy: redirect-to-https
          AllowedMethods: [GET, HEAD, OPTIONS]
          CachedMethods: [GET, HEAD, OPTIONS]
          Compress: true
          ForwardedValues:
            QueryString: false
            Cookies:
              Forward: none
        Logging:
          Bucket: !GetAtt LogsBucket.DomainName
          Prefix: cloudfront-logs/
          IncludeCookies: false
        CustomErrorResponses:
          - ErrorCode: 403
            ResponseCode: 200
            ResponsePagePath: /index.html
          - ErrorCode: 404
            ResponseCode: 200
            ResponsePagePath: /index.html
        PriceClass: PriceClass_100
        HttpVersion: http2
        IPV6Enabled: true
      Tags:
        - Key: Name
          Value: "ServiceWorkbench"

# S3 Bucket Policy to allow CloudFront OAC access only
  WebsiteBucketPolicy:
    Type: AWS::S3::BucketPolicy
    Properties:
      Bucket: !Ref WebsiteBucket
      PolicyDocument:
        Version: '2012-10-17'
        Statement:
          - Effect: Allow
            Principal:
              Service: cloudfront.amazonaws.com
            Action: s3:GetObject
            Resource: !Sub '${WebsiteBucket.Arn}/*'
            Condition:
              StringEquals:
                AWS:SourceArn: !Sub 'arn:aws:cloudfront::${AWS::AccountId}:distribution/${WebsiteDistribution}'

# Bucket policy to allow CloudFront to write logs
  CloudFrontLogBucketPolicy:
    Type: AWS::S3::BucketPolicy
    Properties:
      Bucket: !Ref LogsBucket
      PolicyDocument:
        Version: '2012-10-17'
        Statement:
          - Effect: Allow
            Principal:
              Service: cloudfront.amazonaws.com
            Action: s3:PutObject
            Resource: !Sub '${LogsBucket.Arn}/*'
            Condition:
              StringEquals:
                AWS:SourceArn: !Sub 'arn:aws:cloudfront::${AWS::AccountId}:distribution/${WebsiteDistribution}'
          - Effect: Allow
            Principal:
              Service: cloudfront.amazonaws.com
            Action: s3:GetBucketAcl
            Resource: !GetAtt LogsBucket.Arn
            Condition:
              StringEquals:
                AWS:SourceArn: !Sub 'arn:aws:cloudfront::${AWS::AccountId}:distribution/${WebsiteDistribution}'

# Cognito User Pool and Client
  UserPool:
    Type: AWS::Cognito::UserPool
    Properties:
      UserPoolName: !Sub "${pApplicationPrefix}-UserPool"
      AliasAttributes:
        - email
        - preferred_username
      Schema:
        - Name: email
          AttributeDataType: String
          Required: true
          Mutable: true
        - Name: name
          AttributeDataType: String
          Required: true
          Mutable: true
        - Name: preferred_username
          AttributeDataType: String
          Required: false
          Mutable: true
        - Name: Role
          AttributeDataType: String
          Required: false
          Mutable: true
      AutoVerifiedAttributes:
        - email
      AdminCreateUserConfig:
        AllowAdminCreateUserOnly: false
        InviteMessageTemplate:
          EmailSubject: "Your temporary password for WorkBench"
          EmailMessage: "Your username is {username} and temporary password is {####}"
      Policies:
        PasswordPolicy:
          MinimumLength: 8
          RequireLowercase: true
          RequireNumbers: true
          RequireSymbols: true
          RequireUppercase: true
      EmailConfiguration:
        EmailSendingAccount: COGNITO_DEFAULT
      VerificationMessageTemplate:
        DefaultEmailOption: CONFIRM_WITH_CODE
        EmailSubject: "Your verification code for WorkBench"
        EmailMessage: "Your verification code is {####}"

  UserPoolClient:
    Type: AWS::Cognito::UserPoolClient
    Properties:
      ClientName: !Sub "${pApplicationPrefix}-Client"
      UserPoolId: !Ref UserPool
      GenerateSecret: false
      RefreshTokenValidity: 30
      AccessTokenValidity: 60
      IdTokenValidity: 60
      TokenValidityUnits:
        AccessToken: "minutes"
        IdToken: "minutes"
        RefreshToken: "days"
      ExplicitAuthFlows:
        - ALLOW_USER_PASSWORD_AUTH
        - ALLOW_REFRESH_TOKEN_AUTH
        - ALLOW_USER_SRP_AUTH
        - ALLOW_CUSTOM_AUTH
      SupportedIdentityProviders:
        - COGNITO
      PreventUserExistenceErrors: ENABLED

  UserPoolDomain:
    Type: AWS::Cognito::UserPoolDomain
    Properties:
      UserPoolId: !Ref UserPool
      Domain: !Sub "${pApplicationPrefix}-${AWS::AccountId}-auth"
      ManagedLoginVersion: "2"

# IAM Role for the Custom Resource Lambda
  CustomResourceExecutionRoles:
    Type: AWS::IAM::Role
    Properties:
      AssumeRolePolicyDocument:
        Version: "2012-10-17"
        Statement:
          - Effect: Allow
            Principal:
              Service: lambda.amazonaws.com
            Action: sts:AssumeRole
      Policies:
        - PolicyName: CognitoAccess
          PolicyDocument:
            Version: "2012-10-17"
            Statement:
              - Effect: Allow
                Action:
                  - cognito-idp:UpdateUserPool
                Resource: !GetAtt UserPool.Arn
      ManagedPolicyArns:
        - arn:aws:iam::aws:policy/service-role/AWSLambdaBasicExecutionRole
        - arn:aws:iam::aws:policy/service-role/AWSLambdaVPCAccessExecutionRole
      Tags:
        - Key: Name
          Value: "WorkbenchV2"

  UserExecutionRole:
    Type: AWS::IAM::Role
    Properties:
      AssumeRolePolicyDocument:
        Version: "2012-10-17"
        Statement:
          - Effect: Allow
            Principal:
              Service: lambda.amazonaws.com
            Action: sts:AssumeRole
      Policies:
        - PolicyName: CloudwatchLogs
          PolicyDocument:
            Version: "2012-10-17"
            Statement:
              - Sid: CloudWatchLogsAccess
                Effect: Allow
                Action:
                  - logs:CreateLogGroup
                  - logs:CreateLogStream
                  - logs:PutLogEvents
                Resource: "*"
        
        - PolicyName: SQSPolicies
          PolicyDocument:
            Version: "2012-10-17"
            Statement:
              - Sid: SQSPutPolicies
                Effect: Allow
                Action:
                  - sqs:SendMessage
                  - sqs:ReceiveMessage
                  - sqs:DeleteMessage
                  - sqs:GetQueueAttributes
                Resource: !GetAtt CleanupQueue.Arn
        
        - PolicyName: DynamoDBPolicies
          PolicyDocument:
            Version: "2012-10-17"
            Statement:
              - Sid: DynamoDBActivityLogsAccess
                Effect: Allow
                Action:
                  - dynamodb:PutItem
                  - dynamodb:GetItem
                  - dynamodb:DeleteItem
                  - dynamodb:Scan
                  - dynamodb:Query
                  - dynamodb:UpdateItem
                Resource: !Sub "arn:aws:dynamodb:${AWS::Region}:${AWS::AccountId}:table/Workbench-*"
        
        - PolicyName: CognitoPolicies
          PolicyDocument:
            Version: "2012-10-17"
            Statement:
              - Sid: CognitoAccess
                Effect: Allow
                Action:
                  - cognito-idp:AdminCreateUser
                  - cognito-idp:AdminDeleteUser
                  - cognito-idp:AdminGetUser
                  - cognito-idp:ListUsers
                  - cognito-idp:AdminUpdateUserAttributes
                Resource: !Sub "arn:aws:cognito-idp:${AWS::Region}:${AWS::AccountId}:userpool/${UserPool}"
        
        - PolicyName: SESPolicies
          PolicyDocument:
            Version: "2012-10-17"
            Statement:
              - Sid: SESAccess
                Effect: Allow
                Action:
                  - ses:SendEmail
                Resource: "*"
        
        - PolicyName: SSMPolicies
          PolicyDocument:
            Version: "2012-10-17"
            Statement:
              - Sid: SSMAccess
                Effect: Allow
                Action:
                  - ssm:GetParameter
                  - ssm:PutParameter
                Resource: "*"
      ManagedPolicyArns:
        - arn:aws:iam::aws:policy/service-role/AWSLambdaVPCAccessExecutionRole
        - arn:aws:iam::aws:policy/service-role/AWSLambdaBasicExecutionRole
      Tags:
        - Key: Name
          Value: "WorkbenchV2"

  UserTable:
    Type: AWS::DynamoDB::Table
    Properties:
      TableName: !Sub "Workbench-${pApplicationPrefix}-UserTable"
      AttributeDefinitions:
        - AttributeName: UserId
          AttributeType: S
        - AttributeName: Email
          AttributeType: S
      KeySchema:
        - AttributeName: UserId
          KeyType: HASH
      ProvisionedThroughput:
        ReadCapacityUnits: 1
        WriteCapacityUnits: 1
      GlobalSecondaryIndexes:
        - IndexName: EmailIndex
          KeySchema:
            - AttributeName: Email
              KeyType: HASH
          Projection:
            ProjectionType: ALL
          ProvisionedThroughput:
            ReadCapacityUnits: 1
            WriteCapacityUnits: 1
      Tags:
        - Key: Name
          Value: "WorkbenchV2"
  
  ActivityLogsTable:
    Type: AWS::DynamoDB::Table
    Properties:
      TableName: !Sub "Workbench-${pApplicationPrefix}-ActivityLogsTable"
      AttributeDefinitions:
        - AttributeName: LogId
          AttributeType: S
      KeySchema:
        - AttributeName: LogId
          KeyType: HASH
      ProvisionedThroughput:
        ReadCapacityUnits: 1
        WriteCapacityUnits: 1
      Tags:
        - Key: Name
          Value: "WorkbenchV2"

  CleanupDLQ:
    Type: AWS::SQS::Queue
    Properties:
      QueueName: !Sub "${pApplicationPrefix}-CleanupDLQ"
      MessageRetentionPeriod: 1209600  # 14 days
      Tags:
        - Key: Name
          Value: "WorkbenchV2"
    
  CognitoTriggersCustomResource:
    Type: AWS::Lambda::Function
    Properties:
      FunctionName: !Sub "${pApplicationPrefix}-CognitoTriggersCustomResource"
      Handler: lambda_function.lambda_handler
      Runtime: python3.13
      VpcConfig:
        SubnetIds:
          - !Ref PrivateSubnet1
          - !Ref PrivateSubnet2
        SecurityGroupIds:
          - !Ref LambdaSecurityGroup
      Role: !GetAtt CustomResourceExecutionRoles.Arn
      Timeout: 300
      MemorySize: 1024
      Code:
        S3Bucket: !Ref pArtifactsBucketName
        S3Key: "lambda/workbenchcognitocustomresourcelambda/WorkbenchCognitoCustomResource.zip"
      Tags:
        - Key: Name
          Value: "WorkbenchV2"

  CognitoTriggersResource:
    Type: Custom::CognitoTriggers
    Properties:
      ServiceToken: !GetAtt CognitoTriggersCustomResource.Arn
      UserPoolId: !Ref UserPool
      PreSignUpLambdaArn: !GetAtt PreSignUpFunction.Arn
      PreAuthLambdaArn: !GetAtt PreAuthFunction.Arn
      PreTokenLambdaArn: !GetAtt PreTokenGenerationFunction.Arn
      PostConfirmationLambdaArn: !GetAtt PostConfirmationFunction.Arn
      PostAuthLambdaArn: !GetAtt PostAuthFunction.Arn
      Tags:
        - Key: Name
          Value: "WorkbenchV2"

  PreSignUpFunction:
    Type: AWS::Lambda::Function
    Properties:
      FunctionName: !Sub "${pApplicationPrefix}-PreSignUp"
      Handler: lambda_function.lambda_handler
      Role: !GetAtt UserExecutionRole.Arn
      Runtime: python3.13
      Timeout: 300
      MemorySize: 1024
      VpcConfig:
        SubnetIds:
          - !Ref PrivateSubnet1
          - !Ref PrivateSubnet2
        SecurityGroupIds:
          - !Ref LambdaSecurityGroup
      Code:
        S3Bucket: !Ref pArtifactsBucketName
        S3Key: "lambda/workbenchpresignuplambda/WorkbenchPresignup.zip"
      Environment:
        Variables:
          QUEUE_URL: !Ref CleanupQueue
          USER_TABLE_NAME: !Ref UserTable
      Layers:
        - !Ref ServiceWorkbenchLambdaLayer
      Tags:
        - Key: Name
          Value: "WorkbenchV2"

  PreAuthFunction:
    Type: AWS::Lambda::Function
    Properties:
      FunctionName: !Sub "${pApplicationPrefix}-PreAuth"
      Handler: lambda_function.lambda_handler
      Role: !GetAtt UserExecutionRole.Arn
      Runtime: python3.13
      Timeout: 300
      MemorySize: 1024
      VpcConfig:
        SubnetIds:
          - !Ref PrivateSubnet1
          - !Ref PrivateSubnet2
        SecurityGroupIds:
          - !Ref LambdaSecurityGroup
      Code:
        S3Bucket: !Ref pArtifactsBucketName
        S3Key: "lambda/workbenchpreauthlambda/WorkbenchPreAuth.zip"
      Environment:
        Variables:
          USER_TABLE_NAME: !Ref UserTable
      Tags:
        - Key: Name
          Value: "WorkbenchV2"

  PreTokenGenerationFunction:
    Type: AWS::Lambda::Function
    Properties:
      FunctionName: !Sub "${pApplicationPrefix}-PreTokenGen"
      Handler: lambda_function.lambda_handler
      Role: !GetAtt UserExecutionRole.Arn
      Runtime: python3.13
      Timeout: 300
      MemorySize: 1024
      VpcConfig:
        SubnetIds:
          - !Ref PrivateSubnet1
          - !Ref PrivateSubnet2
        SecurityGroupIds:
          - !Ref LambdaSecurityGroup
      Code:
        S3Bucket: !Ref pArtifactsBucketName
        S3Key: "lambda/workbenchpretokengenerationlambda/WorkbenchPreTokengeneration.zip"
      Environment:
        Variables:
          USER_TABLE_NAME: !Ref UserTable
      Tags:
        - Key: Name
          Value: "WorkbenchV2"

  PostConfirmationFunction:
    Type: AWS::Lambda::Function
    Properties: 
      FunctionName: !Sub "${pApplicationPrefix}-PostConfirm"
      Handler: lambda_function.lambda_handler
      Role: !GetAtt UserExecutionRole.Arn
      Runtime: python3.13
      Timeout: 300
      MemorySize: 1024
      VpcConfig:
        SubnetIds:
          - !Ref PrivateSubnet1
          - !Ref PrivateSubnet2
        SecurityGroupIds:
          - !Ref LambdaSecurityGroup
      Code:
        S3Bucket: !Ref pArtifactsBucketName
        S3Key: "lambda/workbenchpostconfirmationlambda/WorkbenchPostConfirmation.zip"
      Environment:
        Variables:
          USER_TABLE_NAME: !Ref UserTable
          ROLE_TABLE_NAME: !Sub "Workbench-${pApplicationPrefix}-RolesTable"
          DOMAIN: "ServiceWorkbench v2.0"
          SOURCE_EMAIL: "mayank.gupta@cloudwick.com"
          ACTIVITY_LOGS_TABLE: !Ref ActivityLogsTable

      Tags:
        - Key: Name
          Value: "WorkbenchV2"

  PostAuthFunction:
    Type: AWS::Lambda::Function
    Properties:
      FunctionName: !Sub "${pApplicationPrefix}-PostAuth"
      Handler: lambda_function.lambda_handler
      Runtime: python3.13
      Timeout: 300
      MemorySize: 1024
      VpcConfig:
        SubnetIds:
          - !Ref PrivateSubnet1
          - !Ref PrivateSubnet2
        SecurityGroupIds:
          - !Ref LambdaSecurityGroup
      Role: !GetAtt UserExecutionRole.Arn
      Code:
        S3Bucket: !Ref pArtifactsBucketName
        S3Key: "lambda/workbenchpostauthlambda/WorkbenchPostAuth.zip"
      Environment:
        Variables:
          ACTIVITY_LOGS_TABLE: !Ref ActivityLogsTable
      Tags:
        - Key: Name
          Value: "WorkbenchV2"

  UserPoolCleanUp:
    Type: AWS::Lambda::Function
    Properties:
      FunctionName: !Sub "${pApplicationPrefix}-Workbench-UserPool"
      Handler: lambda_function.lambda_handler
      Runtime: python3.13
<<<<<<< HEAD
      Timeout: 300
=======
      Timeout: 60
>>>>>>> 1adde6bf
      MemorySize: 1024
      VpcConfig:
        SubnetIds:
          - !Ref PrivateSubnet1
          - !Ref PrivateSubnet2
        SecurityGroupIds:
          - !Ref LambdaSecurityGroup
      Role: !GetAtt UserExecutionRole.Arn
      Code:
        S3Bucket: !Ref pArtifactsBucketName
        S3Key: "lambda/workbenchuserpoolcleanuplambda/WorkbenchUserpoolCleanup.zip"
      Environment:
        Variables:
          QUEUE_URL: !Ref CleanupQueue
          USER_POOL_ID: !Ref UserPool
          USER_TABLE_NAME: !Ref UserTable
      Tags:
        - Key: Name
          Value: "WorkbenchV2"
  
  LambdaAuthorizerFunction:
    Type: AWS::Lambda::Function
    Properties:
      FunctionName: !Sub "${pApplicationPrefix}-LambdaAuthorizer"
      Handler: lambda_function.lambda_handler
      Runtime: python3.13
      Timeout: 300
      MemorySize: 1024
      VpcConfig:
        SubnetIds:
          - !Ref PrivateSubnet1
          - !Ref PrivateSubnet2
        SecurityGroupIds:
          - !Ref LambdaSecurityGroup
      Role: !GetAtt UserExecutionRole.Arn
      Code:
        S3Bucket: !Ref pArtifactsBucketName
        S3Key: "lambda/workbenchlambdaauthorizerlambda/WorkbenchLambdaAuthorizer.zip"
<<<<<<< HEAD
=======
      Environment:
        Variables:
          USER_POOL_ID: !Ref UserPool
          USERS_TABLE: !Ref UserTable
          CLIENT_ID: !Ref UserPoolClient
>>>>>>> 1adde6bf
      Tags:
        - Key: Name
          Value: "WorkbenchV2"

#Permissions for Lambda functions to be invoked by Cognito triggers
  PreSignUpPermission:
    Type: AWS::Lambda::Permission
    Properties:
      FunctionName: !GetAtt PreSignUpFunction.Arn
      Action: lambda:InvokeFunction
      Principal: cognito-idp.amazonaws.com
      SourceArn: !GetAtt UserPool.Arn

  PreAuthPermission:
    Type: AWS::Lambda::Permission
    Properties:
      FunctionName: !GetAtt PreAuthFunction.Arn
      Action: lambda:InvokeFunction
      Principal: cognito-idp.amazonaws.com
      SourceArn: !GetAtt UserPool.Arn

  PreTokenPermission:
    Type: AWS::Lambda::Permission
    Properties:
      FunctionName: !GetAtt PreTokenGenerationFunction.Arn
      Action: lambda:InvokeFunction
      Principal: cognito-idp.amazonaws.com
      SourceArn: !GetAtt UserPool.Arn

  PostConfirmPermission:
    Type: AWS::Lambda::Permission
    Properties:
      FunctionName: !GetAtt PostConfirmationFunction.Arn
      Action: lambda:InvokeFunction
      Principal: cognito-idp.amazonaws.com
      SourceArn: !GetAtt UserPool.Arn
  
  PostAuthPermission:
    Type: AWS::Lambda::Permission
    Properties:
      FunctionName: !GetAtt PostAuthFunction.Arn
      Action: lambda:InvokeFunction
      Principal: cognito-idp.amazonaws.com
      SourceArn: !GetAtt UserPool.Arn

# Event Source Mapping for Cleanup Queue
  CleanupQueueEventSourceMapping:
    Type: AWS::Lambda::EventSourceMapping
    Properties:
      BatchSize: 1
      Enabled: true
      EventSourceArn: !GetAtt CleanupQueue.Arn
      FunctionName: !GetAtt UserPoolCleanUp.Arn
      Tags:
        - Key: Name
          Value: "WorkbenchV2"

# Main SQS queue with redrive policy
  CleanupQueue:
    Type: AWS::SQS::Queue
    Properties:
      QueueName: !Sub "${pApplicationPrefix}-CleanupQueue"
      VisibilityTimeout: 65
      ReceiveMessageWaitTimeSeconds: 20
      DelaySeconds: 900
      RedrivePolicy:
        deadLetterTargetArn: !GetAtt CleanupDLQ.Arn
        maxReceiveCount: 5  # Message is sent to DLQ after 5 failed receives
      Tags:
        - Key: Name
          Value: "WorkbenchV2"

  ServiceWorkbenchLambdaLayer:
    Type: AWS::Lambda::LayerVersion
    Properties:
      LayerName: "ServiceWorkbenchLambdaLayer"
      Description: "Service Workbench Lambda Layer"
      Content:
        S3Bucket: service-workbench-artifacts
        S3Key: layer/layer.zip
        # S3Bucket: "mayank-swb"
        # S3Key: "layers.zip"
      CompatibleRuntimes:
        - python3.12

  CustomResourceLambdaExecutionRole:
    Type: AWS::IAM::Role
    Properties:
      RoleName: !Sub "WorkbenchCustomResourceLambdaExecutionRole"
      AssumeRolePolicyDocument:
        Version: '2012-10-17'
        Statement:
          - Effect: Allow
            Principal:
              Service: lambda.amazonaws.com
            Action: sts:AssumeRole
      ManagedPolicyArns:
        - arn:aws:iam::aws:policy/service-role/AWSLambdaVPCAccessExecutionRole
        - arn:aws:iam::aws:policy/service-role/AWSLambdaBasicExecutionRole
      Policies:
        - PolicyName: DynamoDBAccess
          PolicyDocument:
            Version: '2012-10-17'
            Statement:
              - Effect: Allow
                Action:
                  - dynamodb:UpdateItem
                Resource: !Sub "arn:aws:dynamodb:${AWS::Region}:${AWS::AccountId}:table/Workbench-*"
      Tags:
        - Key: Name
          Value: "WorkbenchV2"

  RolesLambdaFunctionRole:
    Type: AWS::IAM::Role
    Properties:
      RoleName: !Sub "${pApplicationPrefix}-RolesLambdaFunctionRole"
      AssumeRolePolicyDocument:
        Version: '2012-10-17'
        Statement:
          - Effect: Allow
            Principal:
              Service: lambda.amazonaws.com
            Action: sts:AssumeRole
      Policies:
        - PolicyName: DynamoDBAccess
          PolicyDocument:
            Version: '2012-10-17'
            Statement:
              - Effect: Allow
                Action:
                  - dynamodb:GetItem
                  - dynamodb:UpdateItem
                Resource: !Sub "arn:aws:dynamodb:${AWS::Region}:${AWS::AccountId}:table/Workbench-*"
      ManagedPolicyArns:
        - arn:aws:iam::aws:policy/service-role/AWSLambdaVPCAccessExecutionRole
        - arn:aws:iam::aws:policy/service-role/AWSLambdaBasicExecutionRole
      Tags:
        - Key: Name
          Value: "WorkbenchV2"
    
  WorkspaceLambdaExecutionRole:
    Type: AWS::IAM::Role
    Properties:
      RoleName: !Sub "${pApplicationPrefix}-WorkspaceLambdaExecutionRole"
      AssumeRolePolicyDocument:
        Version: '2012-10-17'
        Statement:
          - Effect: Allow
            Principal:
              Service: lambda.amazonaws.com
            Action: sts:AssumeRole
      Policies:
        - PolicyName: LambdaBasicExecution
          PolicyDocument:
            Version: '2012-10-17'
            Statement:
              - Effect: Allow
                Action:
                  - dynamodb:GetItem
                  - dynamodb:PutItem
                  - dynamodb:UpdateItem
                  - dynamodb:DeleteItem
                  - dynamodb:Query
                  - dynamodb:Scan
                Resource:
                  - !Sub arn:aws:dynamodb:${AWS::Region}:${AWS::AccountId}:table/Workbench-*
      ManagedPolicyArns:
        - arn:aws:iam::aws:policy/service-role/AWSLambdaVPCAccessExecutionRole
        - arn:aws:iam::aws:policy/service-role/AWSLambdaBasicExecutionRole
      Tags:
        - Key: Name
          Value: "WorkbenchV2"

  OpenSearchDB:
    Type: AWS::OpenSearchService::Domain
    Properties:
      DomainName: !Sub "${pApplicationPrefix}-opensearchdb"
      EngineVersion: 'OpenSearch_2.17'
      ClusterConfig:
        InstanceCount: 2
        InstanceType: t3.small.search
        ZoneAwarenessEnabled: true
        ZoneAwarenessConfig: 
          AvailabilityZoneCount: 2
        WarmEnabled: false
        MultiAZWithStandbyEnabled: false
      EBSOptions:
        EBSEnabled: true
        VolumeType: gp3
        VolumeSize: 10
        Iops: 3000
        Throughput: 125
      EncryptionAtRestOptions:
        Enabled: true
      NodeToNodeEncryptionOptions:
        Enabled: true
      DomainEndpointOptions:
        EnforceHTTPS: true
      AccessPolicies:
        Version: "2012-10-17"
        Statement:
          - Effect: Allow
            Principal:
              AWS: "*"             
            Action: "es:*"
            Resource: "*"
      AdvancedOptions:
        indices.fielddata.cache.size: "20"
        rest.action.multi.allow_explicit_index: "true"
        indices.query.bool.max_clause_count: "1024"
      AdvancedSecurityOptions:
        Enabled: true
        InternalUserDatabaseEnabled: false
        MasterUserOptions:
          MasterUserARN: !GetAtt RAGCustomResourceLambdaRole.Arn
      OffPeakWindowOptions:
        Enabled: true
        OffPeakWindow: 
          WindowStartTime: 
            Hours: 0
            Minutes: 0
      SnapshotOptions:
        AutomatedSnapshotStartHour: 0
      IPAddressType: dualstack
      Tags:
        - Key: Name
          Value: "WorkbenchV2"

  RAGCustomResourceLambdaRole:
    Type: AWS::IAM::Role
    Properties:
      RoleName: !Sub "${pApplicationPrefix}-RAGCustomResourceLambdaRole"
      AssumeRolePolicyDocument:
        Version: "2012-10-17"
        Statement:
          - Effect: Allow
            Principal:
              Service:
                - lambda.amazonaws.com
                - bedrock.amazonaws.com
            Action: sts:AssumeRole
      Policies:
        - PolicyName: VectorStoreAccess
          PolicyDocument:
            Version: "2012-10-17"
            Statement:
              - Effect: Allow
                Action:
                  - "es:ESHttp*"
                  - "es:DescribeDomain"
                  - "es:ListDomainNames"
                  - "rds-data:ExecuteStatement"
                  - "rds-data:BatchExecuteStatement"
                  - "rds:DescribeDBClusters"
                  - "secretsmanager:GetSecretValue"
                  - "bedrock:InvokeModel"
                  - "bedrock:Retrieve"
                  - "bedrock:RetrieveAndGenerate"
                  - "bedrock:CreateKnowledgeBase"
                Resource: "*"
      ManagedPolicyArns:
        - arn:aws:iam::aws:policy/service-role/AWSLambdaVPCAccessExecutionRole
        - arn:aws:iam::aws:policy/service-role/AWSLambdaBasicExecutionRole
      Tags:
        - Key: Name
          Value: "WorkbenchV2"

  RAGCustomResourcePolicy:
    Type: AWS::IAM::Policy
    Properties:
      PolicyName: ClusterAccessPolicy
      Roles:
        - !Ref RAGCustomResourceLambdaRole
      PolicyDocument:
        Version: "2012-10-17"
        Statement:
          - Effect: Allow
            Action:
              - es:ESHttpGet
              - es:ESHttpPost
              - es:ESHttpPut
              - es:ESHttpDelete
              - es:ESHttpHead
            Resource:
              - !Sub "arn:aws:es:${AWS::Region}:${AWS::AccountId}:domain/${OpenSearchDB}/*"
          - Effect: Allow
            Action:
              - rds-data:ExecuteStatement
              - rds-data:BatchExecuteStatement
              - rds-data:BeginTransaction
              - rds-data:CommitTransaction
              - rds-data:RollbackTransaction
            Resource:
              - !Sub "arn:aws:rds:${AWS::Region}:${AWS::AccountId}:cluster:${AuroraDBCluster}"
          - Effect: Allow
            Action:
              - secretsmanager:GetSecretValue
            Resource:
              - !GetAtt AuroraDBCluster.MasterUserSecret.SecretArn

  RAGCustomResourceLambda:
    Type: AWS::Lambda::Function
    Properties:
      Handler: lambda_function.lambda_handler
      Runtime: python3.12
      FunctionName: !Sub "${pApplicationPrefix}-RAGCustomResourceLambda"
      Timeout: 900
      Role: !GetAtt RAGCustomResourceLambdaRole.Arn
      Environment:
        Variables:
          REGION: !Ref AWS::Region
      Code: 
        S3Bucket: service-workbench-artifacts
        S3Key: lambda/ragcustomresourcelambda/rag_custom_resource_lambda.zip
      VpcConfig:
        SubnetIds:
          - !Ref PrivateSubnet1
          - !Ref PrivateSubnet2
        SecurityGroupIds:
          - !Ref LambdaSecurityGroup
      Layers:
        - !Ref ServiceWorkbenchLambdaLayer
      Tags:
        - Key: Name
          Value: "WorkbenchV2"

  AuroraSubnetGroup:
    Type: AWS::RDS::DBSubnetGroup
    Properties:
      DBSubnetGroupDescription: "Private Subnets for Aurora DB"
      SubnetIds:
        - !Ref PrivateSubnet1
        - !Ref PrivateSubnet2
      Tags:
        - Key: Name
          Value: "WorkbenchV2"

  AuroraDBCluster:
    Type: AWS::RDS::DBCluster
    Properties:
      AutoMinorVersionUpgrade: false
      BackupRetentionPeriod: 7
      DatabaseName: !Ref pDatabaseName
      DBClusterIdentifier: !Sub "${pApplicationPrefix}-auroradbcluster"
      DBClusterParameterGroupName: default.aurora-postgresql15
      DeletionProtection: false
      EnableIAMDatabaseAuthentication: true
      EnableHttpEndpoint: true
      Engine: aurora-postgresql
      EngineMode: provisioned
      EngineVersion: 15.4
      MasterUsername: postgres
      ManageMasterUserPassword: true
      DBSubnetGroupName: !Ref AuroraSubnetGroup
      VpcSecurityGroupIds:
        - !Ref EndpointSecurityGroup
      NetworkType: IPV4
      StorageType: aurora
      PerformanceInsightsEnabled: true
      PerformanceInsightsRetentionPeriod: 7
      ServerlessV2ScalingConfiguration:
        MinCapacity: 0.5
        MaxCapacity: 2
      Port: 5432
      Tags:
        - Key: Name
          Value: "WorkbenchV2"

  AuroraDBInstance:
    Type: AWS::RDS::DBInstance
    Properties:
      DBInstanceIdentifier: !Sub "${pApplicationPrefix}-auroradbclusterinstance"
      DBClusterIdentifier: !Ref AuroraDBCluster
      DBInstanceClass: db.serverless
      Engine: aurora-postgresql
      EnablePerformanceInsights: true
      PubliclyAccessible: false
      PerformanceInsightsRetentionPeriod: 7
      Tags:
        - Key: Name
          Value: "WorkbenchV2"

  OpenSearchClusterCustomResource:
    Type: "AWS::CloudFormation::CustomResource"
    Properties:
      ServiceToken: !GetAtt RAGCustomResourceLambda.Arn
      changesetflag: '25'
      OS_ENDPOINT: !GetAtt OpenSearchDB.DomainEndpoint
      ClusterARN: !Sub "arn:aws:rds:${AWS::Region}:${AWS::AccountId}:cluster:${AuroraDBCluster}"
      DatabaseName: !Ref pDatabaseName
      SecretARN: !GetAtt AuroraDBCluster.MasterUserSecret.SecretArn

Outputs:
  VPCId:
    Description: VPC ID
    Value: !Ref VPC
    Export:
      Name: !Sub ${VPCPrefix}-VPC-ID

  VPCCidr:
    Description: VPC CIDR Block
    Value: !Ref VPCCidr
    Export:
      Name: !Sub ${VPCPrefix}-VPC-CIDR

  PublicSubnet1Id:
    Description: Public Subnet 1 ID
    Value: !Ref PublicSubnet1
    Export:
      Name: !Sub ${VPCPrefix}-Public-Subnet-1-ID

  PublicSubnet2Id:
    Description: Public Subnet 2 ID
    Value: !Ref PublicSubnet2
    Export:
      Name: !Sub ${VPCPrefix}-Public-Subnet-2-ID

  PrivateSubnet1Id:
    Description: Private Subnet 1 ID
    Value: !Ref PrivateSubnet1
    Export:
      Name: !Sub ${VPCPrefix}-Private-Subnet-1-ID

  PrivateSubnet2Id:
    Description: Private Subnet 2 ID
    Value: !Ref PrivateSubnet2
    Export:
      Name: !Sub ${VPCPrefix}-Private-Subnet-2-ID

  LambdaSecurityGroupId:
    Description: Lambda Security Group ID
    Value: !Ref LambdaSecurityGroup
    Export:
      Name: !Sub ${VPCPrefix}-Lambda-SG-ID

  EndpointSecurityGroupId:
    Description: Endpoint Security Group ID
    Value: !Ref EndpointSecurityGroup
    Export:
      Name: !Sub ${VPCPrefix}-Endpoint-SG-ID

  NATGatewayId:
    Description: NAT Gateway ID
    Value: !Ref NatGateway
    Export:
      Name: !Sub ${VPCPrefix}-NAT-Gateway-ID

  CloudfrontDistributionId:
    Description: CloudFront distribution ID
    Value: !GetAtt WebsiteDistribution.Id
    Export:
      Name: !Sub "${pApplicationPrefix}-CloudFrontDistributionId"

  CloudFrontDomainName:
    Description: Domain name of the CloudFront distribution
    Value: !GetAtt WebsiteDistribution.DomainName
    
  CognitoUserPoolId:
    Value: !Ref UserPool
    Export:
      Name: !Sub "${pApplicationPrefix}-CognitoUserPoolId"

  CognitoAppClientId:
    Value: !Ref UserPoolClient
    Export:
      Name: !Sub "${pApplicationPrefix}-CognitoAppClientId"

  CognitoRegion:
    Value: !Ref "AWS::Region"
    Export:
      Name: !Sub "${pApplicationPrefix}-Region"

  LogsBucketName:
    Description: Name of the logs S3 bucket
    Value: !Ref LogsBucket
    Export:
      Name: !Sub "${pApplicationPrefix}-LogsBucket"

  ServiceWorkbenchLambdaLayer:
    Description: Name of the service workbench lambda layer
    Value: !Ref ServiceWorkbenchLambdaLayer
    Export:
      Name: "ServiceWorkbenchLambdaLayer"

  WorkspaceLambdaExecutionRole:
    Description: Name of the workbench lambda execution role
    Value: !GetAtt WorkspaceLambdaExecutionRole.Arn
    Export:
      Name: "WorkspaceLambdaExecutionRole"

  CustomResourceLambdaExecutionRole:
    Description: Name of the custom resource lambda execution role
    Value: !GetAtt CustomResourceLambdaExecutionRole.Arn
    Export:
      Name: "WorkbenchCustomResourceLambdaExecutionRole"

  RolesLambdaFunctionRole:
    Description: Name of the roles lambda function role
    Value: !GetAtt RolesLambdaFunctionRole.Arn
    Export: 
      Name: "RolesLambdaFunctionRole"

  CustomResourceExecutionRoles:
    Description: Name of the custom resource execution roles
    Value: !GetAtt CustomResourceExecutionRoles.Arn
    Export:
      Name: "CustomResourceExecutionRoles"

  OpenSearchDBEndpoint:
    Value: !GetAtt OpenSearchDB.DomainEndpoint
    Description: The endpoint of the OpenSearch cluster
    Export:
      Name: !Sub "${pApplicationPrefix}-OpenSearchEndpoint"

  OpenSearchDBArn:
    Value: !GetAtt OpenSearchDB.Arn
    Description: The ARN of the OpenSearch cluster
    Export:
      Name: !Sub "${pApplicationPrefix}-OpenSearchDBArn"

  RAGCustomResourceLambdaRole:
    Value: !GetAtt RAGCustomResourceLambdaRole.Arn
    Description: The ARN of the custom resource lambda role
    Export:
      Name: !Sub "${pApplicationPrefix}-CustomResourceLambdaRoleARN"

  AuroraDBClusterARN:
    Value: !Sub "arn:aws:rds:${AWS::Region}:${AWS::AccountId}:cluster:${AuroraDBCluster}"
    Description: The ARN of the Aurora DB cluster
    Export:
      Name: !Sub "${pApplicationPrefix}-AuroraDBClusterARN"

  AuroraDBClusterSecret:
    Value: !GetAtt AuroraDBCluster.MasterUserSecret.SecretArn
    Description: The secret ARN for the Aurora DB cluster
    Export:
      Name: !Sub "${pApplicationPrefix}-AuroraDBSecretARN"

  AuroraDBName:
    Value: !Ref pDatabaseName
    Description: The name of the database
    Export:
      Name: !Sub "${pApplicationPrefix}-AuroraDBName"

  UserExecutionRole:
    Value: !GetAtt UserExecutionRole.Arn
    Description: The ARN of the user execution role
    Export:
      Name: "UserExecutionRoleARN"

  LambdaAuthorizerFunction:
    Value: !GetAtt LambdaAuthorizerFunction.Arn
    Description: The ARN of the Lambda authorizer function
    Export:
      Name: !Sub "LambdaAuthorizerFunctionARN"<|MERGE_RESOLUTION|>--- conflicted
+++ resolved
@@ -964,11 +964,7 @@
       FunctionName: !Sub "${pApplicationPrefix}-Workbench-UserPool"
       Handler: lambda_function.lambda_handler
       Runtime: python3.13
-<<<<<<< HEAD
-      Timeout: 300
-=======
       Timeout: 60
->>>>>>> 1adde6bf
       MemorySize: 1024
       VpcConfig:
         SubnetIds:
@@ -1007,14 +1003,11 @@
       Code:
         S3Bucket: !Ref pArtifactsBucketName
         S3Key: "lambda/workbenchlambdaauthorizerlambda/WorkbenchLambdaAuthorizer.zip"
-<<<<<<< HEAD
-=======
       Environment:
         Variables:
           USER_POOL_ID: !Ref UserPool
           USERS_TABLE: !Ref UserTable
           CLIENT_ID: !Ref UserPoolClient
->>>>>>> 1adde6bf
       Tags:
         - Key: Name
           Value: "WorkbenchV2"
