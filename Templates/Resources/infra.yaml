--- conflicted
+++ resolved
@@ -7,27 +7,11 @@
     Default: "wb-WorkBench"
     Description: Prefix for the application resources
   
-<<<<<<< HEAD
   pArtifactsBucketName:
     Type: String
     Default: "develop-service-workbench-artifacts"
     Description: Name of the S3 bucket for artifacts
-
-Resources:
-#Lambda Layers
-  RequestLayer:
-    Type: AWS::Lambda::LayerVersion
-    Properties:
-      LayerName: !Sub "${pApplicationPrefix}-requests-layer"
-      Description: Request validator layer for Lambda functions
-      Content:
-        S3Bucket: "mayank-swb"
-        S3Key: "Workbench-requests.zip"
-      CompatibleRuntimes:
-        - python3.13
-
-# S3 bucket for artifacts
-=======
+  
   VPCCidr:
     Type: String
     Default: 10.0.0.0/16
@@ -39,6 +23,18 @@
     Description: Environment name prefix for VPC resources
 
 Resources:
+#Lambda Layers
+  RequestLayer:
+    Type: AWS::Lambda::LayerVersion
+    Properties:
+      LayerName: !Sub "${pApplicationPrefix}-requests-layer"
+      Description: Request validator layer for Lambda functions
+      Content:
+        S3Bucket: "mayank-swb"
+        S3Key: "Workbench-requests.zip"
+      CompatibleRuntimes:
+        - python3.13
+
   # VPC Resources
   VPC:
     Type: AWS::EC2::VPC
@@ -416,8 +412,7 @@
         - Key: Name
           Value: !Sub ${VPCPrefix}-DynamoDB-Endpoint
 
-  # S3 bucket for artifacts
->>>>>>> 27eab1a7
+# S3 bucket for artifacts
   ArtifactsBucket:
     Type: AWS::S3::Bucket
     Properties:
@@ -622,7 +617,6 @@
       Domain: !Sub "${pApplicationPrefix}-${AWS::AccountId}-auth"
       ManagedLoginVersion: "2"
 
-<<<<<<< HEAD
 # Lambda Function for Cognito Triggers Custom Resource
   CognitoTriggersCustomResource:
     Type: AWS::Lambda::Function
@@ -636,74 +630,31 @@
       Code:
         S3Bucket: !Ref pArtifactsBucketName
         S3Key: "lambdas/workbenchcognitocustomresourcelambda/WorkbenchCognitoCustomResource.zip"
-=======
-  ServiceWorkbenchLambdaLayer:
-    Type: AWS::Lambda::LayerVersion
-    Properties:
-      LayerName: "ServiceWorkbenchLambdaLayer"
-      Description: "Service Workbench Lambda Layer"
-      Content:
-        S3Bucket: develop-service-workbench-artifacts
-        S3Key: layer/layer.zip
-      CompatibleRuntimes:
-        - python3.12
-
-  LambdaVPCAccessManagedPolicy:
-    Type: AWS::IAM::ManagedPolicy
-    Properties:
-      ManagedPolicyName: !Sub "${pApplicationPrefix}-LambdaVPCAccess"
-      Description: "Allows Lambda functions to manage VPC network interfaces"
-      PolicyDocument:
-        Version: '2012-10-17'
-        Statement:
-          - Effect: Allow
-            Action:
-              - ec2:CreateNetworkInterface
-              - ec2:DescribeNetworkInterfaces
-              - ec2:DeleteNetworkInterface
-            Resource: "*"
->>>>>>> 27eab1a7
-      Tags:
-        - Key: Name
-          Value: "WorkbenchV2"
-
-<<<<<<< HEAD
+      Tags:
+        - Key: Name
+          Value: "WorkbenchV2"
+
 # IAM Role for the Custom Resource Lambda
   CustomResourceExecutionRoles:
     Type: AWS::IAM::Role
     Properties:
       AssumeRolePolicyDocument:
         Version: "2012-10-17"
-=======
-  CustomResourceLambdaExecutionRole:
-    Type: AWS::IAM::Role
-    Properties:
-      RoleName: !Sub "WorkbenchCustomResourceLambdaExecutionRole"
-      AssumeRolePolicyDocument:
-        Version: '2012-10-17'
->>>>>>> 27eab1a7
         Statement:
           - Effect: Allow
             Principal:
               Service: lambda.amazonaws.com
             Action: sts:AssumeRole
       Policies:
-<<<<<<< HEAD
         - PolicyName: CloudWatchLogs
           PolicyDocument:
             Version: "2012-10-17"
-=======
-        - PolicyName: CloudWatchPolicy
-          PolicyDocument:
-            Version: '2012-10-17'
->>>>>>> 27eab1a7
             Statement:
               - Effect: Allow
                 Action:
                   - logs:CreateLogGroup
                   - logs:CreateLogStream
                   - logs:PutLogEvents
-<<<<<<< HEAD
                 Resource: "*"
         - PolicyName: CognitoAccess
           PolicyDocument:
@@ -728,62 +679,32 @@
       PreTokenLambdaArn: !GetAtt PreTokenGenerationFunction.Arn
       PostConfirmationLambdaArn: !GetAtt PostConfirmationFunction.Arn
       PostAuthLambdaArn: !GetAtt PostAuthFunction.Arn
-=======
-                Resource: arn:aws:logs:*:*:log-group:/aws/lambda/*
-        - PolicyName: DynamoDBAccess
-          PolicyDocument:
-            Version: '2012-10-17'
-            Statement:
-              - Effect: Allow
-                Action:
-                  - dynamodb:PutItem
-                  - dynamodb:BatchWriteItem
-                Resource: arn:aws:dynamodb:${AWS::Region}:${AWS::AccountId}:table/Workbench-*
->>>>>>> 27eab1a7
-      Tags:
-        - Key: Name
-          Value: "WorkbenchV2"
-
-<<<<<<< HEAD
+      Tags:
+        - Key: Name
+          Value: "WorkbenchV2"
+
 #Lambda Roles
   UserExecutionRole:
     Type: AWS::IAM::Role
     Properties:
       AssumeRolePolicyDocument:
         Version: "2012-10-17"
-=======
-  RolesLambdaFunctionRole:
-    Type: AWS::IAM::Role
-    Properties:
-      RoleName: !Sub "${pApplicationPrefix}-RolesLambdaFunctionRole"
-      AssumeRolePolicyDocument:
-        Version: '2012-10-17'
->>>>>>> 27eab1a7
         Statement:
           - Effect: Allow
             Principal:
               Service: lambda.amazonaws.com
             Action: sts:AssumeRole
       Policies:
-<<<<<<< HEAD
         - PolicyName: CloudwatchLogs
           PolicyDocument:
             Version: "2012-10-17"
             Statement:
               - Sid: CloudWatchLogsAccess
                 Effect: Allow
-=======
-        - PolicyName: CloudWatchPolicy
-          PolicyDocument:
-            Version: '2012-10-17'
-            Statement:
-              - Effect: Allow
->>>>>>> 27eab1a7
                 Action:
                   - logs:CreateLogGroup
                   - logs:CreateLogStream
                   - logs:PutLogEvents
-<<<<<<< HEAD
                 Resource: "*"
         
         - PolicyName: SQSPolicies
@@ -1076,7 +997,95 @@
       RedrivePolicy:
         deadLetterTargetArn: !GetAtt CleanupDLQ.Arn
         maxReceiveCount: 5  # Message is sent to DLQ after 5 failed receives
-=======
+      Tags:
+        - Key: Name
+          Value: "WorkbenchV2"
+
+  ServiceWorkbenchLambdaLayer:
+    Type: AWS::Lambda::LayerVersion
+    Properties:
+      LayerName: "ServiceWorkbenchLambdaLayer"
+      Description: "Service Workbench Lambda Layer"
+      Content:
+        S3Bucket: develop-service-workbench-artifacts
+        S3Key: layer/layer.zip
+      CompatibleRuntimes:
+        - python3.12
+
+  LambdaVPCAccessManagedPolicy:
+    Type: AWS::IAM::ManagedPolicy
+    Properties:
+      ManagedPolicyName: !Sub "${pApplicationPrefix}-LambdaVPCAccess"
+      Description: "Allows Lambda functions to manage VPC network interfaces"
+      PolicyDocument:
+        Version: '2012-10-17'
+        Statement:
+          - Effect: Allow
+            Action:
+              - ec2:CreateNetworkInterface
+              - ec2:DescribeNetworkInterfaces
+              - ec2:DeleteNetworkInterface
+            Resource: "*"
+      Tags:
+        - Key: Name
+          Value: "WorkbenchV2"
+
+  CustomResourceLambdaExecutionRole:
+    Type: AWS::IAM::Role
+    Properties:
+      RoleName: !Sub "WorkbenchCustomResourceLambdaExecutionRole"
+      AssumeRolePolicyDocument:
+        Version: '2012-10-17'
+        Statement:
+          - Effect: Allow
+            Principal:
+              Service: lambda.amazonaws.com
+            Action: sts:AssumeRole
+      Policies:
+        - PolicyName: CloudWatchPolicy
+          PolicyDocument:
+            Version: '2012-10-17'
+            Statement:
+              - Effect: Allow
+                Action:
+                  - logs:CreateLogGroup
+                  - logs:CreateLogStream
+                  - logs:PutLogEvents
+                Resource: arn:aws:logs:*:*:log-group:/aws/lambda/*
+        - PolicyName: DynamoDBAccess
+          PolicyDocument:
+            Version: '2012-10-17'
+            Statement:
+              - Effect: Allow
+                Action:
+                  - dynamodb:PutItem
+                  - dynamodb:BatchWriteItem
+                Resource: arn:aws:dynamodb:${AWS::Region}:${AWS::AccountId}:table/Workbench-*
+      Tags:
+        - Key: Name
+          Value: "WorkbenchV2"
+
+  RolesLambdaFunctionRole:
+    Type: AWS::IAM::Role
+    Properties:
+      RoleName: !Sub "${pApplicationPrefix}-RolesLambdaFunctionRole"
+      AssumeRolePolicyDocument:
+        Version: '2012-10-17'
+        Statement:
+          - Effect: Allow
+            Principal:
+              Service: lambda.amazonaws.com
+            Action: sts:AssumeRole
+      Policies:
+        - PolicyName: CloudWatchPolicy
+          PolicyDocument:
+            Version: '2012-10-17'
+            Statement:
+              - Effect: Allow
+                Action:
+                  - logs:CreateLogGroup
+                  - logs:CreateLogStream
+                  - logs:PutLogEvents
                 Resource: arn:aws:logs:*:*:log-group:/aws/lambda/*
         - PolicyName: DynamoDBAccess
           PolicyDocument:
@@ -1088,7 +1097,6 @@
                 Resource: "arn:aws:dynamodb:${AWS::Region}:${AWS::AccountId}:table/Workbench-*"
       ManagedPolicyArns:
         - !Ref LambdaVPCAccessManagedPolicy
->>>>>>> 27eab1a7
       Tags:
         - Key: Name
           Value: "WorkbenchV2"
