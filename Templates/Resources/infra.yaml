--- conflicted
+++ resolved
@@ -1469,6 +1469,12 @@
     Export: 
       Name: "RolesLambdaFunctionRole"
 
+  CustomResourceExecutionRoles:
+    Description: Name of the custom resource execution roles
+    Value: !GetAtt CustomResourceExecutionRoles.Arn
+    Export:
+      Name: "CustomResourceExecutionRoles"
+
   OpenSearchDBEndpoint:
     Value: !GetAtt OpenSearchDB.DomainEndpoint
     Description: The endpoint of the OpenSearch cluster
@@ -1503,14 +1509,4 @@
     Value: !Ref pDatabaseName
     Description: The name of the database
     Export:
-<<<<<<< HEAD
       Name: !Sub "${pApplicationPrefix}-AuroraDBName"
-=======
-      Name: "RolesLambdaFunctionRole"
-
-  CustomResourceExecutionRoles:
-    Description: Name of the custom resource execution roles
-    Value: !GetAtt CustomResourceExecutionRoles.Arn
-    Export:
-      Name: "CustomResourceExecutionRoles"
->>>>>>> 3cbbb5e7
