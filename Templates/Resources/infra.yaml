--- conflicted
+++ resolved
@@ -23,20 +23,6 @@
     Description: Environment name prefix for VPC resources
 
 Resources:
-<<<<<<< HEAD
-=======
-#Lambda Layers
-  RequestLayer:
-    Type: AWS::Lambda::LayerVersion
-    Properties:
-      LayerName: !Sub "${pApplicationPrefix}-requests-layer"
-      Description: Request validator layer for Lambda functions
-      Content:
-        S3Bucket: "mayank-swb"
-        S3Key: "Workbench-requests.zip"
-      CompatibleRuntimes:
-        - python3.13
->>>>>>> 096c1b34
 
   # VPC Resources
   VPC:
@@ -632,19 +618,6 @@
               Service: lambda.amazonaws.com
             Action: sts:AssumeRole
       Policies:
-<<<<<<< HEAD
-=======
-        - PolicyName: CloudWatchLogs
-          PolicyDocument:
-            Version: "2012-10-17"
-            Statement:
-              - Effect: Allow
-                Action:
-                  - logs:CreateLogGroup
-                  - logs:CreateLogStream
-                  - logs:PutLogEvents
-                Resource: "*"
->>>>>>> 096c1b34
         - PolicyName: CognitoAccess
           PolicyDocument:
             Version: "2012-10-17"
@@ -653,12 +626,9 @@
                 Action:
                   - cognito-idp:UpdateUserPool
                 Resource: !GetAtt UserPool.Arn
-<<<<<<< HEAD
       ManagedPolicyArns:
         - arn:aws:iam::aws:policy/service-role/AWSLambdaBasicExecutionRole
         - arn:aws:iam::aws:policy/service-role/AWSLambdaVPCAccessExecutionRole
-=======
->>>>>>> 096c1b34
       Tags:
         - Key: Name
           Value: "WorkbenchV2"
@@ -675,8 +645,6 @@
               Service: lambda.amazonaws.com
             Action: sts:AssumeRole
       Policies:
-<<<<<<< HEAD
-=======
         - PolicyName: CloudwatchLogs
           PolicyDocument:
             Version: "2012-10-17"
@@ -689,7 +657,6 @@
                   - logs:PutLogEvents
                 Resource: "*"
         
->>>>>>> 096c1b34
         - PolicyName: SQSPolicies
           PolicyDocument:
             Version: "2012-10-17"
@@ -755,12 +722,9 @@
                   - ssm:GetParameter
                   - ssm:PutParameter
                 Resource: "*"
-<<<<<<< HEAD
       ManagedPolicyArns:
         - arn:aws:iam::aws:policy/service-role/AWSLambdaVPCAccessExecutionRole
         - arn:aws:iam::aws:policy/service-role/AWSLambdaBasicExecutionRole
-=======
->>>>>>> 096c1b34
       Tags:
         - Key: Name
           Value: "WorkbenchV2"
@@ -810,7 +774,6 @@
       Tags:
         - Key: Name
           Value: "WorkbenchV2"
-<<<<<<< HEAD
     
 # Lambda Function for Cognito Triggers Custom Resource
   CognitoTriggersCustomResource:
@@ -1049,8 +1012,6 @@
       Tags:
         - Key: Name
           Value: "WorkbenchV2"
-=======
->>>>>>> 096c1b34
 
 # Main SQS queue with redrive policy
   CleanupQueue:
@@ -1268,52 +1229,4 @@
     Description: Name of the roles lambda function role
     Value: !GetAtt RolesLambdaFunctionRole.Arn
     Export:
-      Name: "RolesLambdaFunctionRole"
-    
-  UserExecutionRole:
-    Description: Name of the user execution role
-    Value: !GetAtt UserExecutionRole.Arn
-    Export:
-      Name: "UserExecutionRole"
-
-  CustomResourceExecutionRoles:
-    Description: Name of the custom resource execution roles
-    Value: !GetAtt CustomResourceExecutionRoles.Arn
-    Export:
-      Name: "CustomResourceExecutionRoles"
-  
-  UserTableName:
-    Description: Name of the DynamoDB User Table
-    Value: !Ref UserTable
-    Export:
-      Name: "UserTableName"
-
-  ActivityLogsTableName:
-    Description: Name of the DynamoDB Activity Logs Table
-    Value: !Ref ActivityLogsTable
-    Export:
-      Name: "ActivityLogsTableName"
-
-  CleanupQueueArn:
-    Description: ARN of the Cleanup SQS Queue
-    Value: !GetAtt CleanupQueue.Arn
-    Export:
-      Name: "CleanupQueueArn"
-
-  CleanupQueueURL:
-    Description: URL of the Cleanup SQS Queue
-    Value: !Ref CleanupQueue
-    Export:
-      Name: "CleanupQueueURL"
-  
-  RequestLayerExport:
-    Description: ARN of the Lambda Request Layer
-    Value: !Ref RequestLayer
-    Export:
-      Name: "RequestLayerExport"
-
-  CognitoUserPoolArn:
-    Description: ARN of the Cognito User Pool
-    Value: !GetAtt UserPool.Arn
-    Export:
-      Name: "CognitoUserPoolArn"+      Name: "RolesLambdaFunctionRole"