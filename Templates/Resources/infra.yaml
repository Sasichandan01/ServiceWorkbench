--- conflicted
+++ resolved
@@ -1209,18 +1209,6 @@
                   - !Sub arn:aws:lambda:${AWS::Region}:${AWS::AccountId}:function:*-workspacesandsolutions-lambda
         - PolicyName: LogAccess
           PolicyDocument:
-<<<<<<< HEAD
-            Version: '2012-10-17'
-            Statement:
-              - Sid: AllowLogsAndGlueAccess
-                Effect: Allow
-                Action:
-                  - logs:DescribeLogGroups
-                  - logs:DescribeLogStreams
-                  - logs:GetLogEvents
-                  - glue:GetJobRuns
-                Resource: '*'
-=======
           Version: '2012-10-17'
           Statement:
             - Sid: AllowLogsAndGlueAccess
@@ -1231,7 +1219,6 @@
                 - logs:GetLogEvents
                 - glue:GetJobRuns
               Resource: '*'
->>>>>>> 46e35bc9
 
       ManagedPolicyArns:
         - arn:aws:iam::aws:policy/service-role/AWSLambdaVPCAccessExecutionRole
