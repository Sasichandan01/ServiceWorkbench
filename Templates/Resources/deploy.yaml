--- conflicted
+++ resolved
@@ -767,11 +767,7 @@
       ServiceToken: !GetAtt BedrockAgentCustomResource.Arn 
       Environment: !Sub "${pPrefix}"
       Version: "1.0"
-<<<<<<< HEAD
-      changesetflag: '95412234'
-=======
       changesetflag: '19-19-19'
->>>>>>> 9961e2cf
 
   UserExecutionRole:
     Type: AWS::IAM::Role
