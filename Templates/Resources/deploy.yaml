AWSTemplateFormatVersion: '2010-09-09'
Description: Development cloudFormation template for the Service Workbench V2
Transform: 'AWS::Serverless-2016-10-31'

Parameters:
  pPrefix:
    Type: String
    Default: "develop"
    Description: Prefix for Lambda function naming

  LambdaArtifactVersion:
    Type: String
    Description: S3 path version folder for Lambda artifacts
  
  # GlueArtifactVersion:
  #   Type: String
  #   Description: S3 path version folder for Glue artifacts

  ApiName:
    Type: String
    Default: WorkbenchAPI
    Description: Name of the API Gateway API

  VPCPrefix:
    Type: String
    Default: WorkbenchVPC
    Description: Environment name prefix for VPC resources

  pArtifactsBucketName:
    Type: String
    Default: "service-workbench-artifacts"
    Description: Name of the S3 bucket for artifacts

  pRAGPrefix:
    Type: String
    Default: "develop"
    Description: rag-prefix
  
  DeploymentTrigger:
    Type: String
    Default: "2025-07-02T00:00:00Z"
    Description: Trigger date for deployment, used for versioning

  pWebSocketStage:
    Type: String
    Default: "prod"
    Description: "Stage name for websocket api"

  pTablesDataPrefix:
    Type: String
    Default: "tables"
    Description: "Prefix for stroing ddb data in s3"

  pWebScrapDocumentsPrefix:
    Type: String
    Default: "webscrap"
    Description: "Prefix for storing web scraping data into s3"
Resources:

  # S3 Bucket for artifacts
  MiscBucket:
    Type: AWS::S3::Bucket
    Properties:
      BucketName: !Sub "${pPrefix}-service-workbench-misc"
      PublicAccessBlockConfiguration:
        BlockPublicAcls: false
        BlockPublicPolicy: false
        IgnorePublicAcls: false
        RestrictPublicBuckets: false
      CorsConfiguration:
        CorsRules:
          - AllowedHeaders: ["*"]
            AllowedMethods: ["GET", "PUT", "POST", "DELETE"]
            AllowedOrigins: ["*"]
            ExposedHeaders: ["ETag"]
            MaxAge: 3000
      Tags:
        - Key: Name
          Value: "WorkbenchV2"

  MiscBucketPolicy:
    Type: AWS::S3::BucketPolicy
    Properties:
      Bucket: !Ref MiscBucket
      PolicyDocument:
        Version: "2012-10-17"
        Statement:
          - Sid: PublicReadGetObject
            Effect: Allow
            Principal: "*"
            Action: "s3:GetObject"
            Resource: !Sub "${MiscBucket.Arn}/*"

  # CloudFront Origin Access Control (OAC)
  WebsiteOAC:
    Type: AWS::CloudFront::OriginAccessControl
    Properties:
      OriginAccessControlConfig:
        Name: !Sub "${pPrefix}-service-workbench-oac"
        OriginAccessControlOriginType: s3
        SigningBehavior: always
        SigningProtocol: sigv4

# CloudFront Distribution
  WebsiteDistribution:
    Type: AWS::CloudFront::Distribution
    Properties:
      DistributionConfig:
        Enabled: true
        DefaultRootObject: index.html
        Origins:
          - Id: S3Origin
            DomainName: !ImportValue WebsiteBucketRegionalDomainName
            S3OriginConfig: {}
            OriginAccessControlId: !Ref WebsiteOAC
            OriginPath: !Sub "/${pPrefix}-web"
        DefaultCacheBehavior:
          TargetOriginId: S3Origin
          ViewerProtocolPolicy: redirect-to-https
          AllowedMethods: [GET, HEAD, OPTIONS]
          CachedMethods: [GET, HEAD, OPTIONS]
          Compress: true
          ForwardedValues:
            QueryString: false
            Cookies:
              Forward: none
        Logging:
          Bucket: !ImportValue LogsBucketDomainName
          Prefix: !Sub "${pPrefix}-cloudfront-logs/"
          IncludeCookies: false
        CustomErrorResponses:
          - ErrorCode: 403
            ResponseCode: 200
            ResponsePagePath: /index.html
          - ErrorCode: 404
            ResponseCode: 200
            ResponsePagePath: /index.html
        PriceClass: PriceClass_100
        HttpVersion: http2
        IPV6Enabled: true
      Tags:
        - Key: Name
          Value: "ServiceWorkbench"

# S3 Bucket Policy to allow CloudFront OAC access only
  WebsiteBucketPolicy:
    Type: AWS::S3::BucketPolicy
    Properties:
      Bucket: !ImportValue WebsiteBucketName
      PolicyDocument:
        Version: '2012-10-17'
        Statement:
          - Effect: Allow
            Principal:
              Service: cloudfront.amazonaws.com
            Action: s3:GetObject
            Resource: !Sub
              - "arn:aws:s3:::${BucketName}/*"
              - {BucketName: !ImportValue WebsiteBucketName}

# Bucket policy to allow CloudFront to write logs
  CloudFrontLogBucketPolicy:
    Type: AWS::S3::BucketPolicy
    Properties:
      Bucket: !ImportValue LogsBucketName
      PolicyDocument:
        Version: '2012-10-17'
        Statement:
          - Effect: Allow
            Principal:
              Service: cloudfront.amazonaws.com
            Action: s3:PutObject
            Resource: !Sub
              - "arn:aws:s3:::${BucketName}/*"
              - {BucketName: !ImportValue LogsBucketName}
            Condition:
              StringEquals:
                AWS:SourceArn: !Sub 'arn:aws:cloudfront::${AWS::AccountId}:distribution/${WebsiteDistribution}'
          - Effect: Allow
            Principal:
              Service: cloudfront.amazonaws.com
            Action: s3:GetBucketAcl
            Resource: !ImportValue LogsBucketArn
            Condition:
              StringEquals:
                AWS:SourceArn: !Sub 'arn:aws:cloudfront::${AWS::AccountId}:distribution/${WebsiteDistribution}'

# Cognito User Pool and Client
  UserPool:
    Type: AWS::Cognito::UserPool
    Properties:
      UserPoolName: !Sub "${pPrefix}-UserPool"
      AliasAttributes:
        - email
        - preferred_username
      Schema:
        - Name: email
          AttributeDataType: String
          Required: true
          Mutable: true
        - Name: name
          AttributeDataType: String
          Required: true
          Mutable: true
        - Name: preferred_username
          AttributeDataType: String
          Required: false
          Mutable: true
        - Name: Role
          AttributeDataType: String
          Required: false
          Mutable: true
      AutoVerifiedAttributes:
        - email
      AdminCreateUserConfig:
        AllowAdminCreateUserOnly: false
        InviteMessageTemplate:
          EmailSubject: "Your temporary password for WorkBench"
          EmailMessage: "Your username is {username} and temporary password is {####}"
      Policies:
        PasswordPolicy:
          MinimumLength: 8
          RequireLowercase: true
          RequireNumbers: true
          RequireSymbols: true
          RequireUppercase: true
      EmailConfiguration:
        EmailSendingAccount: COGNITO_DEFAULT
      VerificationMessageTemplate:
        DefaultEmailOption: CONFIRM_WITH_CODE
        EmailSubject: "Your verification code for WorkBench"
        EmailMessage: "Your verification code is {####}"

  UserPoolClient:
    Type: AWS::Cognito::UserPoolClient
    Properties:
      ClientName: !Sub "${pPrefix}-Client"
      UserPoolId: !Ref UserPool
      GenerateSecret: false
      RefreshTokenValidity: 30
      AccessTokenValidity: 60
      IdTokenValidity: 60
      TokenValidityUnits:
        AccessToken: "minutes"
        IdToken: "minutes"
        RefreshToken: "days"
      ExplicitAuthFlows:
        - ALLOW_USER_PASSWORD_AUTH
        - ALLOW_REFRESH_TOKEN_AUTH
        - ALLOW_USER_SRP_AUTH
        - ALLOW_CUSTOM_AUTH
      SupportedIdentityProviders:
        - COGNITO
      PreventUserExistenceErrors: ENABLED

  UserPoolDomain:
    Type: AWS::Cognito::UserPoolDomain
    Properties:
      UserPoolId: !Ref UserPool
      Domain: !Sub "${pPrefix}-${AWS::AccountId}-auth"
      ManagedLoginVersion: "2"

  CleanupDLQ:
    Type: AWS::SQS::Queue
    Properties:
      QueueName: !Sub "${pPrefix}-CleanupDLQ"
      MessageRetentionPeriod: 1209600  # 14 days
      Tags:
        - Key: Name
          Value: "WorkbenchV2"
    
  CognitoTriggersCustomResource:
    Type: AWS::Lambda::Function
    Properties:
      Description: !Sub "${DeploymentTrigger} - Workspaces and Solutions Lambda Function"
      FunctionName: !Sub "${pPrefix}-CognitoTriggersCustomResource"
      Handler: lambda_function.lambda_handler
      Runtime: python3.12
      VpcConfig:
        SubnetIds:
          - Fn::ImportValue:
              Fn::Sub: "${VPCPrefix}-Private-Subnet-1-ID"
          - Fn::ImportValue:
              Fn::Sub: "${VPCPrefix}-Private-Subnet-2-ID"
        SecurityGroupIds:
          - Fn::ImportValue:
              Fn::Sub: "${VPCPrefix}-Lambda-SG-ID"
      Role: !GetAtt CustomResourceLambdaExecutionRole.Arn
      Timeout: 300
      MemorySize: 1024
      Code:
        S3Bucket: !Ref pArtifactsBucketName
        S3Key: !Sub "lambda-${LambdaArtifactVersion}-${pPrefix}/workbenchcognitocustomresourcelambda/WorkbenchCognitoCustomResource.zip"
      Tags:
        - Key: Name
          Value: "WorkbenchV2"

  CognitoTriggersResource:
    Type: Custom::CognitoTriggers
    Properties:
      ServiceToken: !GetAtt CognitoTriggersCustomResource.Arn
      UserPoolId: !Ref UserPool
      PreSignUpLambdaArn: !GetAtt PreSignUpFunction.Arn
      PreAuthLambdaArn: !GetAtt PreAuthFunction.Arn
      PreTokenLambdaArn: !GetAtt PreTokenGenerationFunction.Arn
      PostConfirmationLambdaArn: !GetAtt PostConfirmationFunction.Arn
      PostAuthLambdaArn: !GetAtt PostAuthFunction.Arn
      Changesetflag: "2025-07-02"
      Tags:
        - Key: Name
          Value: "WorkbenchV2"

  PreSignUpFunction:
    Type: AWS::Lambda::Function
    Properties:
      Description: !Sub "${DeploymentTrigger} - Workspaces and Solutions Lambda Function"
      FunctionName: !Sub "${pPrefix}-PreSignUp"
      Handler: lambda_function.lambda_handler
      Role: !GetAtt UserExecutionRole.Arn
      Runtime: python3.12
      Timeout: 300
      MemorySize: 1024
      VpcConfig:
        SubnetIds:
          - Fn::ImportValue:
              Fn::Sub: "${VPCPrefix}-Private-Subnet-1-ID"
          - Fn::ImportValue:
              Fn::Sub: "${VPCPrefix}-Private-Subnet-2-ID"
        SecurityGroupIds:
          - Fn::ImportValue:
              Fn::Sub: "${VPCPrefix}-Lambda-SG-ID"
      Code:
        S3Bucket: !Ref pArtifactsBucketName
        S3Key: !Sub "lambda-${LambdaArtifactVersion}-${pPrefix}/workbenchpresignuplambda/WorkbenchPresignup.zip"
      Environment:
        Variables:
          QUEUE_URL: !Ref CleanupQueue
          USER_TABLE_NAME: !Ref UserTable
      Layers:
        - !ImportValue ServiceWorkbenchLambdaLayer
      Tags:
        - Key: Name
          Value: "WorkbenchV2"

  PreAuthFunction:
    Type: AWS::Lambda::Function
    Properties:
      Description: !Sub "${DeploymentTrigger} - Workspaces and Solutions Lambda Function"
      FunctionName: !Sub "${pPrefix}-PreAuth"
      Handler: lambda_function.lambda_handler
      Role: !GetAtt UserExecutionRole.Arn
      Runtime: python3.12
      Timeout: 300
      MemorySize: 1024
      VpcConfig:
        SubnetIds:
          - Fn::ImportValue:
              Fn::Sub: "${VPCPrefix}-Private-Subnet-1-ID"
          - Fn::ImportValue:
              Fn::Sub: "${VPCPrefix}-Private-Subnet-2-ID"
        SecurityGroupIds:
          - Fn::ImportValue:
              Fn::Sub: "${VPCPrefix}-Lambda-SG-ID"
      Code:
        S3Bucket: !Ref pArtifactsBucketName
        S3Key: !Sub "lambda-${LambdaArtifactVersion}-${pPrefix}/workbenchpreauthlambda/WorkbenchPreAuth.zip"
      Environment:
        Variables:
          USER_TABLE_NAME: !Ref UserTable
      Tags:
        - Key: Name
          Value: "WorkbenchV2"

  PreTokenGenerationFunction:
    Type: AWS::Lambda::Function
    Properties:
      Description: !Sub "${DeploymentTrigger} - Workspaces and Solutions Lambda Function"
      FunctionName: !Sub "${pPrefix}-PreTokenGen"
      Handler: lambda_function.lambda_handler
      Role: !GetAtt UserExecutionRole.Arn
      Runtime: python3.12
      Timeout: 300
      MemorySize: 1024
      VpcConfig:
        SubnetIds:
          - Fn::ImportValue:
              Fn::Sub: "${VPCPrefix}-Private-Subnet-1-ID"
          - Fn::ImportValue:
              Fn::Sub: "${VPCPrefix}-Private-Subnet-2-ID"
        SecurityGroupIds:
          - Fn::ImportValue:
              Fn::Sub: "${VPCPrefix}-Lambda-SG-ID"
      Code:
        S3Bucket: !Ref pArtifactsBucketName
        S3Key: !Sub "lambda-${LambdaArtifactVersion}-${pPrefix}/workbenchpretokengenerationlambda/WorkbenchPreTokengeneration.zip"
      Environment:
        Variables:
          USER_TABLE_NAME: !Ref UserTable
      Tags:
        - Key: Name
          Value: "WorkbenchV2"

  PostConfirmationFunction:
    Type: AWS::Lambda::Function
    Properties: 
      Description: !Sub "${DeploymentTrigger} - Workspaces and Solutions Lambda Function"
      FunctionName: !Sub "${pPrefix}-PostConfirm"
      Handler: lambda_function.lambda_handler
      Role: !GetAtt UserExecutionRole.Arn
      Runtime: python3.12
      Timeout: 300
      MemorySize: 1024
      VpcConfig:
        SubnetIds:
          - Fn::ImportValue:
              Fn::Sub: "${VPCPrefix}-Private-Subnet-1-ID"
          - Fn::ImportValue:
              Fn::Sub: "${VPCPrefix}-Private-Subnet-2-ID"
        SecurityGroupIds:
          - Fn::ImportValue:
              Fn::Sub: "${VPCPrefix}-Lambda-SG-ID"
      Code:
        S3Bucket: !Ref pArtifactsBucketName
        S3Key: !Sub "lambda-${LambdaArtifactVersion}-${pPrefix}/workbenchpostconfirmationlambda/WorkbenchPostConfirmation.zip"
      Environment:
        Variables:
          USER_TABLE_NAME: !Ref UserTable
          ROLE_TABLE_NAME: !Ref RolesTable
          DOMAIN: "ServiceWorkbench v2.0"
          SOURCE_EMAIL: "mayank.gupta@cloudwick.com"
          ACTIVITY_LOGS_TABLE: !Ref ActivityLogsTable
          WORKSPACES_TABLE_NAME: !Ref WorkspacesTable
          RESOURCE_ACCESS_TABLE: !Ref ResourceAccessTable
      Layers:
        - !ImportValue ServiceWorkbenchLambdaLayer
      Tags:
        - Key: Name
          Value: "WorkbenchV2"

  PostAuthFunction:
    Type: AWS::Lambda::Function
    Properties:
      Description: !Sub "${DeploymentTrigger} - Workspaces and Solutions Lambda Function"
      FunctionName: !Sub "${pPrefix}-PostAuth"
      Role: !GetAtt UserExecutionRole.Arn
      Handler: lambda_function.lambda_handler
      Runtime: python3.12
      Timeout: 300
      MemorySize: 1024
      VpcConfig:
        SubnetIds:
          - Fn::ImportValue:
              Fn::Sub: "${VPCPrefix}-Private-Subnet-1-ID"
          - Fn::ImportValue:
              Fn::Sub: "${VPCPrefix}-Private-Subnet-2-ID"
        SecurityGroupIds:
          - Fn::ImportValue:
              Fn::Sub: "${VPCPrefix}-Lambda-SG-ID"
      Code:
        S3Bucket: !Ref pArtifactsBucketName
        S3Key: !Sub "lambda-${LambdaArtifactVersion}-${pPrefix}/workbenchpostauthlambda/WorkbenchPostAuth.zip"
      Environment:
        Variables:
          ACTIVITY_LOGS_TABLE: !Ref ActivityLogsTable
          USERS_TABLE: !Ref UserTable
      Tags:
        - Key: Name
          Value: "WorkbenchV2"

  UserPoolCleanUp:
    Type: AWS::Lambda::Function
    Properties:
      Description: !Sub "${DeploymentTrigger} - Workspaces and Solutions Lambda Function"
      FunctionName: !Sub "${pPrefix}-Workbench-UserPool"
      Handler: lambda_function.lambda_handler
      Runtime: python3.12
      Timeout: 60
      MemorySize: 1024
      VpcConfig:
        SubnetIds:
          - Fn::ImportValue:
              Fn::Sub: "${VPCPrefix}-Private-Subnet-1-ID"
          - Fn::ImportValue:
              Fn::Sub: "${VPCPrefix}-Private-Subnet-2-ID"
        SecurityGroupIds:
          - Fn::ImportValue:
              Fn::Sub: "${VPCPrefix}-Lambda-SG-ID"
      Role: !GetAtt UserExecutionRole.Arn
      Code:
        S3Bucket: !Ref pArtifactsBucketName
        S3Key: !Sub "lambda-${LambdaArtifactVersion}-${pPrefix}/workbenchuserpoolcleanuplambda/WorkbenchUserpoolCleanup.zip"
      Environment:
        Variables:
          QUEUE_URL: !Ref CleanupQueue
          USER_POOL_ID: !Ref UserPool
          USER_TABLE_NAME: !Ref UserTable
      Tags:
        - Key: Name
          Value: "WorkbenchV2"

  PreSignUpPermission:
    Type: AWS::Lambda::Permission
    Properties:
      FunctionName: !GetAtt PreSignUpFunction.Arn
      Action: lambda:InvokeFunction
      Principal: cognito-idp.amazonaws.com
      SourceArn: !GetAtt UserPool.Arn

  PreAuthPermission:
    Type: AWS::Lambda::Permission
    Properties:
      FunctionName: !GetAtt PreAuthFunction.Arn
      Action: lambda:InvokeFunction
      Principal: cognito-idp.amazonaws.com
      SourceArn: !GetAtt UserPool.Arn

  PreTokenPermission:
    Type: AWS::Lambda::Permission
    Properties:
      FunctionName: !GetAtt PreTokenGenerationFunction.Arn
      Action: lambda:InvokeFunction
      Principal: cognito-idp.amazonaws.com
      SourceArn: !GetAtt UserPool.Arn

  PostConfirmPermission:
    Type: AWS::Lambda::Permission
    Properties:
      FunctionName: !GetAtt PostConfirmationFunction.Arn
      Action: lambda:InvokeFunction
      Principal: cognito-idp.amazonaws.com
      SourceArn: !GetAtt UserPool.Arn
  
  PostAuthPermission:
    Type: AWS::Lambda::Permission
    Properties:
      FunctionName: !GetAtt PostAuthFunction.Arn
      Action: lambda:InvokeFunction
      Principal: cognito-idp.amazonaws.com
      SourceArn: !GetAtt UserPool.Arn

# Event Source Mapping for Cleanup Queue
  CleanupQueueEventSourceMapping:
    Type: AWS::Lambda::EventSourceMapping
    Properties:
      BatchSize: 1
      Enabled: true
      EventSourceArn: !GetAtt CleanupQueue.Arn
      FunctionName: !GetAtt UserPoolCleanUp.Arn
      Tags:
        - Key: Name
          Value: "WorkbenchV2"

# Main SQS queue with redrive policy
  CleanupQueue:
    Type: AWS::SQS::Queue
    Properties:
      QueueName: !Sub "${pPrefix}-CleanupQueue"
      VisibilityTimeout: 65
      ReceiveMessageWaitTimeSeconds: 20
      DelaySeconds: 900
      RedrivePolicy:
        deadLetterTargetArn: !GetAtt CleanupDLQ.Arn
        maxReceiveCount: 5  # Message is sent to DLQ after 5 failed receives
      Tags:
        - Key: Name
          Value: "WorkbenchV2"

  # IAM Role for the Custom Resource Lambda
  CustomResourceLambdaExecutionRole:
    Type: AWS::IAM::Role
    Properties:
      AssumeRolePolicyDocument:
        Version: "2012-10-17"
        Statement:
          - Effect: Allow
            Principal:
              Service: lambda.amazonaws.com
            Action: sts:AssumeRole
      Policies:
        - PolicyName: CognitoAccess
          PolicyDocument:
            Version: "2012-10-17"
            Statement:
              - Effect: Allow
                Action:
                  - cognito-idp:UpdateUserPool
                Resource: !GetAtt UserPool.Arn
        - PolicyName: DynamoDBAccess
          PolicyDocument:
            Version: '2012-10-17'
            Statement:
              - Effect: Allow
                Action:
                  - dynamodb:UpdateItem
                Resource: !Sub "arn:aws:dynamodb:${AWS::Region}:${AWS::AccountId}:table/Workbench-*"
      ManagedPolicyArns:
        - arn:aws:iam::aws:policy/service-role/AWSLambdaBasicExecutionRole
        - arn:aws:iam::aws:policy/service-role/AWSLambdaVPCAccessExecutionRole
      Tags:
        - Key: Name
          Value: "WorkbenchV2"

  BedrockAgentLookupTable:
    Type: AWS::DynamoDB::Table
    Properties:
      TableName: !Sub "${pPrefix}-BedrockAgentLookup-Table"
      BillingMode: PAY_PER_REQUEST
      AttributeDefinitions:
        - AttributeName: AgentId
          AttributeType: S
      KeySchema:
        - AttributeName: AgentId
          KeyType: HASH
      Tags:
        - Key: Name
          Value: "WorkbenchV2"

  BedrockAgentExecutionRole:
    Type: AWS::IAM::Role
    Properties:
      RoleName: !Sub "${pPrefix}-BedrockAgentExecutionRole"
      AssumeRolePolicyDocument:
        Version: '2012-10-17'
        Statement:
          - Effect: Allow
            Principal:
              Service: bedrock.amazonaws.com
            Action: sts:AssumeRole
      Policies:
        - PolicyName: BedrockAgentPolicy
          PolicyDocument:
            Version: '2012-10-17'
            Statement:
              - Effect: Allow
                Action:
                  - bedrock:*
                Resource: "*"
              - Effect: Allow
                Action:
                  - lambda:InvokeFunction
                Resource: !Sub "arn:aws:lambda:${AWS::Region}:${AWS::AccountId}:function:*"

  CustomResourceRole:
    Type: AWS::IAM::Role
    Properties:
      RoleName: !Sub "${pPrefix}-BedrockCustomResourceRole"
      AssumeRolePolicyDocument:
        Version: '2012-10-17'
        Statement:
          - Effect: Allow
            Principal:
              Service: lambda.amazonaws.com
            Action: sts:AssumeRole
      ManagedPolicyArns:
        - arn:aws:iam::aws:policy/service-role/AWSLambdaBasicExecutionRole
      Policies:
        - PolicyName: BedrockAgentManagement
          PolicyDocument:
            Version: '2012-10-17'
            Statement:
              - Effect: Allow
                Action:
                  - bedrock:*
                Resource: "*"
              - Effect: Allow
                Action:
                  - dynamodb:GetItem
                  - dynamodb:PutItem
                  - dynamodb:UpdateItem
                  - dynamodb:DeleteItem
                Resource: !Sub "arn:aws:dynamodb:${AWS::Region}:${AWS::AccountId}:table/${pPrefix}-BedrockAgentLookup-Table"
              - Effect: Allow
                Action:
                  - lambda:AddPermission
                  - lambda:RemovePermission
                Resource: !Sub "arn:aws:lambda:${AWS::Region}:${AWS::AccountId}:function:*"
              - Effect: Allow
                Action:
                  - iam:PassRole
                Resource: !GetAtt BedrockAgentExecutionRole.Arn

  BedrockAgentCustomResource:
    Type: AWS::Lambda::Function
    Properties:
      FunctionName: !Sub "${pPrefix}-AgentCustomResourceLambda"
      Runtime: python3.11
      Handler: AgentCustomResourceLambda.lambda_handler
      Role: !GetAtt CustomResourceRole.Arn
      Timeout: 900
      MemorySize: 512
      Environment:
        Variables:
          ENVIRONMENT: !Sub "${pPrefix}"
          AGENTS_TABLE_NAME: !Sub "${pPrefix}-BedrockAgentLookup-Table"
          AGENT_EXECUTION_ROLE: !GetAtt BedrockAgentExecutionRole.Arn
          AWS_ACCOUNT_ID: !Ref AWS::AccountId
          KNOWLEDGE_BASE_ID: !Ref VectorKnowledgeBase
      Code:
        S3Bucket: !Ref pArtifactsBucketName
        S3Key: !Sub "lambda-${LambdaArtifactVersion}-${pPrefix}/agentcustomresourcelambda/AgentCustomResourceLambda.zip"
      Layers:
        - arn:aws:lambda:us-east-1:043309350924:layer:yaml-layer:1

  CodeGenerationLambda:
    Type: AWS::Lambda::Function
    Properties:
      Description: !Sub "${DeploymentTrigger} - Workspaces and Solutions Lambda Function"
      FunctionName: !Sub "${pPrefix}-CodeGenerationLambda"
      Handler: lambda_function.lambda_handler
      Runtime: python3.12
      VpcConfig:
        SubnetIds:
          - Fn::ImportValue:
              Fn::Sub: "${VPCPrefix}-Private-Subnet-1-ID"
          - Fn::ImportValue:
              Fn::Sub: "${VPCPrefix}-Private-Subnet-2-ID"
        SecurityGroupIds:
          - Fn::ImportValue:
              Fn::Sub: "${VPCPrefix}-Lambda-SG-ID"
      Role: !GetAtt ArchitectureAgentAGLambdaRole.Arn
      Timeout: 300
      MemorySize: 1024
      Code:
        S3Bucket: !Ref pArtifactsBucketName
        S3Key: !Sub "lambda-${LambdaArtifactVersion}-${pPrefix}/codegenerationlambda/CodeGenerationLambda.zip"
      Tags:
        - Key: Name
          Value: "WorkbenchV2"


  BedrockAgentManager:
    Type: AWS::CloudFormation::CustomResource
    Properties:
      ServiceToken: !GetAtt BedrockAgentCustomResource.Arn 
      Environment: !Sub "${pPrefix}"
      Version: "1.0"
      changesetflag: '96843'

  ArchitectureAgentAGLambdaRole:
    Type: AWS::IAM::Role
    Properties:
      AssumeRolePolicyDocument:
        Version: '2012-10-17'
        Statement:
          - Effect: Allow
            Principal:
              Service: lambda.amazonaws.com
            Action: sts:AssumeRole
      Policies:
        - PolicyName: S3
          PolicyDocument:
            Version: '2012-10-17'
            Statement:
              - Effect: Allow
                Action:
                  - s3:GetObject
                  - s3:PutObject
                Resource:
                  - !ImportValue WorkspacesBucketArn
                  - !Sub
                    - "${BucketArn}/*"
                    - {BucketArn: !ImportValue WorkspacesBucketArn}
      ManagedPolicyArns:
        - arn:aws:iam::aws:policy/service-role/AWSLambdaBasicExecutionRole
        - arn:aws:iam::aws:policy/service-role/AWSLambdaVPCAccessExecutionRole
      Tags:
        - Key: Name
          Value: "WorkbenchV2"


  UserExecutionRole:
    Type: AWS::IAM::Role
    Properties:
      AssumeRolePolicyDocument:
        Version: "2012-10-17"
        Statement:
          - Effect: Allow
            Principal:
              Service: lambda.amazonaws.com
            Action: sts:AssumeRole
      Policies:
        - PolicyName: CloudwatchLogs
          PolicyDocument:
            Version: "2012-10-17"
            Statement:
              - Sid: CloudWatchLogsAccess
                Effect: Allow
                Action:
                  - logs:CreateLogGroup
                  - logs:CreateLogStream
                  - logs:PutLogEvents
                Resource: "*"
        
        - PolicyName: SQSPolicies
          PolicyDocument:
            Version: "2012-10-17"
            Statement:
              - Sid: SQSPutPolicies
                Effect: Allow
                Action:
                  - sqs:SendMessage
                  - sqs:ReceiveMessage
                  - sqs:DeleteMessage
                  - sqs:GetQueueAttributes
                Resource: !GetAtt CleanupQueue.Arn
        
        - PolicyName: DynamoDBPolicies
          PolicyDocument:
            Version: "2012-10-17"
            Statement:
              - Sid: DynamoDBActivityLogsAccess
                Effect: Allow
                Action:
                  - dynamodb:PutItem
                  - dynamodb:GetItem
                  - dynamodb:DeleteItem
                  - dynamodb:Scan
                  - dynamodb:Query
                  - dynamodb:UpdateItem
                Resource: !Sub "arn:aws:dynamodb:${AWS::Region}:${AWS::AccountId}:table/Workbench-*"
        
        - PolicyName: CognitoPolicies
          PolicyDocument:
            Version: "2012-10-17"
            Statement:
              - Sid: CognitoAccess
                Effect: Allow
                Action:
                  - cognito-idp:AdminCreateUser
                  - cognito-idp:AdminDeleteUser
                  - cognito-idp:AdminGetUser
                  - cognito-idp:ListUsers
                  - cognito-idp:AdminUpdateUserAttributes
                Resource: !Sub "arn:aws:cognito-idp:${AWS::Region}:${AWS::AccountId}:userpool/${UserPool}"
        
        - PolicyName: SESPolicies
          PolicyDocument:
            Version: "2012-10-17"
            Statement:
              - Sid: SESAccess
                Effect: Allow
                Action:
                  - ses:SendEmail
                Resource: "*"

        - PolicyName: S3Policies
          PolicyDocument:
            Version: "2012-10-17"
            Statement:
              - Sid: S3PutAccess
                Effect: Allow
                Action:
                  - s3:PutObject
                Resource: "*"
        
        - PolicyName: SSMPolicies
          PolicyDocument:
            Version: "2012-10-17"
            Statement:
              - Sid: SSMAccess
                Effect: Allow
                Action:
                  - ssm:GetParameter
                  - ssm:PutParameter
                Resource: "*"
      
        - PolicyName: GlueJobPolicies
          PolicyDocument:
            Version: "2012-10-17"
            Statement:
              - Sid: GlueJobAccess
                Effect: Allow
                Action:
                  - glue:StartJobRun
                Resource:
                  - !Sub "arn:aws:glue:${AWS::Region}:${AWS::AccountId}:job/${GlueJob}"
      ManagedPolicyArns:
        - arn:aws:iam::aws:policy/service-role/AWSLambdaVPCAccessExecutionRole
        - arn:aws:iam::aws:policy/service-role/AWSLambdaBasicExecutionRole
      Tags:
        - Key: Name
          Value: "WorkbenchV2"

  RolesLambdaExecutionRole:
    Type: AWS::IAM::Role
    Properties:
      RoleName: !Sub "${pPrefix}-RolesLambdaExecutionRole"
      AssumeRolePolicyDocument:
        Version: '2012-10-17'
        Statement:
          - Effect: Allow
            Principal:
              Service: lambda.amazonaws.com
            Action: sts:AssumeRole
      Policies:
        - PolicyName: DynamoDBAccess
          PolicyDocument:
            Version: '2012-10-17'
            Statement:
              - Effect: Allow
                Action:
                  - dynamodb:GetItem
                  - dynamodb:PutItem
                  - dynamodb:UpdateItem
                  - dynamodb:Scan
                  - dynamodb:DeleteItem
                Resource: !Sub "arn:aws:dynamodb:${AWS::Region}:${AWS::AccountId}:table/Workbench-*"
      ManagedPolicyArns:
        - arn:aws:iam::aws:policy/service-role/AWSLambdaVPCAccessExecutionRole
        - arn:aws:iam::aws:policy/service-role/AWSLambdaBasicExecutionRole
      Tags:
        - Key: Name
          Value: "WorkbenchV2"
   
  WorkspaceLambdaExecutionRole:
    Type: AWS::IAM::Role
    Properties:
      RoleName: !Sub "${pPrefix}-WorkspaceLambdaExecutionRole"
      AssumeRolePolicyDocument:
        Version: '2012-10-17'
        Statement:
          - Effect: Allow
            Principal:
              Service: lambda.amazonaws.com
            Action: sts:AssumeRole
      Policies:
        - PolicyName: LambdaBasicExecution
          PolicyDocument:
            Version: '2012-10-17'
            Statement:
              - Effect: Allow
                Action:
                  - dynamodb:GetItem
                  - dynamodb:PutItem
                  - dynamodb:UpdateItem
                  - dynamodb:DeleteItem
                  - dynamodb:Query
                  - dynamodb:Scan
                Resource:
                  - !Sub arn:aws:dynamodb:${AWS::Region}:${AWS::AccountId}:table/Workbench-*
              - Effect: Allow
                Action:
                  - s3:GetObject
                  - s3:PutObject
                Resource:
                  - !ImportValue WorkspacesBucketArn
                  - !Sub
                    - "${BucketArn}/*"
                    - {BucketArn: !ImportValue WorkspacesBucketArn}
              - Effect: Allow
                Action: lambda:InvokeFunction
                Resource: 
                  - !Sub arn:aws:lambda:${AWS::Region}:${AWS::AccountId}:function:*-workspacesandsolutions-lambda
        - PolicyName: LogAccess
          PolicyDocument:
            Version: '2012-10-17'
            Statement:
              - Sid: AllowLogsAndGlueAccess
                Effect: Allow
                Action:
                  - logs:DescribeLogGroups
                  - logs:DescribeLogStreams
                  - logs:GetLogEvents
                  - glue:GetJobRuns
                Resource: '*'
        - PolicyName: S3Access
          PolicyDocument:
            Version: '2012-10-17'
            Statement:
              - Effect: Allow
                Action:
                  - s3:GetObject
                  - s3:PutObject
                  - s3:ListBucket
                Resource:
                  - !Sub "arn:aws:s3:::develop-service-workbench-workspaces/*"
                  - !Sub "arn:aws:s3:::develop-service-workbench-workspaces"

      ManagedPolicyArns:
        - arn:aws:iam::aws:policy/service-role/AWSLambdaVPCAccessExecutionRole
        - arn:aws:iam::aws:policy/service-role/AWSLambdaBasicExecutionRole
      Tags:
        - Key: Name
          Value: "WorkbenchV2"

  ChatLambdaRole:
    Type: AWS::IAM::Role
    Properties:
      RoleName: !Sub "${pPrefix}-ChatLambdaExecutionRole"
      AssumeRolePolicyDocument:
        Version: '2012-10-17'
        Statement:
          - Effect: Allow
            Principal:
              Service: lambda.amazonaws.com
            Action: sts:AssumeRole
      Policies:
        - PolicyName: BedrockAccess
          PolicyDocument:
            Version: '2012-10-17'
            Statement:
              - Sid: AllowLogsAndGlueAccess
                Effect: Allow
                Action:
                  - bedrock:Invoke
                Resource: '*'     
        - PolicyName: WebSocketAccess
          PolicyDocument:
            Version: '2012-10-17'
            Statement:
              - Effect: Allow
                Action:
                  - execute-api:ManageConnections
                Resource: !Sub "arn:aws:execute-api:${AWS::Region}:${AWS::AccountId}:${WebSocketApi}/*"
        - PolicyName: DDBAccess
          PolicyDocument:
            Version: '2012-10-17'
            Statement:
              - Sid: AllowDDBAccess
                Effect: Allow
                Action:
<<<<<<< HEAD
                  - dynamodb:Scan
=======
                  - dynamodb:GetItem
>>>>>>> d65d1f10
                Resource: !Sub "arn:aws:dynamodb:${AWS::Region}:${AWS::AccountId}:table/${pPrefix}-BedrockAgentLookup-Table"
      ManagedPolicyArns:
        - arn:aws:iam::aws:policy/service-role/AWSLambdaVPCAccessExecutionRole
        - arn:aws:iam::aws:policy/service-role/AWSLambdaBasicExecutionRole
      Tags:
        - Key: Name
          Value: "WorkbenchV2"

  GlueJobRole:
    Type: AWS::IAM::Role
    Properties:
      RoleName: !Sub "${pPrefix}-GlueJobRole"
      AssumeRolePolicyDocument:
        Version: '2012-10-17'
        Statement:
          - Effect: Allow
            Principal:
              Service: glue.amazonaws.com
            Action: sts:AssumeRole
      ManagedPolicyArns:
        - arn:aws:iam::aws:policy/service-role/AWSGlueServiceRole
      Policies:
        - PolicyName: S3Access
          PolicyDocument:
            Version: '2012-10-17'
            Statement:
              - Effect: Allow
                Action:
                  - s3:GetObject
                  - s3:ListBucket
                  - s3:PutObject
                  - s3:DeleteObject
                Resource:
                  - !Sub "arn:aws:s3:::${pPrefix}-service-workbench-misc/*"
                  - !Sub "arn:aws:s3:::${pPrefix}-service-workbench-misc"
                  - !Sub "arn:aws:s3:::service-workbench-artifacts"
                  - !Sub "arn:aws:s3:::service-workbench-artifacts/*"
        - PolicyName: BedrockAccess
          PolicyDocument:
            Version: '2012-10-17'
            Statement:
              - Effect: Allow
                Action:
                  - bedrock:GetKnowledgeBase
                  - bedrock:GetDataSource
                  - bedrock:StartIngestionJob
                  - bedrock:GetIngestionJob
                  - bedrock:ListIngestionJobs
                Resource:
                  - !Sub "arn:aws:bedrock:${AWS::Region}:${AWS::AccountId}:knowledge-base/${VectorKnowledgeBase}"
                  - !Sub "arn:aws:bedrock:${AWS::Region}:${AWS::AccountId}:knowledge-base/${AuroraKnowledgeBase}"
        - PolicyName: CloudWatchAccess
          PolicyDocument:
            Version: '2012-10-17'
            Statement:
              - Effect: Allow
                Action:
                  - cloudwatch:PutMetricData
                Resource: "*"
        - PolicyName: LogsAccess
          PolicyDocument:
            Version: '2012-10-17'
            Statement:
              - Effect: Allow
                Action:
                  - logs:CreateLogGroup
                  - logs:CreateLogStream
                  - logs:PutLogEvents
                Resource: "*"
        - PolicyName: DynamoDBReadAccess
          PolicyDocument:
            Version: '2012-10-17'
            Statement:
              - Effect: Allow
                Action:
                  - dynamodb:DescribeTable
                  - dynamodb:ListStreams
                  - dynamodb:ExportTableToPointInTime
                  - dynamodb:DescribeExport
                Resource:
                  - !Sub "arn:aws:dynamodb:${AWS::Region}:${AWS::AccountId}:table/Workbench-${pPrefix}-*"
              - Effect: Allow
                Action:
                  - dynamodb:ListTables
                Resource:
                  - !Sub "arn:aws:dynamodb:${AWS::Region}:${AWS::AccountId}:table/*"
 

  AuroraDataSource:
    Type: AWS::Bedrock::DataSource
    Properties:
      KnowledgeBaseId: !Ref AuroraKnowledgeBase
      Name: !Sub "${pPrefix}-Aurora-datasource"
      Description: 'Data source for DynamoDB synced data'
      DataSourceConfiguration:
        Type: 'S3'
        S3Configuration:
          BucketArn: !Sub "arn:aws:s3:::${pPrefix}-service-workbench-misc"  
          InclusionPrefixes:
            - !Ref pTablesDataPrefix
      VectorIngestionConfiguration:
        ChunkingConfiguration:
          ChunkingStrategy: 'FIXED_SIZE'
          FixedSizeChunkingConfiguration:
            MaxTokens: 300
            OverlapPercentage: 20

  OpensearchDataSource:
    Type: AWS::Bedrock::DataSource
    Properties:
      KnowledgeBaseId: !Ref VectorKnowledgeBase
      Name: !Sub "${pPrefix}-Opensearch-datasource"
      Description: "S3 data source for documents"
      DataSourceConfiguration:
        Type: S3
        S3Configuration:
          BucketArn: !Sub "arn:aws:s3:::${pPrefix}-service-workbench-misc"  
          InclusionPrefixes:
            - !Ref pWebScrapDocumentsPrefix
      VectorIngestionConfiguration:
        ChunkingConfiguration:
          ChunkingStrategy: FIXED_SIZE
          FixedSizeChunkingConfiguration:
            MaxTokens: 300
            OverlapPercentage: 20

  GlueJob:
    Type: AWS::Glue::Job
    Properties:
      Name: !Sub "${pPrefix}-Workbench-RAGSync"
      Role: !GetAtt GlueJobRole.Arn
      Command:
        Name: glueetl
        ScriptLocation: !Sub "s3://service-workbench-artifacts/glue/ragsyncgluejob/RAGSyncGlueJob.py"
        PythonVersion: '3'
      DefaultArguments:
        '--job-language': 'python'
        '--job-bookmark-option': 'job-bookmark-disable'
        '--enable-metrics': 'true'
        '--enable-continuous-cloudwatch-log': 'true'
        '--enable-continuous-log-filter': 'true'
        '--DYNAMODB_TABLE_PREFIX': !Sub "Workbench-${pPrefix}"
        '--AURORA_KB_ID': !Ref AuroraKnowledgeBase
        '--AURORA_DS_ID': !Ref AuroraDataSource
        '--OPENSEARCH_KB_ID': !Ref VectorKnowledgeBase
        '--OPENSEARCH_DS_ID': !Ref OpensearchDataSource
        '--OPENSEARCH_S3_BUCKET': !Sub "${pPrefix}-service-workbench-misc"
        '--OPENSEARCH_S3_PREFIX': !Ref pWebScrapDocumentsPrefix
        '--AURORA_S3_BUCKET': !Sub "${pPrefix}-service-workbench-misc"
        '--AURORA_S3_PREFIX': !Ref pTablesDataPrefix
        '--ACTION': 'docsapp'
        '--WAIT_FOR_SYNC': 'true'
        '--AWS_REGION': !Ref AWS::Region
        '--AWS_ACCOUNT_ID': !Ref AWS::AccountId
        "--additional-python-modules": "boto3>=1.28.32,botocore>=1.31.32,requests==2.31.0,beautifulsoup4>=4.12.3"
      GlueVersion: '4.0'
      MaxCapacity: 10
      MaxRetries: 1
      Timeout: 2880
      Description: 'Sync DynamoDB tables to Knowledge Base via S3'


  LambdaAuthorizerFunction:
    Type: AWS::Lambda::Function
    Properties:
      Description: !Sub "${DeploymentTrigger} - Workspaces and Solutions Lambda Function"
      FunctionName: !Sub "${pPrefix}-LambdaAuthorizer"
      Handler: lambda_function.lambda_handler
      Runtime: python3.12
      Timeout: 300
      MemorySize: 1024
      VpcConfig:
        SubnetIds:
          - Fn::ImportValue:
              Fn::Sub: "${VPCPrefix}-Private-Subnet-1-ID"
          - Fn::ImportValue:
              Fn::Sub: "${VPCPrefix}-Private-Subnet-2-ID"
        SecurityGroupIds:
          - Fn::ImportValue:
              Fn::Sub: "${VPCPrefix}-Lambda-SG-ID"
      Role: !GetAtt UserExecutionRole.Arn
      Code:
        S3Bucket: "service-workbench-artifacts"
        S3Key: !Sub "lambda-${LambdaArtifactVersion}-${pPrefix}/workbenchlambdaauthorizerlambda/WorkbenchLambdaAuthorizer.zip"
      Environment:
        Variables:
          USER_POOL_ID: !Ref UserPool
          USERS_TABLE: !Ref UserTable
          CLIENT_ID: !Ref UserPoolClient
      Layers:
        - !ImportValue ServiceWorkbenchLambdaLayer
      Tags:
        - Key: Name
          Value: "WorkbenchV2" 

  WorkspacesAndSolutionsLambdaFunction:
    Type: AWS::Lambda::Function
    Properties:
      Description: !Sub "${DeploymentTrigger} - Workspaces and Solutions Lambda Function"
      FunctionName: !Sub "${pPrefix}-workspacesandsolutions-lambda"
      Handler: WorkspacesAndSolutionsLambda.lambda_handler
      Role: !GetAtt WorkspaceLambdaExecutionRole.Arn
      Runtime: python3.13
      VpcConfig:
        SubnetIds:
          - Fn::ImportValue:
              Fn::Sub: "${VPCPrefix}-Private-Subnet-1-ID"
          - Fn::ImportValue:
              Fn::Sub: "${VPCPrefix}-Private-Subnet-2-ID"
        SecurityGroupIds:
          - Fn::ImportValue:
              Fn::Sub: "${VPCPrefix}-Lambda-SG-ID"
      Environment:
        Variables:
          ACTIVITY_LOGS_TABLE: !Ref ActivityLogsTable
          SOLUTIONS_TABLE: !Ref SolutionsTable
          TEMPLATES_TABLE: !Ref TemplatesTable
          WORKSPACES_TABLE: !Ref WorkspacesTable
          EXECUTIONS_TABLE: !Ref SolutionExecutionsTable
          DATASOURCES_TABLE: !Ref DatasourcesTable
          ROLES_TABLE: !Ref RolesTable
          RESOURCE_ACCESS_TABLE: !Ref ResourceAccessTable
          WORKSPACES_BUCKET: !ImportValue WorkspacesBucket
          USERS_TABLE: !Ref UserTable
      Code:
        S3Bucket: !Ref pArtifactsBucketName
        S3Key: !Sub "lambda-${LambdaArtifactVersion}-${pPrefix}/workspacesandsolutionslambda/WorkspacesAndSolutionsLambda.zip"
      Layers:
        - !ImportValue ServiceWorkbenchLambdaLayer
      Tags:
        - Key: Name
          Value: "WorkbenchV2"
  
  DatasourceBucket:
    Type: AWS::S3::Bucket
    Properties:
      BucketName: !Sub "${pPrefix}-datasource-bucket"
      VersioningConfiguration:
        Status: Enabled
      PublicAccessBlockConfiguration:
        BlockPublicAcls: false
        BlockPublicPolicy: false
        IgnorePublicAcls: false
        RestrictPublicBuckets: false
      CorsConfiguration:
        CorsRules:
          - AllowedHeaders: ["*"]
            AllowedMethods: ["GET", "PUT", "POST", "DELETE"]
            AllowedOrigins: ["*"]
            ExposedHeaders: ["ETag"]
            MaxAge: 3000
      Tags:
        - Key: Name
          Value: "WorkbenchV2"
  
  DatasourceBucketPolicy:
    Type: AWS::S3::BucketPolicy
    Properties:
      Bucket: !Ref DatasourceBucket
      PolicyDocument:
        Version: "2012-10-17"
        Statement:
          - Sid: PublicReadGetObject
            Effect: Allow
            Principal: "*"
            Action: "s3:GetObject"
            Resource: !Sub "${DatasourceBucket.Arn}/*" 

  # API Gateway
  WorkbenchApi:
    Type: AWS::Serverless::Api
    Properties:
      Name: !Sub "${pPrefix}-${ApiName}"
      StageName: prod
      DefinitionUri:
        Bucket: !Ref pArtifactsBucketName
        Key: develop/swagger.yaml
      EndpointConfiguration: REGIONAL
      AlwaysDeploy: True
      Description: !Sub "${DeploymentTrigger}"
      # Description: "abc"

  WorkspaceLambdaInvokePermission:
    Type: AWS::Lambda::Permission
    Properties:
      FunctionName: !Ref WorkspacesAndSolutionsLambdaFunction
      Action: lambda:InvokeFunction
      Principal: apigateway.amazonaws.com
      SourceArn: !Sub 'arn:aws:execute-api:${AWS::Region}:${AWS::AccountId}:${WorkbenchApi}/*/*/*'

  UserTable:
    Type: AWS::DynamoDB::Table
    Properties:
      TableName: !Sub "Workbench-${pPrefix}-UserTable"
      BillingMode: PAY_PER_REQUEST
      AttributeDefinitions:
        - AttributeName: UserId
          AttributeType: S
        - AttributeName: Email
          AttributeType: S
      KeySchema:
        - AttributeName: UserId
          KeyType: HASH
      GlobalSecondaryIndexes:
        - IndexName: EmailIndex
          KeySchema:
            - AttributeName: Email
              KeyType: HASH
          Projection:
            ProjectionType: ALL
      PointInTimeRecoverySpecification:
        PointInTimeRecoveryEnabled: 'true'
        RecoveryPeriodInDays: 7
      Tags:
        - Key: Name
          Value: "WorkbenchV2"

  ActivityLogsTable:
    Type: AWS::DynamoDB::Table
    Properties:
      TableName: !Sub "Workbench-${pPrefix}-ActivityLogsTable"
      BillingMode: PAY_PER_REQUEST
      AttributeDefinitions:
        - AttributeName: LogId
          AttributeType: S
        - AttributeName: UserId
          AttributeType: S
      KeySchema:
        - AttributeName: LogId
          KeyType: HASH
      GlobalSecondaryIndexes:
        - IndexName: UserId-Index
          KeySchema:
            - AttributeName: UserId
              KeyType: HASH
          Projection:
            ProjectionType: ALL
      PointInTimeRecoverySpecification:
        PointInTimeRecoveryEnabled: 'true'
        RecoveryPeriodInDays: 7
      Tags:
        - Key: Name
          Value: "WorkbenchV2"

  WorkspacesTable:
    Type: AWS::DynamoDB::Table
    Properties:
      TableName: !Sub 'Workbench-${pPrefix}-WorkspacesTable'
      BillingMode: PAY_PER_REQUEST
      AttributeDefinitions:
        - AttributeName: WorkspaceId
          AttributeType: S
        - AttributeName: WorkspaceName
          AttributeType: S
        - AttributeName: CreatedBy
          AttributeType: S
      KeySchema:
        - AttributeName: WorkspaceId
          KeyType: HASH
      GlobalSecondaryIndexes:
        - IndexName: CreatedBy-index
          KeySchema:
            - AttributeName: CreatedBy
              KeyType: HASH
            - AttributeName: WorkspaceName
              KeyType: RANGE
          Projection:
            ProjectionType: ALL
      PointInTimeRecoverySpecification:
        PointInTimeRecoveryEnabled: 'true'
        RecoveryPeriodInDays: 7
      Tags:
        - Key: Name
          Value: "WorkbenchV2"

  SolutionsTable:
    Type: AWS::DynamoDB::Table
    Properties:
      TableName: !Sub 'Workbench-${pPrefix}-SolutionsTable'
      BillingMode: PAY_PER_REQUEST
      AttributeDefinitions:
        - AttributeName: WorkspaceId
          AttributeType: S
        - AttributeName: SolutionId
          AttributeType: S
      KeySchema:
        - AttributeName: WorkspaceId
          KeyType: HASH
        - AttributeName: SolutionId
          KeyType: RANGE
      PointInTimeRecoverySpecification:
        PointInTimeRecoveryEnabled: 'true'
        RecoveryPeriodInDays: 7
      Tags:
        - Key: Name
          Value: "WorkbenchV2"

  DatasourcesTable:
    Type: AWS::DynamoDB::Table
    Properties:
      TableName: !Sub 'Workbench-${pPrefix}-DatasourcesTable'
      BillingMode: PAY_PER_REQUEST
      AttributeDefinitions:
        - AttributeName: DatasourceId
          AttributeType: S
        - AttributeName: DatasourceName
          AttributeType: S
        - AttributeName: CreatedBy
          AttributeType: S
      KeySchema:
        - AttributeName: DatasourceId
          KeyType: HASH
      GlobalSecondaryIndexes:
        - IndexName: CreatedBy-DatasourceName-index
          KeySchema:
            - AttributeName: CreatedBy
              KeyType: HASH
            - AttributeName: DatasourceName
              KeyType: RANGE
          Projection:
            ProjectionType: ALL
      PointInTimeRecoverySpecification:
        PointInTimeRecoveryEnabled: 'true'
        RecoveryPeriodInDays: 7
      Tags:
        - Key: Name
          Value: "WorkbenchV2"

  ResourceAccessTable:
    Type: AWS::DynamoDB::Table
    Properties:
      TableName: !Sub 'Workbench-${pPrefix}-ResourceAccessTable'
      BillingMode: PAY_PER_REQUEST
      AttributeDefinitions:
        - AttributeName: Id
          AttributeType: S
        - AttributeName: AccessKey
          AttributeType: S
      KeySchema:
        - AttributeName: Id
          KeyType: HASH
        - AttributeName: AccessKey
          KeyType: RANGE
      GlobalSecondaryIndexes:
        - IndexName: AccessKey-Index
          KeySchema:
            - AttributeName: AccessKey
              KeyType: HASH
          Projection:
            ProjectionType: ALL
      PointInTimeRecoverySpecification:
        PointInTimeRecoveryEnabled: 'true'
        RecoveryPeriodInDays: 7
      Tags:
        - Key: Name
          Value: "WorkbenchV2"

  SolutionExecutionsTable:
    Type: AWS::DynamoDB::Table
    Properties:
      TableName: !Sub 'Workbench-${pPrefix}-SolutionExecutionsTable'
      BillingMode: PAY_PER_REQUEST
      AttributeDefinitions:
        - AttributeName: SolutionId
          AttributeType: S
        - AttributeName: ExecutionId
          AttributeType: S
      KeySchema:
        - AttributeName: SolutionId
          KeyType: HASH
        - AttributeName: ExecutionId
          KeyType: RANGE
      PointInTimeRecoverySpecification:
        PointInTimeRecoveryEnabled: 'true'
        RecoveryPeriodInDays: 7
      Tags:
        - Key: Name
          Value: "WorkbenchV2"
 
  TemplatesTable:
    Type: AWS::DynamoDB::Table
    Properties:
      TableName: !Sub 'Workbench-${pPrefix}-TemplatesTable'
      BillingMode: PAY_PER_REQUEST
      AttributeDefinitions:
        - AttributeName: SolutionId
          AttributeType: S
        - AttributeName: Version
          AttributeType: S
      KeySchema:
        - AttributeName: SolutionId
          KeyType: HASH
        - AttributeName: Version
          KeyType: RANGE
      PointInTimeRecoverySpecification:
        PointInTimeRecoveryEnabled: 'true'
        RecoveryPeriodInDays: 7
      Tags:
        - Key: Name
          Value: "WorkbenchV2"

  RolesTable:
    Type: AWS::DynamoDB::Table
    Properties:
      TableName: !Sub 'Workbench-${pPrefix}-RolesTable'
      AttributeDefinitions:
        - AttributeName: Role
          AttributeType: S
      BillingMode: PAY_PER_REQUEST
      KeySchema:
        - AttributeName: Role
          KeyType: HASH
      PointInTimeRecoverySpecification:
        PointInTimeRecoveryEnabled: 'true'
        RecoveryPeriodInDays: 7
      Tags:
        - Key: Name
          Value: "WorkbenchV2"
 
  RBACCustomResourceLambda:
    Type: AWS::Lambda::Function
    Properties:
      Description: !Sub "${DeploymentTrigger} - Workspaces and Solutions Lambda Function"
      FunctionName: !Sub "${pPrefix}-RBACCustomResource"
      Handler: lambda_function.lambda_handler
      Role: !GetAtt CustomResourceLambdaExecutionRole.Arn
      Runtime: python3.12
      Timeout: 900
      Layers:
        - !ImportValue ServiceWorkbenchLambdaLayer
      Code:
        S3Bucket: !Ref pArtifactsBucketName
        S3Key: !Sub "lambda-${LambdaArtifactVersion}-${pPrefix}/rbaccustomresource/rbac_custom_resource.zip"
      Tags:
        - Key: Name
          Value: "WorkbenchV2"
 
  RBACCustomResource:
    Type: Custom::RBACCustomResource
    DependsOn:
      - RBACCustomResourceLambda
    Properties:
      ServiceToken: !GetAtt RBACCustomResourceLambda.Arn
      RolesTable: !Sub "Workbench-${pPrefix}-RolesTable"
      Changesetflag: "2025-07-02"
      Tags:
        - Key: Name
          Value: "WorkbenchV2"

# Lambda Roles
  DatasourceLambdaRole:
    Type: AWS::IAM::Role
    Properties:
      RoleName: !Sub "${pPrefix}-UserExecutionRole"
      AssumeRolePolicyDocument:
        Version: "2012-10-17"
        Statement:
          - Effect: Allow
            Principal:
              Service: lambda.amazonaws.com
            Action: sts:AssumeRole

      Policies:
        - PolicyName: CloudwatchLogs
          PolicyDocument:
            Version: "2012-10-17"
            Statement:
              - Sid: CloudWatchLogsAccess
                Effect: Allow
                Action:
                  - logs:CreateLogGroup
                  - logs:CreateLogStream
                  - logs:PutLogEvents
                Resource: "*"
 
        - PolicyName: DynamoDBAccess
          PolicyDocument:
            Version: "2012-10-17"
            Statement:
              - Sid: DatasourcesTableAccess
                Effect: Allow
                Action:
                  - dynamodb:PutItem
                  - dynamodb:GetItem
                  - dynamodb:UpdateItem
                  - dynamodb:DeleteItem
                  - dynamodb:Scan
                  - dynamodb:Query
                Resource: 
                  - !GetAtt DatasourcesTable.Arn
                  - !GetAtt ActivityLogsTable.Arn
                  - !GetAtt RolesTable.Arn
                  - !GetAtt ResourceAccessTable.Arn
                  - !Sub "${DatasourcesTable.Arn}/index/CreatedBy-DatasourceName-index"
                  - !Sub "${ResourceAccessTable.Arn}/index/AccessKey-Index"

        - PolicyName: S3Access
          PolicyDocument:
            Version: "2012-10-17"
            Statement:
              - Sid: S3AccessToDatasourceFolder
                Effect: Allow
                Action:
                  - s3:PutObject
                  - s3:GetObject
                  - s3:DeleteObject
                  - s3:ListBucket
                Resource:
                  - !Sub arn:aws:s3:::${DatasourceBucket}
                  - !Sub arn:aws:s3:::${DatasourceBucket}/*
                  - !Sub arn:aws:s3:::${DatasourceBucket}/datasources/*

      ManagedPolicyArns:
        - arn:aws:iam::aws:policy/service-role/AWSLambdaBasicExecutionRole
        - arn:aws:iam::aws:policy/service-role/AWSLambdaVPCAccessExecutionRole

      Tags:
        - Key: Name
          Value: WorkbenchV2

  QueryParserExecutionRole:
    Type: AWS::IAM::Role
    Properties:
      RoleName: !Sub "${pPrefix}-QueryParserExecutionRole"
      AssumeRolePolicyDocument:
        Version: "2012-10-17"
        Statement:
          - Effect: Allow
            Principal:
              Service: lambda.amazonaws.com
            Action: sts:AssumeRole
      Policies:
        - PolicyName: CloudwatchLogs
          PolicyDocument:
            Version: "2012-10-17"
            Statement:
              - Sid: CloudWatchLogsAccess
                Effect: Allow
                Action:
                  - logs:CreateLogGroup
                  - logs:CreateLogStream
                  - logs:PutLogEvents
                Resource: "*"
        - PolicyName: DynamoDBAccess
          PolicyDocument:
            Version: "2012-10-17"
            Statement:
              - Sid: QueryParserTableAccess
                Effect: Allow
                Action:
                  - dynamodb:PutItem
                  - dynamodb:GetItem
                  - dynamodb:UpdateItem
                  - dynamodb:DeleteItem
                  - dynamodb:Scan
                  - dynamodb:Query
                  - dynamodb:BatchGetItem
                Resource:
                  - !GetAtt DatasourcesTable.Arn
                  - !GetAtt SolutionsTable.Arn
                  - !GetAtt WorkspacesTable.Arn
                  - !GetAtt ResourceAccessTable.Arn
                  - !Sub "${DatasourcesTable.Arn}/index/DatasourceName-index"
                  - !Sub "${SolutionsTable.Arn}/index/SolutionName-index"
                  - !Sub "${WorkspacesTable.Arn}/index/WorkspaceName-index"
                  - !Sub "${ResourceAccessTable.Arn}/index/AccessKey-Index"
        - PolicyName: S3Access
          PolicyDocument:
            Version: "2012-10-17"
            Statement:
              - Sid: AllowS3AccessTosolutionBucket
                Effect: Allow
                Action:
                  - s3:PutObject
                  - s3:GetObject
                  - s3:DeleteObject
                  - s3:ListBucket
                Resource:
                  - arn:aws:s3:::develop-service-workbench-workspaces
                  - arn:aws:s3:::develop-service-workbench-workspaces/*
      ManagedPolicyArns:
        - arn:aws:iam::aws:policy/service-role/AWSLambdaBasicExecutionRole
        - arn:aws:iam::aws:policy/service-role/AWSLambdaVPCAccessExecutionRole
      Tags:
        - Key: Name
          Value: WorkbenchV2

# Lambdas
  RolesLambdaFunction:
    Type: AWS::Lambda::Function
    Properties:
      Description: !Sub "${DeploymentTrigger} - Workspaces and Solutions Lambda Function"
      FunctionName: !Sub "${pPrefix}-RolesLambdaFunction"
      Handler: lambda_function.lambda_handler
      Role: !GetAtt RolesLambdaExecutionRole.Arn
      Runtime: python3.12
      Timeout: 900
      Environment:
        Variables:
          ROLES_TABLE: !Ref RolesTable
          ACTIVITY_LOGS_TABLE: !Ref ActivityLogsTable
      VpcConfig:
        SubnetIds:
          - Fn::ImportValue:
              Fn::Sub: "${VPCPrefix}-Private-Subnet-1-ID"
          - Fn::ImportValue:
              Fn::Sub: "${VPCPrefix}-Private-Subnet-2-ID"
        SecurityGroupIds:
          - Fn::ImportValue:
              Fn::Sub: "${VPCPrefix}-Lambda-SG-ID"
      Layers:
        - !ImportValue ServiceWorkbenchLambdaLayer
      Code:
        S3Bucket: !Ref pArtifactsBucketName
        S3Key: !Sub "lambda-${LambdaArtifactVersion}-${pPrefix}/roles/roles_lambda.zip"
      Tags:
        - Key: Name
          Value: "WorkbenchV2"

  UsersLambda:
    Type: AWS::Lambda::Function
    Properties:
      Description: !Sub "${DeploymentTrigger} - Workspaces and Solutions Lambda Function"
      FunctionName: !Sub "${pPrefix}-UsersLambdaFunction"
      Handler: lambda_function.lambda_handler
      Role: !GetAtt UserExecutionRole.Arn
      Runtime: python3.12
      Timeout: 900
      Environment:
        Variables:
          USER_TABLE_NAME: !Ref UserTable
          ACTIVITY_LOGS_TABLE: !Ref ActivityLogsTable
          MISC_BUCKET: !Ref MiscBucket
          ROLES_TABLE: !Ref RolesTable
          GLUE_JOB_NAME: !Ref GlueJob
      VpcConfig:
        SubnetIds:
          - Fn::ImportValue:
              Fn::Sub: "${VPCPrefix}-Private-Subnet-1-ID"
          - Fn::ImportValue:
              Fn::Sub: "${VPCPrefix}-Private-Subnet-2-ID"
        SecurityGroupIds:
          - Fn::ImportValue:
              Fn::Sub: "${VPCPrefix}-Lambda-SG-ID"
      Layers:
        - !ImportValue ServiceWorkbenchLambdaLayer
      Code:
        S3Bucket: !Ref pArtifactsBucketName
        S3Key: !Sub "lambda-${LambdaArtifactVersion}-${pPrefix}/workbenchuserslambda/WorkbenchUsersLambda.zip"
      Tags:
        - Key: Name
          Value: "WorkbenchV2"

  DatasourcesLambdaFunction:
    Type: AWS::Lambda::Function
    Properties:
      Description: !Sub "${DeploymentTrigger} - Workspaces and Solutions Lambda Function"
      FunctionName: !Sub "${pPrefix}-DatasourcesLambdaFunction"
      Handler: lambda_function.lambda_handler
      Role: !GetAtt DatasourceLambdaRole.Arn
      Runtime: python3.12
      Timeout: 900
      Environment:
        Variables:
          DATASOURCE_TABLE_NAME: !Ref DatasourcesTable
          DATASOURCE_BUCKET: !Ref DatasourceBucket
          ROLES_TABLE: !Ref RolesTable
          ACTIVITY_LOGS_TABLE: !Ref ActivityLogsTable
          RESOURCE_ACCESS_TABLE: !Ref ResourceAccessTable
      VpcConfig:
        SubnetIds:
          - Fn::ImportValue:
              Fn::Sub: "${VPCPrefix}-Private-Subnet-1-ID"
          - Fn::ImportValue:
              Fn::Sub: "${VPCPrefix}-Private-Subnet-2-ID"
        SecurityGroupIds:
          - Fn::ImportValue:
              Fn::Sub: "${VPCPrefix}-Lambda-SG-ID"
      Layers:
        - !ImportValue ServiceWorkbenchLambdaLayer
      Code:
        S3Bucket: !Ref pArtifactsBucketName
        S3Key: !Sub "lambda-${LambdaArtifactVersion}-${pPrefix}/workbenchdatasourcelambda/WorkbenchDatasourceLambda.zip"
      Tags:
        - Key: Name
          Value: "WorkbenchV2"

  ChatLambdaFunction:
    Type: AWS::Lambda::Function
    Properties:
      Description: !Sub "${DeploymentTrigger} - Workspaces and Solutions Lambda Function"
      FunctionName: !Sub "${pPrefix}-ChatLambdaFunction"
      Handler: lambda_function.lambda_handler
      Role: !GetAtt ChatLambdaRole.Arn
      Runtime: python3.12
      Timeout: 900
      VpcConfig:
        SubnetIds:
          - Fn::ImportValue:
              Fn::Sub: "${VPCPrefix}-Private-Subnet-1-ID"
          - Fn::ImportValue:
              Fn::Sub: "${VPCPrefix}-Private-Subnet-2-ID"
        SecurityGroupIds:
          - Fn::ImportValue:
              Fn::Sub: "${VPCPrefix}-Lambda-SG-ID"
      Layers:
        - !ImportValue ServiceWorkbenchLambdaLayer
      Code:
        S3Bucket: !Ref pArtifactsBucketName
        S3Key: !Sub "lambda-${LambdaArtifactVersion}-${pPrefix}/workbenchchatlambda/WorkbenchChat.zip"
      Tags:
        - Key: Name
          Value: "WorkbenchV2"
      Environment:
        Variables:
          LOOK_UP_TABLE: !Ref BedrockAgentLookupTable

  ShareLambdaFunction:
    Type: AWS::Lambda::Function
    Properties:
      Description: !Sub "${DeploymentTrigger} - Share Lambda Function"
      FunctionName: !Sub "${pPrefix}-ShareLambdaFunction"
      Handler: lambda_function.lambda_handler
      Role: !GetAtt WorkspaceLambdaExecutionRole.Arn
      Runtime: python3.13
      Timeout: 600
      Environment:
        Variables:
          ACTIVITY_LOGS_TABLE: !Ref ActivityLogsTable
          SOLUTIONS_TABLE: !Ref SolutionsTable
          WORKSPACES_TABLE: !Ref WorkspacesTable
          RESOURCE_ACCESS_TABLE: !Ref ResourceAccessTable
          ROLES_TABLE: !Ref RolesTable
          USER_TABLE_NAME: !Ref UserTable
      VpcConfig:
        SubnetIds:
          - Fn::ImportValue:
              Fn::Sub: "${VPCPrefix}-Private-Subnet-1-ID"
          - Fn::ImportValue:
              Fn::Sub: "${VPCPrefix}-Private-Subnet-2-ID"
        SecurityGroupIds:
          - Fn::ImportValue:
              Fn::Sub: "${VPCPrefix}-Lambda-SG-ID"
      Layers:
        - !ImportValue ServiceWorkbenchLambdaLayer
      Code:
        S3Bucket: !Ref pArtifactsBucketName
        S3Key: !Sub "lambda-${LambdaArtifactVersion}-${pPrefix}/sharelambda/ShareLambda.zip"
      Tags:
        - Key: Name
          Value: "WorkbenchV2"
  
  QueryParserLambdaFunction:
    Type: AWS::Lambda::Function
    Properties:
      Description: !Sub "${DeploymentTrigger} - Query Parser Lambda Function"
      FunctionName: !Sub "${pPrefix}-QueryParserLambdaFunction"
      Handler: lambda_function.lambda_handler
      Role: !GetAtt QueryParserExecutionRole.Arn
      Runtime: python3.12
      Timeout: 900
      VpcConfig:
        SubnetIds:
          - Fn::ImportValue:
              Fn::Sub: "${VPCPrefix}-Private-Subnet-1-ID"
          - Fn::ImportValue:
              Fn::Sub: "${VPCPrefix}-Private-Subnet-2-ID"
        SecurityGroupIds:
          - Fn::ImportValue:
              Fn::Sub: "${VPCPrefix}-Lambda-SG-ID"
      Environment:
        Variables:
          DATASOURCE_TABLE_NAME: !Ref DatasourcesTable
          SOLUTION_TABLE_NAME: !Ref SolutionsTable
          WORKSPACE_TABLE_NAME: !Ref WorkspacesTable
          RESOURCE_ACCESS_TABLE: !Ref ResourceAccessTable
          SOLUTION_BUCKET_NAME: "develop-service-workbench-workspaces"
      Layers:
        - !ImportValue ServiceWorkbenchLambdaLayer
      Code:
        S3Bucket: !Ref pArtifactsBucketName
        S3Key: !Sub "lambda-${LambdaArtifactVersion}-${pPrefix}/workbenchqueryparseragentlambda/WorkbenchQueryParserAgent.zip"
      Tags:
        - Key: Name
          Value: "WorkbenchV2"

<<<<<<< HEAD


=======
>>>>>>> d65d1f10
  ArchitectureAgentAGLambdaFunction:
    Type: AWS::Lambda::Function
    Properties:
      Description: !Sub "${DeploymentTrigger} - Architecture Agent AG Lambda Function"
      FunctionName: !Sub "${pPrefix}-architecture-generation-lambda"
      Handler: lambda_function.lambda_handler
      Role: !GetAtt ArchitectureAgentAGLambdaRole.Arn
      Runtime: python3.12
      Timeout: 900
      VpcConfig:
        SubnetIds:
          - Fn::ImportValue:
              Fn::Sub: "${VPCPrefix}-Private-Subnet-1-ID"
          - Fn::ImportValue:
              Fn::Sub: "${VPCPrefix}-Private-Subnet-2-ID"
        SecurityGroupIds:
          - Fn::ImportValue:
              Fn::Sub: "${VPCPrefix}-Lambda-SG-ID"
      Environment:
        Variables:
          WORKSPACES_BUCKET: !ImportValue "WorkspacesBucket"
      Code:
        S3Bucket: !Ref pArtifactsBucketName
        S3Key: !Sub "lambda-${LambdaArtifactVersion}-${pPrefix}/architecutureagentag/ArchitectureAgentAG.zip"
      Tags:
        - Key: Name
          Value: "WorkbenchV2"

  ArchitectureAgentAGLambdaPermission:
    Type: AWS::Lambda::Permission
    Properties:
      FunctionName: !Ref ArchitectureAgentAGLambdaFunction
      Action: lambda:InvokeFunction
      Principal: bedrock.amazonaws.com
      SourceArn: !Sub arn:aws:bedrock:${AWS::Region}:${AWS::AccountId}:agent/*

# Lambda Permission for API Gateway to invoke Roles Lambda
  QueryParserLambdaFunctionInvokePermission:
    Type: AWS::Lambda::Permission
    Properties:
      FunctionName: !Ref QueryParserLambdaFunction
      Action: lambda:InvokeFunction
      Principal: bedrock.amazonaws.com
      SourceArn: !Sub arn:aws:bedrock:${AWS::Region}:${AWS::AccountId}:agent/*

  RolesLambdaFunctionInvokePermission:
    Type: AWS::Lambda::Permission
    Properties:
      FunctionName: !Ref RolesLambdaFunction
      Action: lambda:InvokeFunction
      Principal: apigateway.amazonaws.com
      SourceArn: !Sub arn:aws:execute-api:${AWS::Region}:${AWS::AccountId}:${WorkbenchApi}/*/*/*
     
  UsersLambdaFunctionInvokePermission:
    Type: AWS::Lambda::Permission
    Properties:
      FunctionName: !Ref UsersLambda
      Action: lambda:InvokeFunction
      Principal: apigateway.amazonaws.com
      SourceArn: !Sub arn:aws:execute-api:${AWS::Region}:${AWS::AccountId}:${WorkbenchApi}/*/*/*
  
  DatasourcesLambdaFunctionInvokePermission:
    Type: AWS::Lambda::Permission
    Properties:
      FunctionName: !Ref DatasourcesLambdaFunction
      Action: lambda:InvokeFunction
      Principal: apigateway.amazonaws.com
      SourceArn: !Sub arn:aws:execute-api:${AWS::Region}:${AWS::AccountId}:${WorkbenchApi}/*/*/*

  ShareLambdaFunctionInvokePermission:
    Type: AWS::Lambda::Permission
    Properties:
      FunctionName: !Ref ShareLambdaFunction
      Action: lambda:InvokeFunction
      Principal: apigateway.amazonaws.com
      SourceArn: !Sub arn:aws:execute-api:${AWS::Region}:${AWS::AccountId}:${WorkbenchApi}/*/*/*

  VectorKnowledgeBase:
    Type: AWS::Bedrock::KnowledgeBase
    Properties:
      Name: !Sub "${pPrefix}-KnowledgeBase"
      Description: "Stores vectorized data in OpenSearch"
      RoleArn: !ImportValue "CustomResourceLambdaRoleARN"
      StorageConfiguration:
        Type: OPENSEARCH_MANAGED_CLUSTER
        OpensearchManagedClusterConfiguration:
          DomainArn: !ImportValue "OpenSearchDBArn"
          DomainEndpoint: !Join
            - ""
            - - "https://"
              - !ImportValue "OpenSearchEndpoint"
          FieldMapping: 
            VectorField: "bedrock-knowledge-base-default-vector"  
            TextField: "AMAZON_BEDROCK_TEXT_CHUNK"               
            MetadataField: "AMAZON_BEDROCK_METADATA"  
          VectorIndexName: !Sub "${pPrefix}_vector_index"
      KnowledgeBaseConfiguration:
        Type: VECTOR
        VectorKnowledgeBaseConfiguration:
          EmbeddingModelArn: !Sub "arn:aws:bedrock:${AWS::Region}::foundation-model/amazon.titan-embed-text-v2:0"

  AuroraKnowledgeBase:
    Type: AWS::Bedrock::KnowledgeBase
    Properties:
      Name: !Sub "${pPrefix}-AuroraKB"
      Description: "Knowledge base using Aurora PostgreSQL"
      RoleArn: !ImportValue "CustomResourceLambdaRoleARN"
      KnowledgeBaseConfiguration:
        Type: "VECTOR"
        VectorKnowledgeBaseConfiguration:
          EmbeddingModelArn: "arn:aws:bedrock:us-east-1::foundation-model/amazon.titan-embed-text-v2:0"
      StorageConfiguration:
        Type: "RDS"
        RdsConfiguration:
          ResourceArn: !ImportValue "AuroraDBClusterARN"
          CredentialsSecretArn: !ImportValue "AuroraDBSecretARN"
          DatabaseName: !ImportValue "AuroraDBName"
          TableName: !Sub "${pRAGPrefix}_aurora_table" 
          FieldMapping:
            VectorField: "embedding"
            TextField: "content"
            MetadataField: "metadata"
            PrimaryKeyField: "id" 

  WebSocketApi:
    Type: AWS::ApiGatewayV2::Api
    Properties:
      Name: !Sub ${pPrefix}-Workbench-WebSocket
      ProtocolType: WEBSOCKET
      RouteSelectionExpression: "$request.body.action"

  IntegrationSendMessage:
    Type: AWS::ApiGatewayV2::Integration
    Properties:
      ApiId: !Ref WebSocketApi
      IntegrationType: AWS_PROXY
      IntegrationUri: !Sub
        - arn:aws:apigateway:${AWS::Region}:lambda:path/2015-03-31/functions/arn:aws:lambda:${AWS::Region}:${AWS::AccountId}:function:${FunctionName}/invocations
        - {FunctionName: !Ref ChatLambdaFunction}
      IntegrationMethod: POST
      ConnectionType: INTERNET
      PayloadFormatVersion: "1.0"
      PassthroughBehavior: WHEN_NO_MATCH

  IntegrationConnect:
    Type: AWS::ApiGatewayV2::Integration
    Properties:
      ApiId: !Ref WebSocketApi
      IntegrationType: AWS_PROXY
      IntegrationUri: !Sub
        - arn:aws:apigateway:${AWS::Region}:lambda:path/2015-03-31/functions/arn:aws:lambda:${AWS::Region}:${AWS::AccountId}:function:${FunctionName}/invocations
        - {FunctionName: !Ref ChatLambdaFunction}
      IntegrationMethod: POST
      ConnectionType: INTERNET
      PayloadFormatVersion: "1.0"
      PassthroughBehavior: WHEN_NO_MATCH

  IntegrationDisconnect:
    Type: AWS::ApiGatewayV2::Integration
    Properties:
      ApiId: !Ref WebSocketApi
      IntegrationType: AWS_PROXY
      IntegrationUri: !Sub
        - arn:aws:apigateway:${AWS::Region}:lambda:path/2015-03-31/functions/arn:aws:lambda:${AWS::Region}:${AWS::AccountId}:function:${FunctionName}/invocations
        - {FunctionName: !Ref ChatLambdaFunction}
      IntegrationMethod: POST
      ConnectionType: INTERNET
      PayloadFormatVersion: "1.0"
      PassthroughBehavior: WHEN_NO_MATCH
      
  RouteConnect:
    Type: AWS::ApiGatewayV2::Route
    Properties:
      ApiId: !Ref WebSocketApi
      RouteKey: $connect
      AuthorizationType: CUSTOM
      AuthorizerId: !Ref WebSocketAuthorizer
      Target: !Join ["/", ["integrations", !Ref IntegrationConnect]]

  RouteDisconnect:
    Type: AWS::ApiGatewayV2::Route
    Properties:
      ApiId: !Ref WebSocketApi
      RouteKey: $disconnect
      AuthorizationType: NONE
      Target: !Join ["/", ["integrations", !Ref IntegrationDisconnect]]

  RouteSendMessage:
    Type: AWS::ApiGatewayV2::Route
    Properties:
      ApiId: !Ref WebSocketApi
      RouteKey: sendMessage
      AuthorizationType: NONE
      Target: !Join ["/", ["integrations", !Ref IntegrationSendMessage]]


  Deployment:
    Type: AWS::ApiGatewayV2::Deployment
    DependsOn:
      - RouteConnect
      - RouteDisconnect
      - RouteSendMessage
    Properties:
      ApiId: !Ref WebSocketApi
  
  WebSocketAuthorizer:
    Type: AWS::ApiGatewayV2::Authorizer
    Properties:
      Name: !Sub "${pPrefix}-WebSocketAuthorizer"
      ApiId: !Ref WebSocketApi
      AuthorizerType: REQUEST
      IdentitySource:
        - route.request.querystring.token
      AuthorizerUri: !Sub
        - arn:aws:apigateway:${AWS::Region}:lambda:path/2015-03-31/functions/arn:aws:lambda:${AWS::Region}:${AWS::AccountId}:function:${FunctionName}/invocations
        - {FunctionName: !Ref LambdaAuthorizerFunction}

  WebSocketStage:
    Type: AWS::ApiGatewayV2::Stage
    Properties:
      StageName: !Ref pWebSocketStage
      AutoDeploy: true
      DeploymentId: !Ref Deployment
      ApiId: !Ref WebSocketApi
      DefaultRouteSettings:
        DataTraceEnabled: false
        DetailedMetricsEnabled: false
        LoggingLevel: OFF

  AuthorizerLambdaInvokePermission:
    Type: AWS::Lambda::Permission
    Properties:
      FunctionName: !Ref LambdaAuthorizerFunction
      Action: lambda:InvokeFunction
      Principal: apigateway.amazonaws.com
      SourceArn: !Sub 
        - "arn:aws:execute-api:${AWS::Region}:${AWS::AccountId}:${WebSocketApi}/*"
        - WebSocketApi: !Ref WebSocketApi

  LambdaInvokePermission:
    Type: AWS::Lambda::Permission
    Properties:
      FunctionName: !Ref ChatLambdaFunction
      Action: lambda:InvokeFunction
      Principal: apigateway.amazonaws.com
      SourceArn: !Sub "arn:aws:execute-api:${AWS::Region}:${AWS::AccountId}:${WebSocketApi}/*"

  WorkbenchLambdaAuthorizerInvokePermission:
    Type: AWS::Lambda::Permission
    Properties:
      FunctionName: !Ref LambdaAuthorizerFunction
      Action: lambda:InvokeFunction
      Principal: apigateway.amazonaws.com
      SourceArn: !Sub arn:aws:execute-api:${AWS::Region}:${AWS::AccountId}:${WorkbenchApi}/*    

  # CFTGenerationAgentLambdaRole:
  #   Type: AWS::IAM::Role
  #   Properties:
  #     RoleName: !Sub "${pPrefix}-CFTGenerationAgentLambdaRole"
  #     AssumeRolePolicyDocument:
  #       Version: '2012-10-17'
  #       Statement:
  #         - Effect: Allow
  #           Principal:
  #             Service: lambda.amazonaws.com
  #           Action: sts:AssumeRole
  #     ManagedPolicyArns:
  #       - arn:aws:iam::aws:policy/AdministratorAccess
  #     Tags:
  #       - Key: Name
  #         Value: "WorkbenchV2"

  CFTGenerationAgentLambdaRole:
    Type: AWS::IAM::Role
    Properties:
      AssumeRolePolicyDocument:
        Version: '2012-10-17'
        Statement:
          - Effect: Allow
            Principal:
              Service: lambda.amazonaws.com
            Action: sts:AssumeRole
      Policies:
        - PolicyName: S3
          PolicyDocument:
            Version: '2012-10-17'
            Statement:
              - Effect: Allow
                Action:
                  - s3:GetObject
                  - s3:PutObject
                Resource:
                  - !ImportValue WorkspacesBucketArn
                  - !Sub
                    - "${BucketArn}/*"
                    - {BucketArn: !ImportValue WorkspacesBucketArn}
      ManagedPolicyArns:
        - arn:aws:iam::aws:policy/service-role/AWSLambdaBasicExecutionRole
        - arn:aws:iam::aws:policy/service-role/AWSLambdaVPCAccessExecutionRole
      Tags:
        - Key: Name
          Value: "WorkbenchV2"

  CFTGenerationAgentLambda:
    Type: AWS::Lambda::Function
    Properties:
      FunctionName: !Sub "${pPrefix}-CFTGenerationAgentLambda"
      Runtime: python3.11
      Handler: CFTGenerationAgentLambda.lambda_handler
      Role: !GetAtt CFTGenerationAgentLambdaRole.Arn
      Timeout: 900
      MemorySize: 512
      Environment:
        Variables:
          ENVIRONMENT: !Sub "${pPrefix}"
          AWS_ACCOUNT_ID: !Ref AWS::AccountId
      Code:
        S3Bucket: !Ref pArtifactsBucketName
        S3Key: !Sub "lambda-${LambdaArtifactVersion}-${pPrefix}/cftgenerationagentlambda/CFTGenerationAgentLambda.zip"
      Tags:
        - Key: Name
          Value: "WorkbenchV2"

Outputs:

  WorkspaceLambdaFunctionName:
    Description: Name of the Workspace Lambda function
    Value: !Ref WorkspacesAndSolutionsLambdaFunction

  ApiUrl:
    Description: "Invoke URL for the deployed API"
    Value: !Sub "https://${WorkbenchApi}.execute-api.${AWS::Region}.amazonaws.com/prod"
  
  CloudfrontDistributionId:
    Description: CloudFront distribution ID
    Value: !GetAtt WebsiteDistribution.Id
    Export:
      Name: !Sub "${pPrefix}-CloudFrontDistributionId"

  CloudFrontDomainName:
    Description: Domain name of the CloudFront distribution
    Value: !GetAtt WebsiteDistribution.DomainName
    Export:
      Name: !Sub "${pPrefix}-CloudFrontDomainName"
    
  CognitoUserPoolId:
    Value: !Ref UserPool
    Export:
      Name: !Sub "${pPrefix}-CognitoUserPoolId"

  CognitoAppClientId:
    Value: !Ref UserPoolClient
    Export:
      Name: !Sub "${pPrefix}-CognitoAppClientId"

  CognitoRegion:
    Value: !Ref "AWS::Region"
    Export:
      Name: !Sub "${pPrefix}-Region"

  WebSocketApiUrl:
    Value: !Sub "wss://${WebSocketApi}.execute-api.${AWS::Region}.amazonaws.com/${pWebSocketStage}"
    Export:
      Name: !Sub "${pPrefix}-WebSocketApiUrl"<|MERGE_RESOLUTION|>--- conflicted
+++ resolved
@@ -1019,11 +1019,7 @@
               - Sid: AllowDDBAccess
                 Effect: Allow
                 Action:
-<<<<<<< HEAD
                   - dynamodb:Scan
-=======
-                  - dynamodb:GetItem
->>>>>>> d65d1f10
                 Resource: !Sub "arn:aws:dynamodb:${AWS::Region}:${AWS::AccountId}:table/${pPrefix}-BedrockAgentLookup-Table"
       ManagedPolicyArns:
         - arn:aws:iam::aws:policy/service-role/AWSLambdaVPCAccessExecutionRole
@@ -1910,11 +1906,6 @@
         - Key: Name
           Value: "WorkbenchV2"
 
-<<<<<<< HEAD
-
-
-=======
->>>>>>> d65d1f10
   ArchitectureAgentAGLambdaFunction:
     Type: AWS::Lambda::Function
     Properties:
