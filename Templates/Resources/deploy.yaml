--- conflicted
+++ resolved
@@ -1327,8 +1327,6 @@
         - Key: Name
           Value: "WorkbenchV2"
 
-<<<<<<< HEAD
-=======
   ChatLambdaFunction:
     Type: AWS::Lambda::Function
     Properties:
@@ -1360,7 +1358,6 @@
         - Key: Name
           Value: "WorkbenchV2"
 
->>>>>>> bf4d6501
   ShareLambdaFunction:
     Type: AWS::Lambda::Function
     Properties:
