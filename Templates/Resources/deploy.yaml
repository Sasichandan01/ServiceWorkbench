--- conflicted
+++ resolved
@@ -68,7 +68,6 @@
           Value: "WorkbenchV2"
 
   # API Gateway
-  
   WorkbenchApi:
     Type: AWS::ApiGateway::RestApi
     Properties:
@@ -104,24 +103,6 @@
       Variables:
         redeployHash: !Sub "${DeploymentTrigger}"
 
-<<<<<<< HEAD
-### Lambda Authorizer
-  WorkbenchLambdaAuthorizer:
-    Type: AWS::ApiGateway::Authorizer
-    Properties:
-      Name: WorkbenchAuthorizer
-      Type: REQUEST
-      IdentitySource: method.request.header.Authorization
-      AuthorizerResultTtlInSeconds: 0
-      RestApiId: !Ref WorkbenchApi
-      AuthorizerUri: 
-        Fn::Sub:
-          - arn:aws:apigateway:${AWS::Region}:lambda:path/2015-03-31/functions/${LambdaArn}/invocations
-          - LambdaArn: !ImportValue LambdaAuthorizerFunctionARN
-
-  # DynamoDB Tables
-=======
->>>>>>> 88ed2f58
   WorkspacesTable:
     Type: AWS::DynamoDB::Table
     Properties:
