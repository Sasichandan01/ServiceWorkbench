--- conflicted
+++ resolved
@@ -423,12 +423,9 @@
           SOURCE_EMAIL: "mayank.gupta@cloudwick.com"
           ACTIVITY_LOGS_TABLE: !Ref ActivityLogsTable
           WORKSPACES_TABLE_NAME: !Ref WorkspacesTable
-<<<<<<< HEAD
-=======
           RESOURCE_ACCESS_TABLE: !Ref ResourceAccessTable
       Layers:
         - !ImportValue ServiceWorkbenchLambdaLayer
->>>>>>> 4941add3
       Tags:
         - Key: Name
           Value: "WorkbenchV2"
