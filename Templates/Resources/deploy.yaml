AWSTemplateFormatVersion: '2010-09-09'
Description: Development cloudFormation template for the Service Workbench V2
Transform: 'AWS::Serverless-2016-10-31'

Parameters:
  pPrefix:
    Type: String
    Default: "develop"
    Description: Prefix for Lambda function naming

  LambdaArtifactVersion:
    Type: String
    Description: S3 path version folder for Lambda artifacts

  ApiName:
    Type: String
    Default: WorkbenchAPI
    Description: Name of the API Gateway API

  VPCPrefix:
    Type: String
    Default: WorkbenchVPC
    Description: Environment name prefix for VPC resources

  pArtifactsBucketName:
    Type: String
    Default: "service-workbench-artifacts"
    Description: Name of the S3 bucket for artifacts

  pRAGPrefix:
    Type: String
    Default: "develop"
    Description: rag-prefix
  
  DeploymentTrigger:
    Type: String
    Default: "2025-07-02T00:00:00Z"
    Description: Trigger date for deployment, used for versioning

  pWebSocketStage:
    Type: String
    Default: "prod"
    Description: "Stage name for websocket api"

Resources:

  # S3 Bucket for artifacts
  MiscBucket:
    Type: AWS::S3::Bucket
    Properties:
      BucketName: !Sub "${pPrefix}-service-workbench-misc"
      # AccessControl: PublicRead
      VersioningConfiguration:
        Status: Enabled
      PublicAccessBlockConfiguration:
        BlockPublicAcls: false
        BlockPublicPolicy: false
        IgnorePublicAcls: false
        RestrictPublicBuckets: false
      Tags:
        - Key: Name
          Value: "WorkbenchV2"

  MiscBucketPolicy:
    Type: AWS::S3::BucketPolicy
    Properties:
      Bucket: !Ref MiscBucket
      PolicyDocument:
        Version: "2012-10-17"
        Statement:
          - Sid: PublicReadGetObject
            Effect: Allow
            Principal: "*"
            Action: "s3:GetObject"
            Resource: !Sub "${MiscBucket.Arn}/*"

  # CloudFront Origin Access Control (OAC)
  WebsiteOAC:
    Type: AWS::CloudFront::OriginAccessControl
    Properties:
      OriginAccessControlConfig:
        Name: !Sub "${pPrefix}-service-workbench-oac"
        OriginAccessControlOriginType: s3
        SigningBehavior: always
        SigningProtocol: sigv4

# CloudFront Distribution
  WebsiteDistribution:
    Type: AWS::CloudFront::Distribution
    Properties:
      DistributionConfig:
        Enabled: true
        DefaultRootObject: index.html
        Origins:
          - Id: S3Origin
            DomainName: !ImportValue WebsiteBucketRegionalDomainName
            S3OriginConfig: {}
            OriginAccessControlId: !Ref WebsiteOAC
            OriginPath: !Sub "/${pPrefix}-web"
        DefaultCacheBehavior:
          TargetOriginId: S3Origin
          ViewerProtocolPolicy: redirect-to-https
          AllowedMethods: [GET, HEAD, OPTIONS]
          CachedMethods: [GET, HEAD, OPTIONS]
          Compress: true
          ForwardedValues:
            QueryString: false
            Cookies:
              Forward: none
        Logging:
          Bucket: !ImportValue LogsBucketDomainName
          Prefix: !Sub "${pPrefix}-cloudfront-logs/"
          IncludeCookies: false
        CustomErrorResponses:
          - ErrorCode: 403
            ResponseCode: 200
            ResponsePagePath: /index.html
          - ErrorCode: 404
            ResponseCode: 200
            ResponsePagePath: /index.html
        PriceClass: PriceClass_100
        HttpVersion: http2
        IPV6Enabled: true
      Tags:
        - Key: Name
          Value: "ServiceWorkbench"

# S3 Bucket Policy to allow CloudFront OAC access only
  WebsiteBucketPolicy:
    Type: AWS::S3::BucketPolicy
    Properties:
      Bucket: !ImportValue WebsiteBucketName
      PolicyDocument:
        Version: '2012-10-17'
        Statement:
          - Effect: Allow
            Principal:
              Service: cloudfront.amazonaws.com
            Action: s3:GetObject
            Resource: !Sub
              - "arn:aws:s3:::${BucketName}/*"
              - {BucketName: !ImportValue WebsiteBucketName}

# Bucket policy to allow CloudFront to write logs
  CloudFrontLogBucketPolicy:
    Type: AWS::S3::BucketPolicy
    Properties:
      Bucket: !ImportValue LogsBucketName
      PolicyDocument:
        Version: '2012-10-17'
        Statement:
          - Effect: Allow
            Principal:
              Service: cloudfront.amazonaws.com
            Action: s3:PutObject
            Resource: !Sub
              - "arn:aws:s3:::${BucketName}/*"
              - {BucketName: !ImportValue LogsBucketName}
            Condition:
              StringEquals:
                AWS:SourceArn: !Sub 'arn:aws:cloudfront::${AWS::AccountId}:distribution/${WebsiteDistribution}'
          - Effect: Allow
            Principal:
              Service: cloudfront.amazonaws.com
            Action: s3:GetBucketAcl
            Resource: !ImportValue LogsBucketArn
            Condition:
              StringEquals:
                AWS:SourceArn: !Sub 'arn:aws:cloudfront::${AWS::AccountId}:distribution/${WebsiteDistribution}'

# Cognito User Pool and Client
  UserPool:
    Type: AWS::Cognito::UserPool
    Properties:
      UserPoolName: !Sub "${pPrefix}-UserPool"
      AliasAttributes:
        - email
        - preferred_username
      Schema:
        - Name: email
          AttributeDataType: String
          Required: true
          Mutable: true
        - Name: name
          AttributeDataType: String
          Required: true
          Mutable: true
        - Name: preferred_username
          AttributeDataType: String
          Required: false
          Mutable: true
        - Name: Role
          AttributeDataType: String
          Required: false
          Mutable: true
      AutoVerifiedAttributes:
        - email
      AdminCreateUserConfig:
        AllowAdminCreateUserOnly: false
        InviteMessageTemplate:
          EmailSubject: "Your temporary password for WorkBench"
          EmailMessage: "Your username is {username} and temporary password is {####}"
      Policies:
        PasswordPolicy:
          MinimumLength: 8
          RequireLowercase: true
          RequireNumbers: true
          RequireSymbols: true
          RequireUppercase: true
      EmailConfiguration:
        EmailSendingAccount: COGNITO_DEFAULT
      VerificationMessageTemplate:
        DefaultEmailOption: CONFIRM_WITH_CODE
        EmailSubject: "Your verification code for WorkBench"
        EmailMessage: "Your verification code is {####}"

  UserPoolClient:
    Type: AWS::Cognito::UserPoolClient
    Properties:
      ClientName: !Sub "${pPrefix}-Client"
      UserPoolId: !Ref UserPool
      GenerateSecret: false
      RefreshTokenValidity: 30
      AccessTokenValidity: 60
      IdTokenValidity: 60
      TokenValidityUnits:
        AccessToken: "minutes"
        IdToken: "minutes"
        RefreshToken: "days"
      ExplicitAuthFlows:
        - ALLOW_USER_PASSWORD_AUTH
        - ALLOW_REFRESH_TOKEN_AUTH
        - ALLOW_USER_SRP_AUTH
        - ALLOW_CUSTOM_AUTH
      SupportedIdentityProviders:
        - COGNITO
      PreventUserExistenceErrors: ENABLED

  UserPoolDomain:
    Type: AWS::Cognito::UserPoolDomain
    Properties:
      UserPoolId: !Ref UserPool
      Domain: !Sub "${pPrefix}-${AWS::AccountId}-auth"
      ManagedLoginVersion: "2"

  CleanupDLQ:
    Type: AWS::SQS::Queue
    Properties:
      QueueName: !Sub "${pPrefix}-CleanupDLQ"
      MessageRetentionPeriod: 1209600  # 14 days
      Tags:
        - Key: Name
          Value: "WorkbenchV2"
    
  CognitoTriggersCustomResource:
    Type: AWS::Lambda::Function
    Properties:
      Description: !Sub "${DeploymentTrigger} - Workspaces and Solutions Lambda Function"
      FunctionName: !Sub "${pPrefix}-CognitoTriggersCustomResource"
      Handler: lambda_function.lambda_handler
      Runtime: python3.12
      VpcConfig:
        SubnetIds:
          - Fn::ImportValue:
              Fn::Sub: "${VPCPrefix}-Private-Subnet-1-ID"
          - Fn::ImportValue:
              Fn::Sub: "${VPCPrefix}-Private-Subnet-2-ID"
        SecurityGroupIds:
          - Fn::ImportValue:
              Fn::Sub: "${VPCPrefix}-Lambda-SG-ID"
      Role: !GetAtt CustomResourceLambdaExecutionRole.Arn
      Timeout: 300
      MemorySize: 1024
      Code:
        S3Bucket: !Ref pArtifactsBucketName
        S3Key: !Sub "lambda-${LambdaArtifactVersion}/workbenchcognitocustomresourcelambda/WorkbenchCognitoCustomResource.zip"
      Tags:
        - Key: Name
          Value: "WorkbenchV2"

  CognitoTriggersResource:
    Type: Custom::CognitoTriggers
    Properties:
      ServiceToken: !GetAtt CognitoTriggersCustomResource.Arn
      UserPoolId: !Ref UserPool
      PreSignUpLambdaArn: !GetAtt PreSignUpFunction.Arn
      PreAuthLambdaArn: !GetAtt PreAuthFunction.Arn
      PreTokenLambdaArn: !GetAtt PreTokenGenerationFunction.Arn
      PostConfirmationLambdaArn: !GetAtt PostConfirmationFunction.Arn
      PostAuthLambdaArn: !GetAtt PostAuthFunction.Arn
      Changesetflag: "2025-07-02"
      Tags:
        - Key: Name
          Value: "WorkbenchV2"

  PreSignUpFunction:
    Type: AWS::Lambda::Function
    Properties:
      Description: !Sub "${DeploymentTrigger} - Workspaces and Solutions Lambda Function"
      FunctionName: !Sub "${pPrefix}-PreSignUp"
      Handler: lambda_function.lambda_handler
      Role: !GetAtt UserExecutionRole.Arn
      Runtime: python3.12
      Timeout: 300
      MemorySize: 1024
      VpcConfig:
        SubnetIds:
          - Fn::ImportValue:
              Fn::Sub: "${VPCPrefix}-Private-Subnet-1-ID"
          - Fn::ImportValue:
              Fn::Sub: "${VPCPrefix}-Private-Subnet-2-ID"
        SecurityGroupIds:
          - Fn::ImportValue:
              Fn::Sub: "${VPCPrefix}-Lambda-SG-ID"
      Code:
        S3Bucket: !Ref pArtifactsBucketName
        S3Key: !Sub "lambda-${LambdaArtifactVersion}/workbenchpresignuplambda/WorkbenchPresignup.zip"
      Environment:
        Variables:
          QUEUE_URL: !Ref CleanupQueue
          USER_TABLE_NAME: !Ref UserTable
      Layers:
        - !ImportValue ServiceWorkbenchLambdaLayer
      Tags:
        - Key: Name
          Value: "WorkbenchV2"

  PreAuthFunction:
    Type: AWS::Lambda::Function
    Properties:
      Description: !Sub "${DeploymentTrigger} - Workspaces and Solutions Lambda Function"
      FunctionName: !Sub "${pPrefix}-PreAuth"
      Handler: lambda_function.lambda_handler
      Role: !GetAtt UserExecutionRole.Arn
      Runtime: python3.12
      Timeout: 300
      MemorySize: 1024
      VpcConfig:
        SubnetIds:
          - Fn::ImportValue:
              Fn::Sub: "${VPCPrefix}-Private-Subnet-1-ID"
          - Fn::ImportValue:
              Fn::Sub: "${VPCPrefix}-Private-Subnet-2-ID"
        SecurityGroupIds:
          - Fn::ImportValue:
              Fn::Sub: "${VPCPrefix}-Lambda-SG-ID"
      Code:
        S3Bucket: !Ref pArtifactsBucketName
        S3Key: !Sub "lambda-${LambdaArtifactVersion}/workbenchpreauthlambda/WorkbenchPreAuth.zip"
      Environment:
        Variables:
          USER_TABLE_NAME: !Ref UserTable
      Tags:
        - Key: Name
          Value: "WorkbenchV2"

  PreTokenGenerationFunction:
    Type: AWS::Lambda::Function
    Properties:
      Description: !Sub "${DeploymentTrigger} - Workspaces and Solutions Lambda Function"
      FunctionName: !Sub "${pPrefix}-PreTokenGen"
      Handler: lambda_function.lambda_handler
      Role: !GetAtt UserExecutionRole.Arn
      Runtime: python3.12
      Timeout: 300
      MemorySize: 1024
      VpcConfig:
        SubnetIds:
          - Fn::ImportValue:
              Fn::Sub: "${VPCPrefix}-Private-Subnet-1-ID"
          - Fn::ImportValue:
              Fn::Sub: "${VPCPrefix}-Private-Subnet-2-ID"
        SecurityGroupIds:
          - Fn::ImportValue:
              Fn::Sub: "${VPCPrefix}-Lambda-SG-ID"
      Code:
        S3Bucket: !Ref pArtifactsBucketName
        S3Key: !Sub "lambda-${LambdaArtifactVersion}/workbenchpretokengenerationlambda/WorkbenchPreTokengeneration.zip"
      Environment:
        Variables:
          USER_TABLE_NAME: !Ref UserTable
      Tags:
        - Key: Name
          Value: "WorkbenchV2"

  PostConfirmationFunction:
    Type: AWS::Lambda::Function
    Properties: 
      Description: !Sub "${DeploymentTrigger} - Workspaces and Solutions Lambda Function"
      FunctionName: !Sub "${pPrefix}-PostConfirm"
      Handler: lambda_function.lambda_handler
      Role: !GetAtt UserExecutionRole.Arn
      Runtime: python3.12
      Timeout: 300
      MemorySize: 1024
      VpcConfig:
        SubnetIds:
          - Fn::ImportValue:
              Fn::Sub: "${VPCPrefix}-Private-Subnet-1-ID"
          - Fn::ImportValue:
              Fn::Sub: "${VPCPrefix}-Private-Subnet-2-ID"
        SecurityGroupIds:
          - Fn::ImportValue:
              Fn::Sub: "${VPCPrefix}-Lambda-SG-ID"
      Code:
        S3Bucket: !Ref pArtifactsBucketName
        S3Key: !Sub "lambda-${LambdaArtifactVersion}/workbenchpostconfirmationlambda/WorkbenchPostConfirmation.zip"
      Environment:
        Variables:
          USER_TABLE_NAME: !Ref UserTable
          ROLE_TABLE_NAME: !Ref RolesTable
          DOMAIN: "ServiceWorkbench v2.0"
          SOURCE_EMAIL: "mayank.gupta@cloudwick.com"
          ACTIVITY_LOGS_TABLE: !Ref ActivityLogsTable

      Tags:
        - Key: Name
          Value: "WorkbenchV2"

  PostAuthFunction:
    Type: AWS::Lambda::Function
    Properties:
      Description: !Sub "${DeploymentTrigger} - Workspaces and Solutions Lambda Function"
      FunctionName: !Sub "${pPrefix}-PostAuth"
      Role: !GetAtt UserExecutionRole.Arn
      Handler: lambda_function.lambda_handler
      Runtime: python3.12
      Timeout: 300
      MemorySize: 1024
      VpcConfig:
        SubnetIds:
          - Fn::ImportValue:
              Fn::Sub: "${VPCPrefix}-Private-Subnet-1-ID"
          - Fn::ImportValue:
              Fn::Sub: "${VPCPrefix}-Private-Subnet-2-ID"
        SecurityGroupIds:
          - Fn::ImportValue:
              Fn::Sub: "${VPCPrefix}-Lambda-SG-ID"
      Code:
        S3Bucket: !Ref pArtifactsBucketName
        S3Key: !Sub "lambda-${LambdaArtifactVersion}/workbenchpostauthlambda/WorkbenchPostAuth.zip"
      Environment:
        Variables:
          ACTIVITY_LOGS_TABLE: !Ref ActivityLogsTable
          USERS_TABLE: !Ref UserTable
      Tags:
        - Key: Name
          Value: "WorkbenchV2"

  UserPoolCleanUp:
    Type: AWS::Lambda::Function
    Properties:
      Description: !Sub "${DeploymentTrigger} - Workspaces and Solutions Lambda Function"
      FunctionName: !Sub "${pPrefix}-Workbench-UserPool"
      Handler: lambda_function.lambda_handler
      Runtime: python3.12
      Timeout: 60
      MemorySize: 1024
      VpcConfig:
        SubnetIds:
          - Fn::ImportValue:
              Fn::Sub: "${VPCPrefix}-Private-Subnet-1-ID"
          - Fn::ImportValue:
              Fn::Sub: "${VPCPrefix}-Private-Subnet-2-ID"
        SecurityGroupIds:
          - Fn::ImportValue:
              Fn::Sub: "${VPCPrefix}-Lambda-SG-ID"
      Role: !GetAtt UserExecutionRole.Arn
      Code:
        S3Bucket: !Ref pArtifactsBucketName
        S3Key: !Sub "lambda-${LambdaArtifactVersion}/workbenchuserpoolcleanuplambda/WorkbenchUserpoolCleanup.zip"
      Environment:
        Variables:
          QUEUE_URL: !Ref CleanupQueue
          USER_POOL_ID: !Ref UserPool
          USER_TABLE_NAME: !Ref UserTable
      Tags:
        - Key: Name
          Value: "WorkbenchV2"

  PreSignUpPermission:
    Type: AWS::Lambda::Permission
    Properties:
      FunctionName: !GetAtt PreSignUpFunction.Arn
      Action: lambda:InvokeFunction
      Principal: cognito-idp.amazonaws.com
      SourceArn: !GetAtt UserPool.Arn

  PreAuthPermission:
    Type: AWS::Lambda::Permission
    Properties:
      FunctionName: !GetAtt PreAuthFunction.Arn
      Action: lambda:InvokeFunction
      Principal: cognito-idp.amazonaws.com
      SourceArn: !GetAtt UserPool.Arn

  PreTokenPermission:
    Type: AWS::Lambda::Permission
    Properties:
      FunctionName: !GetAtt PreTokenGenerationFunction.Arn
      Action: lambda:InvokeFunction
      Principal: cognito-idp.amazonaws.com
      SourceArn: !GetAtt UserPool.Arn

  PostConfirmPermission:
    Type: AWS::Lambda::Permission
    Properties:
      FunctionName: !GetAtt PostConfirmationFunction.Arn
      Action: lambda:InvokeFunction
      Principal: cognito-idp.amazonaws.com
      SourceArn: !GetAtt UserPool.Arn
  
  PostAuthPermission:
    Type: AWS::Lambda::Permission
    Properties:
      FunctionName: !GetAtt PostAuthFunction.Arn
      Action: lambda:InvokeFunction
      Principal: cognito-idp.amazonaws.com
      SourceArn: !GetAtt UserPool.Arn

# Event Source Mapping for Cleanup Queue
  CleanupQueueEventSourceMapping:
    Type: AWS::Lambda::EventSourceMapping
    Properties:
      BatchSize: 1
      Enabled: true
      EventSourceArn: !GetAtt CleanupQueue.Arn
      FunctionName: !GetAtt UserPoolCleanUp.Arn
      Tags:
        - Key: Name
          Value: "WorkbenchV2"

# Main SQS queue with redrive policy
  CleanupQueue:
    Type: AWS::SQS::Queue
    Properties:
      QueueName: !Sub "${pPrefix}-CleanupQueue"
      VisibilityTimeout: 65
      ReceiveMessageWaitTimeSeconds: 20
      DelaySeconds: 900
      RedrivePolicy:
        deadLetterTargetArn: !GetAtt CleanupDLQ.Arn
        maxReceiveCount: 5  # Message is sent to DLQ after 5 failed receives
      Tags:
        - Key: Name
          Value: "WorkbenchV2"

  # IAM Role for the Custom Resource Lambda
  CustomResourceLambdaExecutionRole:
    Type: AWS::IAM::Role
    Properties:
      AssumeRolePolicyDocument:
        Version: "2012-10-17"
        Statement:
          - Effect: Allow
            Principal:
              Service: lambda.amazonaws.com
            Action: sts:AssumeRole
      Policies:
        - PolicyName: CognitoAccess
          PolicyDocument:
            Version: "2012-10-17"
            Statement:
              - Effect: Allow
                Action:
                  - cognito-idp:UpdateUserPool
                Resource: !GetAtt UserPool.Arn
        - PolicyName: DynamoDBAccess
          PolicyDocument:
            Version: '2012-10-17'
            Statement:
              - Effect: Allow
                Action:
                  - dynamodb:UpdateItem
                Resource: !Sub "arn:aws:dynamodb:${AWS::Region}:${AWS::AccountId}:table/Workbench-*"
      ManagedPolicyArns:
        - arn:aws:iam::aws:policy/service-role/AWSLambdaBasicExecutionRole
        - arn:aws:iam::aws:policy/service-role/AWSLambdaVPCAccessExecutionRole
      Tags:
        - Key: Name
          Value: "WorkbenchV2"

  UserExecutionRole:
    Type: AWS::IAM::Role
    Properties:
      AssumeRolePolicyDocument:
        Version: "2012-10-17"
        Statement:
          - Effect: Allow
            Principal:
              Service: lambda.amazonaws.com
            Action: sts:AssumeRole
      Policies:
        - PolicyName: CloudwatchLogs
          PolicyDocument:
            Version: "2012-10-17"
            Statement:
              - Sid: CloudWatchLogsAccess
                Effect: Allow
                Action:
                  - logs:CreateLogGroup
                  - logs:CreateLogStream
                  - logs:PutLogEvents
                Resource: "*"
        
        - PolicyName: SQSPolicies
          PolicyDocument:
            Version: "2012-10-17"
            Statement:
              - Sid: SQSPutPolicies
                Effect: Allow
                Action:
                  - sqs:SendMessage
                  - sqs:ReceiveMessage
                  - sqs:DeleteMessage
                  - sqs:GetQueueAttributes
                Resource: !GetAtt CleanupQueue.Arn
        
        - PolicyName: DynamoDBPolicies
          PolicyDocument:
            Version: "2012-10-17"
            Statement:
              - Sid: DynamoDBActivityLogsAccess
                Effect: Allow
                Action:
                  - dynamodb:PutItem
                  - dynamodb:GetItem
                  - dynamodb:DeleteItem
                  - dynamodb:Scan
                  - dynamodb:Query
                  - dynamodb:UpdateItem
                Resource: !Sub "arn:aws:dynamodb:${AWS::Region}:${AWS::AccountId}:table/Workbench-*"
        
        - PolicyName: CognitoPolicies
          PolicyDocument:
            Version: "2012-10-17"
            Statement:
              - Sid: CognitoAccess
                Effect: Allow
                Action:
                  - cognito-idp:AdminCreateUser
                  - cognito-idp:AdminDeleteUser
                  - cognito-idp:AdminGetUser
                  - cognito-idp:ListUsers
                  - cognito-idp:AdminUpdateUserAttributes
                Resource: !Sub "arn:aws:cognito-idp:${AWS::Region}:${AWS::AccountId}:userpool/${UserPool}"
        
        - PolicyName: SESPolicies
          PolicyDocument:
            Version: "2012-10-17"
            Statement:
              - Sid: SESAccess
                Effect: Allow
                Action:
                  - ses:SendEmail
                Resource: "*"

        - PolicyName: S3Policies
          PolicyDocument:
            Version: "2012-10-17"
            Statement:
              - Sid: S3PutAccess
                Effect: Allow
                Action:
                  - s3:PutObject
                Resource: "*"
        
        - PolicyName: SSMPolicies
          PolicyDocument:
            Version: "2012-10-17"
            Statement:
              - Sid: SSMAccess
                Effect: Allow
                Action:
                  - ssm:GetParameter
                  - ssm:PutParameter
                Resource: "*"
      ManagedPolicyArns:
        - arn:aws:iam::aws:policy/service-role/AWSLambdaVPCAccessExecutionRole
        - arn:aws:iam::aws:policy/service-role/AWSLambdaBasicExecutionRole
      Tags:
        - Key: Name
          Value: "WorkbenchV2"

  RolesLambdaExecutionRole:
    Type: AWS::IAM::Role
    Properties:
      RoleName: !Sub "${pPrefix}-RolesLambdaExecutionRole"
      AssumeRolePolicyDocument:
        Version: '2012-10-17'
        Statement:
          - Effect: Allow
            Principal:
              Service: lambda.amazonaws.com
            Action: sts:AssumeRole
      Policies:
        - PolicyName: DynamoDBAccess
          PolicyDocument:
            Version: '2012-10-17'
            Statement:
              - Effect: Allow
                Action:
                  - dynamodb:GetItem
                  - dynamodb:PutItem
                  - dynamodb:UpdateItem
                  - dynamodb:Scan
                  - dynamodb:DeleteItem
                Resource: !Sub "arn:aws:dynamodb:${AWS::Region}:${AWS::AccountId}:table/Workbench-*"
      ManagedPolicyArns:
        - arn:aws:iam::aws:policy/service-role/AWSLambdaVPCAccessExecutionRole
        - arn:aws:iam::aws:policy/service-role/AWSLambdaBasicExecutionRole
      Tags:
        - Key: Name
          Value: "WorkbenchV2"
    
  WorkspaceLambdaExecutionRole:
    Type: AWS::IAM::Role
    Properties:
      RoleName: !Sub "${pPrefix}-WorkspaceLambdaExecutionRole"
      AssumeRolePolicyDocument:
        Version: '2012-10-17'
        Statement:
          - Effect: Allow
            Principal:
              Service: lambda.amazonaws.com
            Action: sts:AssumeRole
      Policies:
        - PolicyName: LambdaBasicExecution
          PolicyDocument:
            Version: '2012-10-17'
            Statement:
              - Effect: Allow
                Action:
                  - dynamodb:GetItem
                  - dynamodb:PutItem
                  - dynamodb:UpdateItem
                  - dynamodb:DeleteItem
                  - dynamodb:Query
                  - dynamodb:Scan
                Resource:
                  - !Sub arn:aws:dynamodb:${AWS::Region}:${AWS::AccountId}:table/Workbench-*
              - Effect: Allow
                Action:
                  - s3:GetObject
                  - s3:PutObject
                Resource:
                  - !ImportValue WorkspacesBucketArn
                  - !Sub
                    - "${BucketArn}/*"
                    - {BucketArn: !ImportValue WorkspacesBucketArn}
              - Effect: Allow
                Action: lambda:InvokeFunction
                Resource: 
                  - !Sub arn:aws:lambda:${AWS::Region}:${AWS::AccountId}:function:*-workspacesandsolutions-lambda
        - PolicyName: LogAccess
          PolicyDocument:
            Version: '2012-10-17'
            Statement:
              - Sid: AllowLogsAndGlueAccess
                Effect: Allow
                Action:
                  - logs:DescribeLogGroups
                  - logs:DescribeLogStreams
                  - logs:GetLogEvents
                  - glue:GetJobRuns
                Resource: '*'

      ManagedPolicyArns:
        - arn:aws:iam::aws:policy/service-role/AWSLambdaVPCAccessExecutionRole
        - arn:aws:iam::aws:policy/service-role/AWSLambdaBasicExecutionRole
      Tags:
        - Key: Name
          Value: "WorkbenchV2"

  ChatLambdaRole:
    Type: AWS::IAM::Role
    Properties:
      RoleName: !Sub "${pPrefix}-ChatLambdaExecutionRole"
      AssumeRolePolicyDocument:
        Version: '2012-10-17'
        Statement:
          - Effect: Allow
            Principal:
              Service: lambda.amazonaws.com
            Action: sts:AssumeRole
      Policies:
        - PolicyName: BedrockAccess
          PolicyDocument:
            Version: '2012-10-17'
            Statement:
              - Sid: AllowLogsAndGlueAccess
                Effect: Allow
                Action:
                  - bedrock:Invoke
                Resource: '*'         
      ManagedPolicyArns:
        - arn:aws:iam::aws:policy/service-role/AWSLambdaVPCAccessExecutionRole
        - arn:aws:iam::aws:policy/service-role/AWSLambdaBasicExecutionRole
      Tags:
        - Key: Name
          Value: "WorkbenchV2"

  LambdaAuthorizerFunction:
    Type: AWS::Lambda::Function
    Properties:
      Description: !Sub "${DeploymentTrigger} - Workspaces and Solutions Lambda Function"
      FunctionName: !Sub "${pPrefix}-LambdaAuthorizer"
      Handler: lambda_function.lambda_handler
      Runtime: python3.12
      Timeout: 300
      MemorySize: 1024
      VpcConfig:
        SubnetIds:
          - Fn::ImportValue:
              Fn::Sub: "${VPCPrefix}-Private-Subnet-1-ID"
          - Fn::ImportValue:
              Fn::Sub: "${VPCPrefix}-Private-Subnet-2-ID"
        SecurityGroupIds:
          - Fn::ImportValue:
              Fn::Sub: "${VPCPrefix}-Lambda-SG-ID"
      Role: !GetAtt UserExecutionRole.Arn
      Code:
        S3Bucket: "service-workbench-artifacts"
        S3Key: !Sub "lambda-${LambdaArtifactVersion}/workbenchlambdaauthorizerlambda/WorkbenchLambdaAuthorizer.zip"
      Environment:
        Variables:
          USER_POOL_ID: !Ref UserPool
          USERS_TABLE: !Ref UserTable
          CLIENT_ID: !Ref UserPoolClient
      Tags:
        - Key: Name
          Value: "WorkbenchV2" 

  WorkspacesAndSolutionsLambdaFunction:
    Type: AWS::Lambda::Function
    Properties:
      Description: !Sub "${DeploymentTrigger} - Workspaces and Solutions Lambda Function"
      FunctionName: !Sub "${pPrefix}-workspacesandsolutions-lambda"
      Handler: WorkspacesAndSolutionsLambda.lambda_handler
      Role: !GetAtt WorkspaceLambdaExecutionRole.Arn
      Runtime: python3.13
      VpcConfig:
        SubnetIds:
          - Fn::ImportValue:
              Fn::Sub: "${VPCPrefix}-Private-Subnet-1-ID"
          - Fn::ImportValue:
              Fn::Sub: "${VPCPrefix}-Private-Subnet-2-ID"
        SecurityGroupIds:
          - Fn::ImportValue:
              Fn::Sub: "${VPCPrefix}-Lambda-SG-ID"
      Environment:
        Variables:
          ACTIVITY_LOGS_TABLE: !Ref ActivityLogsTable
          SOLUTIONS_TABLE: !Ref SolutionsTable
          TEMPLATES_TABLE: !Ref TemplatesTable
          WORKSPACES_TABLE: !Ref WorkspacesTable
          EXECUTIONS_TABLE: !Ref SolutionExecutionsTable
          DATASOURCES_TABLE: !Ref DatasourcesTable
          ROLES_TABLE: !Ref RolesTable
          RESOURCE_ACCESS_TABLE: !Ref ResourceAccessTable
          WORKSPACES_BUCKET: !ImportValue WorkspacesBucket
      Code:
        S3Bucket: !Ref pArtifactsBucketName
        S3Key: !Sub "lambda-${LambdaArtifactVersion}/workspacesandsolutionslambda/WorkspacesAndSolutionsLambda.zip"
      Layers:
        - !ImportValue ServiceWorkbenchLambdaLayer
      Tags:
        - Key: Name
          Value: "WorkbenchV2"
  
  DatasourceBucket:
    Type: AWS::S3::Bucket
    Properties:
      BucketName: !Sub "${pPrefix}-datasource-bucket"
      VersioningConfiguration:
        Status: Enabled
      PublicAccessBlockConfiguration:
        BlockPublicAcls: false
        BlockPublicPolicy: false
        IgnorePublicAcls: false
        RestrictPublicBuckets: false
      CorsConfiguration:
        CorsRules:
          - AllowedHeaders: ["*"]
            AllowedMethods: ["GET", "PUT", "POST", "DELETE"]
            AllowedOrigins: ["*"]
            ExposedHeaders: ["ETag"]
            MaxAge: 3000
      Tags:
        - Key: Name
          Value: "WorkbenchV2"
  
  DatasourceBucketPolicy:
    Type: AWS::S3::BucketPolicy
    Properties:
      Bucket: !Ref DatasourceBucket
      PolicyDocument:
        Version: "2012-10-17"
        Statement:
          - Sid: PublicReadGetObject
            Effect: Allow
            Principal: "*"
            Action: "s3:GetObject"
            Resource: !Sub "${DatasourceBucket.Arn}/*" 

  # API Gateway
  WorkbenchApi:
    Type: AWS::Serverless::Api
    Properties:
      Name: !Sub "${pPrefix}-${ApiName}"
      StageName: prod
      DefinitionUri:
        Bucket: !Ref pArtifactsBucketName
        Key: develop/swagger.yaml
      EndpointConfiguration: REGIONAL
      AlwaysDeploy: True

  WorkspaceLambdaInvokePermission:
    Type: AWS::Lambda::Permission
    Properties:
      FunctionName: !Ref WorkspacesAndSolutionsLambdaFunction
      Action: lambda:InvokeFunction
      Principal: apigateway.amazonaws.com
      SourceArn: !Sub 'arn:aws:execute-api:${AWS::Region}:${AWS::AccountId}:${WorkbenchApi}/*/*/*'

  UserTable:
    Type: AWS::DynamoDB::Table
    Properties:
      TableName: !Sub "Workbench-${pPrefix}-UserTable"
      BillingMode: PAY_PER_REQUEST
      AttributeDefinitions:
        - AttributeName: UserId
          AttributeType: S
        - AttributeName: Email
          AttributeType: S
      KeySchema:
        - AttributeName: UserId
          KeyType: HASH
      GlobalSecondaryIndexes:
        - IndexName: EmailIndex
          KeySchema:
            - AttributeName: Email
              KeyType: HASH
          Projection:
            ProjectionType: ALL
      Tags:
        - Key: Name
          Value: "WorkbenchV2"

  ActivityLogsTable:
    Type: AWS::DynamoDB::Table
    Properties:
      TableName: !Sub "Workbench-${pPrefix}-ActivityLogsTable"
      BillingMode: PAY_PER_REQUEST
      AttributeDefinitions:
        - AttributeName: LogId
          AttributeType: S
      KeySchema:
        - AttributeName: LogId
          KeyType: HASH
      Tags:
        - Key: Name
          Value: "WorkbenchV2"

  WorkspacesTable:
    Type: AWS::DynamoDB::Table
    Properties:
      TableName: !Sub 'Workbench-${pPrefix}-WorkspacesTable'
      BillingMode: PAY_PER_REQUEST
      AttributeDefinitions:
        - AttributeName: WorkspaceId
          AttributeType: S
        - AttributeName: WorkspaceName
          AttributeType: S
        - AttributeName: CreatedBy
          AttributeType: S
      KeySchema:
        - AttributeName: WorkspaceId
          KeyType: HASH
      GlobalSecondaryIndexes:
        - IndexName: CreatedBy-index
          KeySchema:
            - AttributeName: CreatedBy
              KeyType: HASH
            - AttributeName: WorkspaceName
              KeyType: RANGE
          Projection:
            ProjectionType: ALL
      Tags:
        - Key: Name
          Value: "WorkbenchV2"

  SolutionsTable:
    Type: AWS::DynamoDB::Table
    Properties:
      TableName: !Sub 'Workbench-${pPrefix}-SolutionsTable'
      BillingMode: PAY_PER_REQUEST
      AttributeDefinitions:
        - AttributeName: WorkspaceId
          AttributeType: S
        - AttributeName: SolutionId
          AttributeType: S
      KeySchema:
        - AttributeName: WorkspaceId
          KeyType: HASH
        - AttributeName: SolutionId
          KeyType: RANGE
      Tags:
        - Key: Name
          Value: "WorkbenchV2"

  DatasourcesTable:
    Type: AWS::DynamoDB::Table
    Properties:
      TableName: !Sub 'Workbench-${pPrefix}-DatasourcesTable'
      BillingMode: PAY_PER_REQUEST
      AttributeDefinitions:
        - AttributeName: DatasourceId
          AttributeType: S
        - AttributeName: DatasourceName
          AttributeType: S
        - AttributeName: CreatedBy
          AttributeType: S
      KeySchema:
        - AttributeName: DatasourceId
          KeyType: HASH
      GlobalSecondaryIndexes:
        - IndexName: CreatedBy-DatasourceName-index
          KeySchema:
            - AttributeName: CreatedBy
              KeyType: HASH
            - AttributeName: DatasourceName
              KeyType: RANGE
          Projection:
            ProjectionType: ALL
      Tags:
        - Key: Name
          Value: "WorkbenchV2"

  ResourceAccessTable:
    Type: AWS::DynamoDB::Table
    Properties:
      TableName: !Sub 'Workbench-${pPrefix}-ResourceAccessTable'
      BillingMode: PAY_PER_REQUEST
      AttributeDefinitions:
        - AttributeName: Id
          AttributeType: S
        - AttributeName: AccessKey
          AttributeType: S
      KeySchema:
        - AttributeName: Id
          KeyType: HASH
        - AttributeName: AccessKey
          KeyType: RANGE
      GlobalSecondaryIndexes:
        - IndexName: AccessKey-Index
          KeySchema:
            - AttributeName: AccessKey
              KeyType: HASH
          Projection:
            ProjectionType: ALL
      Tags:
        - Key: Name
          Value: "WorkbenchV2"

  SolutionExecutionsTable:
    Type: AWS::DynamoDB::Table
    Properties:
      TableName: !Sub 'Workbench-${pPrefix}-SolutionExecutionsTable'
      BillingMode: PAY_PER_REQUEST
      AttributeDefinitions:
        - AttributeName: SolutionId
          AttributeType: S
        - AttributeName: ExecutionId
          AttributeType: S
      KeySchema:
        - AttributeName: SolutionId
          KeyType: HASH
        - AttributeName: ExecutionId
          KeyType: RANGE
      Tags:
        - Key: Name
          Value: "WorkbenchV2"
 
  TemplatesTable:
    Type: AWS::DynamoDB::Table
    Properties:
      TableName: !Sub 'Workbench-${pPrefix}-TemplatesTable'
      BillingMode: PAY_PER_REQUEST
      AttributeDefinitions:
        - AttributeName: SolutionId
          AttributeType: S
        - AttributeName: Version
          AttributeType: S
      KeySchema:
        - AttributeName: SolutionId
          KeyType: HASH
        - AttributeName: Version
          KeyType: RANGE
      Tags:
        - Key: Name
          Value: "WorkbenchV2"

  RolesTable:
    Type: AWS::DynamoDB::Table
    Properties:
      TableName: !Sub 'Workbench-${pPrefix}-RolesTable'
      AttributeDefinitions:
        - AttributeName: Role
          AttributeType: S
      BillingMode: PAY_PER_REQUEST
      KeySchema:
        - AttributeName: Role
          KeyType: HASH
      Tags:
        - Key: Name
          Value: "WorkbenchV2"

  RBACCustomResourceLambda:
    Type: AWS::Lambda::Function
    Properties:
      Description: !Sub "${DeploymentTrigger} - Workspaces and Solutions Lambda Function"
      FunctionName: !Sub "${pPrefix}-RBACCustomResource"
      Handler: lambda_function.lambda_handler
      Role: !GetAtt CustomResourceLambdaExecutionRole.Arn
      Runtime: python3.12
      Timeout: 900
      Layers:
        - !ImportValue ServiceWorkbenchLambdaLayer
      Code:
        S3Bucket: !Ref pArtifactsBucketName
        S3Key: !Sub "lambda-${LambdaArtifactVersion}/rbaccustomresource/rbac_custom_resource.zip"
      Tags:
        - Key: Name
          Value: "WorkbenchV2"

  RBACCustomResource:
    Type: Custom::RBACCustomResource
    DependsOn:
      - RBACCustomResourceLambda
    Properties:
      ServiceToken: !GetAtt RBACCustomResourceLambda.Arn
      RolesTable: !Sub "Workbench-${pPrefix}-RolesTable"
      Changesetflag: "2025-07-02"
      Tags:
        - Key: Name
          Value: "WorkbenchV2"

# Lambda Roles
  DatasourceLambdaRole:
    Type: AWS::IAM::Role
    Properties:
      RoleName: !Sub "${pPrefix}-UserExecutionRole"
      AssumeRolePolicyDocument:
        Version: "2012-10-17"
        Statement:
          - Effect: Allow
            Principal:
              Service: lambda.amazonaws.com
            Action: sts:AssumeRole

      Policies:
        - PolicyName: CloudwatchLogs
          PolicyDocument:
            Version: "2012-10-17"
            Statement:
              - Sid: CloudWatchLogsAccess
                Effect: Allow
                Action:
                  - logs:CreateLogGroup
                  - logs:CreateLogStream
                  - logs:PutLogEvents
                Resource: "*"
 
        - PolicyName: DynamoDBAccess
          PolicyDocument:
            Version: "2012-10-17"
            Statement:
              - Sid: DatasourcesTableAccess
                Effect: Allow
                Action:
                  - dynamodb:PutItem
                  - dynamodb:GetItem
                  - dynamodb:UpdateItem
                  - dynamodb:DeleteItem
                  - dynamodb:Scan
                  - dynamodb:Query
                Resource: 
                  - !GetAtt DatasourcesTable.Arn
                  - !GetAtt ActivityLogsTable.Arn
                  - !GetAtt RolesTable.Arn
                  - !GetAtt ResourceAccessTable.Arn
                  - !Sub "${DatasourcesTable.Arn}/index/CreatedBy-DatasourceName-index"
                  - !Sub "${ResourceAccessTable.Arn}/index/AccessKey-Index"

        - PolicyName: S3Access
          PolicyDocument:
            Version: "2012-10-17"
            Statement:
              - Sid: S3AccessToDatasourceFolder
                Effect: Allow
                Action:
                  - s3:PutObject
                  - s3:GetObject
                  - s3:DeleteObject
                  - s3:ListBucket
                Resource:
                  - !Sub arn:aws:s3:::${DatasourceBucket}
                  - !Sub arn:aws:s3:::${DatasourceBucket}/*
                  - !Sub arn:aws:s3:::${DatasourceBucket}/datasources/*

      ManagedPolicyArns:
        - arn:aws:iam::aws:policy/service-role/AWSLambdaBasicExecutionRole
        - arn:aws:iam::aws:policy/service-role/AWSLambdaVPCAccessExecutionRole

      Tags:
        - Key: Name
          Value: WorkbenchV2



# Lambdas
  RolesLambdaFunction:
    Type: AWS::Lambda::Function
    Properties:
      Description: !Sub "${DeploymentTrigger} - Workspaces and Solutions Lambda Function"
      FunctionName: !Sub "${pPrefix}-RolesLambdaFunction"
      Handler: lambda_function.lambda_handler
      Role: !GetAtt RolesLambdaExecutionRole.Arn
      Runtime: python3.12
      Timeout: 900
      Environment:
        Variables:
          ROLES_TABLE: !Ref RolesTable
          ACTIVITY_LOGS_TABLE: !Ref ActivityLogsTable
      VpcConfig:
        SubnetIds:
          - Fn::ImportValue:
              Fn::Sub: "${VPCPrefix}-Private-Subnet-1-ID"
          - Fn::ImportValue:
              Fn::Sub: "${VPCPrefix}-Private-Subnet-2-ID"
        SecurityGroupIds:
          - Fn::ImportValue:
              Fn::Sub: "${VPCPrefix}-Lambda-SG-ID"
      Layers:
        - !ImportValue ServiceWorkbenchLambdaLayer
      Code:
        S3Bucket: !Ref pArtifactsBucketName
        S3Key: !Sub "lambda-${LambdaArtifactVersion}/roles/roles_lambda.zip"
      Tags:
        - Key: Name
          Value: "WorkbenchV2"

  UsersLambda:
    Type: AWS::Lambda::Function
    Properties:
      Description: !Sub "${DeploymentTrigger} - Workspaces and Solutions Lambda Function"
      FunctionName: !Sub "${pPrefix}-UsersLambdaFunction"
      Handler: lambda_function.lambda_handler
      Role: !GetAtt UserExecutionRole.Arn
      Runtime: python3.12
      Timeout: 900
      Environment:
        Variables:
          USER_TABLE_NAME: !Ref UserTable
          ACTIVITY_LOGS_TABLE: !Ref ActivityLogsTable
          MISC_BUCKET: !Ref MiscBucket
          ROLES_TABLE: !Ref RolesTable
      VpcConfig:
        SubnetIds:
          - Fn::ImportValue:
              Fn::Sub: "${VPCPrefix}-Private-Subnet-1-ID"
          - Fn::ImportValue:
              Fn::Sub: "${VPCPrefix}-Private-Subnet-2-ID"
        SecurityGroupIds:
          - Fn::ImportValue:
              Fn::Sub: "${VPCPrefix}-Lambda-SG-ID"
      Layers:
        - !ImportValue ServiceWorkbenchLambdaLayer
      Code:
        S3Bucket: !Ref pArtifactsBucketName
<<<<<<< HEAD
        S3Key: !Sub "lambda-${LambdaArtifactVersion}/workbenchuserslambda/WorkbenchUsersLambda.zip"
=======
        S3Key: !Sub "lambda/workbenchuserslambda/WorkbenchUsersLambda.zip"
>>>>>>> 51f28a6d
      Tags:
        - Key: Name
          Value: "WorkbenchV2"

  DatasourcesLambdaFunction:
    Type: AWS::Lambda::Function
    Properties:
      Description: !Sub "${DeploymentTrigger} - Workspaces and Solutions Lambda Function"
      FunctionName: !Sub "${pPrefix}-DatasourcesLambdaFunction"
      Handler: lambda_function.lambda_handler
      Role: !GetAtt DatasourceLambdaRole.Arn
      Runtime: python3.12
      Timeout: 900
      Environment:
        Variables:
          DATASOURCE_TABLE_NAME: !Ref DatasourcesTable
          DATASOURCE_BUCKET: !Ref DatasourceBucket
          ROLES_TABLE: !Ref RolesTable
          ACTIVITY_LOGS_TABLE: !Ref ActivityLogsTable
          RESOURCE_ACCESS_TABLE: !Ref ResourceAccessTable
      VpcConfig:
        SubnetIds:
          - Fn::ImportValue:
              Fn::Sub: "${VPCPrefix}-Private-Subnet-1-ID"
          - Fn::ImportValue:
              Fn::Sub: "${VPCPrefix}-Private-Subnet-2-ID"
        SecurityGroupIds:
          - Fn::ImportValue:
              Fn::Sub: "${VPCPrefix}-Lambda-SG-ID"
      Layers:
        - !ImportValue ServiceWorkbenchLambdaLayer
      Code:
        S3Bucket: !Ref pArtifactsBucketName
        S3Key: !Sub "lambda-${LambdaArtifactVersion}/workbenchdatasourcelambda/WorkbenchDatasourceLambda.zip"
      Tags:
        - Key: Name
          Value: "WorkbenchV2"

  ChatLambdaFunction:
    Type: AWS::Lambda::Function
    Properties:
      Description: !Sub "${DeploymentTrigger} - Workspaces and Solutions Lambda Function"
      FunctionName: !Sub "${pPrefix}-ChatLambdaFunction"
      Handler: lambda_function.lambda_handler
      Role: !GetAtt ChatLambdaRole.Arn
      Runtime: python3.12
      Timeout: 900
      Environment:
        Variables:
          WEBSOCKET_URL: !Ref WebSocketApi
          WEBSOCKET_STAGE: !Ref pWebSocketStage
      VpcConfig:
        SubnetIds:
          - Fn::ImportValue:
              Fn::Sub: "${VPCPrefix}-Private-Subnet-1-ID"
          - Fn::ImportValue:
              Fn::Sub: "${VPCPrefix}-Private-Subnet-2-ID"
        SecurityGroupIds:
          - Fn::ImportValue:
              Fn::Sub: "${VPCPrefix}-Lambda-SG-ID"
      Layers:
        - !ImportValue ServiceWorkbenchLambdaLayer
      Code:
        S3Bucket: !Ref pArtifactsBucketName
        S3Key: !Sub "lambda-${LambdaArtifactVersion}/workbenchchatlambda/WorkbenchChat.zip"
      Tags:
        - Key: Name
          Value: "WorkbenchV2"

  ShareLambdaFunction:
    Type: AWS::Lambda::Function
    Properties:
      Description: !Sub "${DeploymentTrigger} - Share Lambda Function"
      FunctionName: !Sub "${pPrefix}-ShareLambdaFunction"
      Handler: ShareLambda.lambda_handler
      Role: !GetAtt WorkspaceLambdaExecutionRole.Arn
      Runtime: python3.13
      Timeout: 900
      Environment:
        Variables:
          ACTIVITY_LOGS_TABLE: !Ref ActivityLogsTable
          SOLUTIONS_TABLE: !Ref SolutionsTable
          WORKSPACES_TABLE: !Ref WorkspacesTable
          RESOURCE_ACCESS_TABLE: !Ref ResourceAccessTable
          ROLES_TABLE: !Ref RolesTable
          USER_TABLE_NAME: !Ref UserTable
      VpcConfig:
        SubnetIds:
          - Fn::ImportValue:
              Fn::Sub: "${VPCPrefix}-Private-Subnet-1-ID"
          - Fn::ImportValue:
              Fn::Sub: "${VPCPrefix}-Private-Subnet-2-ID"
        SecurityGroupIds:
          - Fn::ImportValue:
              Fn::Sub: "${VPCPrefix}-Lambda-SG-ID"
      Layers:
        - !ImportValue ServiceWorkbenchLambdaLayer
      Code:
        S3Bucket: !Ref pArtifactsBucketName
        S3Key: !Sub "lambda-${LambdaArtifactVersion}/sharelambda/ShareLambda.zip"
      Tags:
        - Key: Name
          Value: "WorkbenchV2"

# Lambda Permission for API Gateway to invoke Roles Lambda
  RolesLambdaFunctionInvokePermission:
    Type: AWS::Lambda::Permission
    Properties:
      FunctionName: !Ref RolesLambdaFunction
      Action: lambda:InvokeFunction
      Principal: apigateway.amazonaws.com
      SourceArn: !Sub arn:aws:execute-api:${AWS::Region}:${AWS::AccountId}:${WorkbenchApi}/*/*/*
     
  UsersLambdaFunctionInvokePermission:
    Type: AWS::Lambda::Permission
    Properties:
      FunctionName: !Ref UsersLambda
      Action: lambda:InvokeFunction
      Principal: apigateway.amazonaws.com
      SourceArn: !Sub arn:aws:execute-api:${AWS::Region}:${AWS::AccountId}:${WorkbenchApi}/*/*/*
  
  DatasourcesLambdaFunctionInvokePermission:
    Type: AWS::Lambda::Permission
    Properties:
      FunctionName: !Ref DatasourcesLambdaFunction
      Action: lambda:InvokeFunction
      Principal: apigateway.amazonaws.com
      SourceArn: !Sub arn:aws:execute-api:${AWS::Region}:${AWS::AccountId}:${WorkbenchApi}/*/*/*

  ShareLambdaFunctionInvokePermission:
    Type: AWS::Lambda::Permission
    Properties:
      FunctionName: !Ref ShareLambdaFunction
      Action: lambda:InvokeFunction
      Principal: apigateway.amazonaws.com
      SourceArn: !Sub arn:aws:execute-api:${AWS::Region}:${AWS::AccountId}:${WorkbenchApi}/*/*/*

  VectorKnowledgeBase:
    Type: AWS::Bedrock::KnowledgeBase
    Properties:
      Name: !Sub "${pPrefix}-KnowledgeBase"
      Description: "Stores vectorized data in OpenSearch"
      RoleArn: !ImportValue "CustomResourceLambdaRoleARN"
      StorageConfiguration:
        Type: OPENSEARCH_MANAGED_CLUSTER
        OpensearchManagedClusterConfiguration:
          DomainArn: !ImportValue "OpenSearchDBArn"
          DomainEndpoint: !Join
            - ""
            - - "https://"
              - !ImportValue "OpenSearchEndpoint"
          FieldMapping: 
            VectorField: "bedrock-knowledge-base-default-vector"  
            TextField: "AMAZON_BEDROCK_TEXT_CHUNK"               
            MetadataField: "AMAZON_BEDROCK_METADATA"  
          VectorIndexName: !Sub "${pPrefix}_vector_index"
      KnowledgeBaseConfiguration:
        Type: VECTOR
        VectorKnowledgeBaseConfiguration:
          EmbeddingModelArn: !Sub "arn:aws:bedrock:${AWS::Region}::foundation-model/amazon.titan-embed-text-v2:0"

  AuroraKnowledgeBase:
    Type: AWS::Bedrock::KnowledgeBase
    Properties:
      Name: !Sub "${pPrefix}-AuroraKB"
      Description: "Knowledge base using Aurora PostgreSQL"
      RoleArn: !ImportValue "CustomResourceLambdaRoleARN"
      KnowledgeBaseConfiguration:
        Type: "VECTOR"
        VectorKnowledgeBaseConfiguration:
          EmbeddingModelArn: "arn:aws:bedrock:us-east-1::foundation-model/amazon.titan-embed-text-v2:0"
      StorageConfiguration:
        Type: "RDS"
        RdsConfiguration:
          ResourceArn: !ImportValue "AuroraDBClusterARN"
          CredentialsSecretArn: !ImportValue "AuroraDBSecretARN"
          DatabaseName: !ImportValue "AuroraDBName"
          TableName: !Sub "${pRAGPrefix}_aurora_table" 
          FieldMapping:
            VectorField: "embedding"
            TextField: "content"
            MetadataField: "metadata"
            PrimaryKeyField: "id" 

  WebSocketApi:
    Type: AWS::ApiGatewayV2::Api
    Properties:
      Name: !Sub ${pPrefix}-Workbench-WebSocket
      ProtocolType: WEBSOCKET
      RouteSelectionExpression: "$request.body.action"

  IntegrationAnalysis:
    Type: AWS::ApiGatewayV2::Integration
    Properties:
      ApiId: !Ref WebSocketApi
      IntegrationType: AWS_PROXY
      IntegrationUri: !Sub
        - arn:aws:apigateway:${AWS::Region}:lambda:path/2015-03-31/functions/arn:aws:lambda:${AWS::Region}:${AWS::AccountId}:function:${FunctionName}/invocations
        - {FunctionName: !Ref ChatLambdaFunction}
      IntegrationMethod: POST
      ConnectionType: INTERNET
      PayloadFormatVersion: "1.0"
      PassthroughBehavior: WHEN_NO_MATCH

  IntegrationConnect:
    Type: AWS::ApiGatewayV2::Integration
    Properties:
      ApiId: !Ref WebSocketApi
      IntegrationType: AWS_PROXY
      IntegrationUri: !Sub
        - arn:aws:apigateway:${AWS::Region}:lambda:path/2015-03-31/functions/arn:aws:lambda:${AWS::Region}:${AWS::AccountId}:function:${FunctionName}/invocations
        - {FunctionName: !Ref ChatLambdaFunction}
      IntegrationMethod: POST
      ConnectionType: INTERNET
      PayloadFormatVersion: "1.0"
      PassthroughBehavior: WHEN_NO_MATCH

  IntegrationDisconnect:
    Type: AWS::ApiGatewayV2::Integration
    Properties:
      ApiId: !Ref WebSocketApi
      IntegrationType: AWS_PROXY
      IntegrationUri: !Sub
        - arn:aws:apigateway:${AWS::Region}:lambda:path/2015-03-31/functions/arn:aws:lambda:${AWS::Region}:${AWS::AccountId}:function:${FunctionName}/invocations
        - {FunctionName: !Ref ChatLambdaFunction}
      IntegrationMethod: POST
      ConnectionType: INTERNET
      PayloadFormatVersion: "1.0"
      PassthroughBehavior: WHEN_NO_MATCH
      
  RouteConnect:
    Type: AWS::ApiGatewayV2::Route
    Properties:
      ApiId: !Ref WebSocketApi
      RouteKey: $connect
      AuthorizationType: CUSTOM
      AuthorizerId: !Ref WebSocketAuthorizer
      Target: !Join ["/", ["integrations", !Ref IntegrationConnect]]

  RouteDisconnect:
    Type: AWS::ApiGatewayV2::Route
    Properties:
      ApiId: !Ref WebSocketApi
      RouteKey: $disconnect
      AuthorizationType: NONE
      Target: !Join ["/", ["integrations", !Ref IntegrationDisconnect]]

  RouteAnalysis:
    Type: AWS::ApiGatewayV2::Route
    Properties:
      ApiId: !Ref WebSocketApi
      RouteKey: analysis
      AuthorizationType: NONE
      Target: !Join ["/", ["integrations", !Ref IntegrationAnalysis]]


  Deployment:
    Type: AWS::ApiGatewayV2::Deployment
    DependsOn:
      - RouteConnect
      - RouteDisconnect
      - RouteAnalysis
    Properties:
      ApiId: !Ref WebSocketApi
  
  WebSocketAuthorizer:
    Type: AWS::ApiGatewayV2::Authorizer
    Properties:
      Name: !Sub "${pPrefix}-WebSocketAuthorizer"
      ApiId: !Ref WebSocketApi
      AuthorizerType: REQUEST
      IdentitySource:
        - route.request.header.Authorization
      AuthorizerUri: !Sub
        - arn:aws:apigateway:${AWS::Region}:lambda:path/2015-03-31/functions/arn:aws:lambda:${AWS::Region}:${AWS::AccountId}:function:${FunctionName}/invocations
        - {FunctionName: !Ref LambdaAuthorizerFunction}

  WebSocketStage:
    Type: AWS::ApiGatewayV2::Stage
    Properties:
      StageName: !Ref pWebSocketStage
      AutoDeploy: true
      DeploymentId: !Ref Deployment
      ApiId: !Ref WebSocketApi
      DefaultRouteSettings:
        DataTraceEnabled: false
        DetailedMetricsEnabled: false
        LoggingLevel: OFF

  AuthorizerLambdaInvokePermission:
    Type: AWS::Lambda::Permission
    Properties:
      FunctionName: !Ref LambdaAuthorizerFunction
      Action: lambda:InvokeFunction
      Principal: apigateway.amazonaws.com
      SourceArn: !Sub 
        - "arn:aws:execute-api:${AWS::Region}:${AWS::AccountId}:${WebSocketApi}/*"
        - WebSocketApi: !Ref WebSocketApi

  LambdaInvokePermission:
    Type: AWS::Lambda::Permission
    Properties:
      FunctionName: !Ref ChatLambdaFunction
      Action: lambda:InvokeFunction
      Principal: apigateway.amazonaws.com
      SourceArn: !Sub "arn:aws:execute-api:${AWS::Region}:${AWS::AccountId}:${WebSocketApi}/*"

  WorkbenchLambdaAuthorizerInvokePermission:
    Type: AWS::Lambda::Permission
    Properties:
      FunctionName: !Ref LambdaAuthorizerFunction
      Action: lambda:InvokeFunction
      Principal: apigateway.amazonaws.com
      SourceArn: !Sub arn:aws:execute-api:${AWS::Region}:${AWS::AccountId}:${WorkbenchApi}/*

Outputs:

  WorkspaceLambdaFunctionName:
    Description: Name of the Workspace Lambda function
    Value: !Ref WorkspacesAndSolutionsLambdaFunction

  ApiUrl:
    Description: "Invoke URL for the deployed API"
    Value: !Sub "https://${WorkbenchApi}.execute-api.${AWS::Region}.amazonaws.com/prod"
  
  CloudfrontDistributionId:
    Description: CloudFront distribution ID
    Value: !GetAtt WebsiteDistribution.Id
    Export:
      Name: !Sub "${pPrefix}-CloudFrontDistributionId"

  CloudFrontDomainName:
    Description: Domain name of the CloudFront distribution
    Value: !GetAtt WebsiteDistribution.DomainName
    Export:
      Name: !Sub "${pPrefix}-CloudFrontDomainName"
    
  CognitoUserPoolId:
    Value: !Ref UserPool
    Export:
      Name: !Sub "${pPrefix}-CognitoUserPoolId"

  CognitoAppClientId:
    Value: !Ref UserPoolClient
    Export:
      Name: !Sub "${pPrefix}-CognitoAppClientId"

  CognitoRegion:
    Value: !Ref "AWS::Region"
    Export:
      Name: !Sub "${pPrefix}-Region"
   <|MERGE_RESOLUTION|>--- conflicted
+++ resolved
@@ -1279,11 +1279,7 @@
         - !ImportValue ServiceWorkbenchLambdaLayer
       Code:
         S3Bucket: !Ref pArtifactsBucketName
-<<<<<<< HEAD
-        S3Key: !Sub "lambda-${LambdaArtifactVersion}/workbenchuserslambda/WorkbenchUsersLambda.zip"
-=======
         S3Key: !Sub "lambda/workbenchuserslambda/WorkbenchUsersLambda.zip"
->>>>>>> 51f28a6d
       Tags:
         - Key: Name
           Value: "WorkbenchV2"
