--- conflicted
+++ resolved
@@ -22,17 +22,7 @@
     Type: String
     Default: "service-workbench-artifacts"
     Description: Name of the S3 bucket for artifacts
-<<<<<<< HEAD
-  pProfileImageBucketName:
-    Type: String
-    Default: "develop-profile-images"
-    Description: Name of the S3 bucket for profile images
-  DeploymentTrigger:
-    Type: String
-    Description: time
-=======
-
->>>>>>> 1c89ac62
+
   pRAGPrefix:
     Type: String
     Default: "develop"
@@ -827,36 +817,6 @@
       Tags:
         - Key: Name
           Value: "WorkbenchV2"
-  
-  # S3 Bucket for artifacts
-  ProfileImageBucket:
-    Type: AWS::S3::Bucket
-    Properties:
-      BucketName: !Ref pProfileImageBucketName
-      # AccessControl: PublicRead
-      VersioningConfiguration:
-        Status: Enabled
-      PublicAccessBlockConfiguration:
-        BlockPublicAcls: false
-        BlockPublicPolicy: false
-        IgnorePublicAcls: false
-        RestrictPublicBuckets: false
-      Tags:
-        - Key: Name
-          Value: "WorkbenchV2"
-  
-  ProfileImageBucketPolicy:
-    Type: AWS::S3::BucketPolicy
-    Properties:
-      Bucket: !Ref ProfileImageBucket
-      PolicyDocument:
-        Version: "2012-10-17"
-        Statement:
-          - Sid: PublicReadGetObject
-            Effect: Allow
-            Principal: "*"
-            Action: "s3:GetObject"
-            Resource: !Sub "${ProfileImageBucket.Arn}/*"
 
   # API Gateway
   WorkbenchApi:
@@ -1131,24 +1091,14 @@
     Properties:
       FunctionName: !Sub "${pPrefix}-UsersLambdaFunction"
       Handler: lambda_function.lambda_handler
-<<<<<<< HEAD
-      Role: !ImportValue UserExecutionRoleARN
-=======
       Role: !GetAtt UserExecutionRole.Arn
->>>>>>> 1c89ac62
       Runtime: python3.12
       Timeout: 900
       Environment:
         Variables:
-<<<<<<< HEAD
-          # USER_TABLE_NAME: !ImportValue UsersTableName
-          USER_TABLE_NAME: "Workbench-develop-UserTable"
-          PROFILE_IMAGE_BUCKET: !Ref ProfileImageBucket
-=======
           USER_TABLE_NAME: !Ref UserTable
           ACTIVITY_LOGS_TABLE: !Ref ActivityLogsTable
           MISC_BUCKET: !Ref MiscBucket
->>>>>>> 1c89ac62
       VpcConfig:
         SubnetIds:
           - Fn::ImportValue:
@@ -1161,11 +1111,7 @@
       Layers:
         - !ImportValue ServiceWorkbenchLambdaLayer
       Code:
-<<<<<<< HEAD
-        S3Bucket: service-workbench-artifacts
-=======
         S3Bucket: !Ref pArtifactsBucketName
->>>>>>> 1c89ac62
         S3Key: lambda/workbenchuserslambda/WorkbenchUsersLambda.zip
       Tags:
         - Key: Name
