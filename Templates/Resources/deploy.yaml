--- conflicted
+++ resolved
@@ -1,9 +1,5 @@
 AWSTemplateFormatVersion: '2010-09-09'
-<<<<<<< HEAD
-Description: 'CloudBench Core Infrastructure - Lambda, API Gateway, DynamoDB Tables'
-=======
 Description: Development cloudFormation template for the Service Workbench V2
->>>>>>> 9628cd42
 
 Parameters:
   pPrefix:
@@ -21,15 +17,13 @@
 
 Resources:
 
-<<<<<<< HEAD
-  # Lambda Functions
-  SampleLambdaFunction:
+  WorkspaceLambdaFunction:
     Type: AWS::Lambda::Function
     Properties:
-      FunctionName: !Sub "${pPrefix}-sample-lambda"
+      FunctionName: !Sub "${pPrefix}-workspaces-lambda"
       Handler: index.handler
-      Role: !ImportValue WorkbenchV2-LambdaExecutionRole
-      Runtime: python3.12
+      Role: !ImportValue WorkspaceLambdaExecutionRole
+      Runtime: python3.13
       VpcConfig:
         SubnetIds:
           - Fn::ImportValue:
@@ -47,97 +41,15 @@
         - Key: Name
           Value: "WorkbenchV2"
 
-=======
->>>>>>> 9628cd42
-  WorkspaceLambdaFunction:
-    Type: AWS::Lambda::Function
-    Properties:
-      FunctionName: !Sub "${pPrefix}-workspaces-lambda"
-      Handler: index.handler
-<<<<<<< HEAD
-      Role: !ImportValue WorkbenchV2-LambdaExecutionRole
-      Runtime: python3.12
-=======
-      Role: !ImportValue WorkspaceLambdaExecutionRole
-      Runtime: python3.13
->>>>>>> 9628cd42
-      VpcConfig:
-        SubnetIds:
-          - Fn::ImportValue:
-              Fn::Sub: "${VPCPrefix}-Private-Subnet-1-ID"
-          - Fn::ImportValue:
-              Fn::Sub: "${VPCPrefix}-Private-Subnet-2-ID"
-        SecurityGroupIds:
-          - Fn::ImportValue:
-              Fn::Sub: "${VPCPrefix}-Lambda-SG-ID"
-      Code:
-        ZipFile: |
-          def handler(event, context):
-              return {"statusCode": 200, "body": "Hello from Lambda!"}
-      Tags:
-        - Key: Name
-          Value: "WorkbenchV2"
-
   # API Gateway
   WorkbenchApi:
     Type: AWS::ApiGateway::RestApi
     Properties:
       Name: !Ref ApiName
-<<<<<<< HEAD
-      Description: "Workbench API Gateway"
-      EndpointConfiguration:
-        Types:
-          - REGIONAL
-      Tags:
-        - Key: Name
-          Value: "WorkbenchV2"
-
-  # API Gateway Resources and Methods
-  WorkbenchApiRootMethod:
-    Type: AWS::ApiGateway::Method
-    Properties:
-      RestApiId: !Ref WorkbenchApi
-      ResourceId: !GetAtt WorkbenchApi.RootResourceId
-      HttpMethod: GET
-      AuthorizationType: NONE
-      Integration:
-        Type: AWS_PROXY
-        IntegrationHttpMethod: POST
-        Uri: !Sub 'arn:aws:apigateway:${AWS::Region}:lambda:path/2015-03-31/functions/${SampleLambdaFunction.Arn}/invocations'
-
-  WorkspaceResource:
-    Type: AWS::ApiGateway::Resource
-    Properties:
-      RestApiId: !Ref WorkbenchApi
-      ParentId: !GetAtt WorkbenchApi.RootResourceId
-      PathPart: workspaces
-
-  WorkspaceMethod:
-    Type: AWS::ApiGateway::Method
-    Properties:
-      RestApiId: !Ref WorkbenchApi
-      ResourceId: !Ref WorkspaceResource
-      HttpMethod: GET
-      AuthorizationType: NONE
-      Integration:
-        Type: AWS_PROXY
-        IntegrationHttpMethod: POST
-        Uri: !Sub 'arn:aws:apigateway:${AWS::Region}:lambda:path/2015-03-31/functions/${WorkspaceLambdaFunction.Arn}/invocations'
-
-  # Lambda Permissions
-  SampleLambdaInvokePermission:
-    Type: AWS::Lambda::Permission
-    Properties:
-      FunctionName: !Ref SampleLambdaFunction
-      Action: lambda:InvokeFunction
-      Principal: apigateway.amazonaws.com
-      SourceArn: !Sub 'arn:aws:execute-api:${AWS::Region}:${AWS::AccountId}:${WorkbenchApi}/*/*/*'
-=======
       BodyS3Location:
         Bucket: service-workbench-artifacts
         Key: develop/swagger.yaml
       FailOnWarnings: true
->>>>>>> 9628cd42
 
   WorkspaceLambdaInvokePermission:
     Type: AWS::Lambda::Permission
@@ -334,12 +246,6 @@
       SourceArn: !Sub arn:aws:execute-api:${AWS::Region}:${AWS::AccountId}:${WorkbenchApi}/*/*/*
 
 Outputs:
-<<<<<<< HEAD
-  SampleLambdaFunctionName:
-    Description: Name of the Sample Lambda function
-    Value: !Ref SampleLambdaFunction
-=======
->>>>>>> 9628cd42
 
   WorkspaceLambdaFunctionName:
     Description: Name of the Workspace Lambda function
@@ -347,16 +253,4 @@
 
   ApiUrl:
     Description: "Invoke URL for the deployed API"
-    Value: !Sub "https://${WorkbenchApi}.execute-api.${AWS::Region}.amazonaws.com/prod"
-
-  ApiId:
-    Description: "API Gateway ID"
-    Value: !Ref WorkbenchApi
-
-  WorkspacesTableName:
-    Description: "Name of the Workspaces DynamoDB table"
-    Value: !Ref WorkspacesTable
-
-  SolutionsTableName:
-    Description: "Name of the Solutions DynamoDB table"
-    Value: !Ref SolutionsTable+    Value: !Sub "https://${WorkbenchApi}.execute-api.${AWS::Region}.amazonaws.com/prod"