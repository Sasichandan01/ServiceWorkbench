AWSTemplateFormatVersion: '2010-09-09'
Description: Development cloudFormation template for the Service Workbench V2
Transform: 'AWS::Serverless-2016-10-31'

Parameters:
  pPrefix:
    Type: String
    Default: "develop"
    Description: Prefix for Lambda function naming

  LambdaArtifactVersion:
    Type: String
    Description: S3 path version folder for Lambda artifacts
  
  # GlueArtifactVersion:
  #   Type: String
  #   Description: S3 path version folder for Glue artifacts

  ApiName:
    Type: String
    Default: WorkbenchAPI
    Description: Name of the API Gateway API

  VPCPrefix:
    Type: String
    Default: WorkbenchVPC
    Description: Environment name prefix for VPC resources

  pArtifactsBucketName:
    Type: String
    Default: "service-workbench-artifacts"
    Description: Name of the S3 bucket for artifacts

  pRAGPrefix:
    Type: String
    Default: "develop"
    Description: rag-prefix
  
  DeploymentTrigger:
    Type: String
    Default: "2025-07-02T00:00:00Z"
    Description: Trigger date for deployment, used for versioning

  pWebSocketStage:
    Type: String
    Default: "prod"
    Description: "Stage name for websocket api"

  pTablesDataPrefix:
    Type: String
    Default: "tables"
    Description: "Prefix for stroing ddb data in s3"

  pWebScrapDocumentsPrefix:
    Type: String
    Default: "webscrap"
    Description: "Prefix for storing web scraping data into s3"
Resources:

  # S3 Bucket for artifacts
  MiscBucket:
    Type: AWS::S3::Bucket
    Properties:
      BucketName: !Sub "${pPrefix}-service-workbench-misc"
      PublicAccessBlockConfiguration:
        BlockPublicAcls: false
        BlockPublicPolicy: false
        IgnorePublicAcls: false
        RestrictPublicBuckets: false
      CorsConfiguration:
        CorsRules:
          - AllowedHeaders: ["*"]
            AllowedMethods: ["GET", "PUT", "POST", "DELETE"]
            AllowedOrigins: ["*"]
            ExposedHeaders: ["ETag"]
            MaxAge: 3000
      Tags:
        - Key: Name
          Value: "WorkbenchV2"

  MiscBucketPolicy:
    Type: AWS::S3::BucketPolicy
    Properties:
      Bucket: !Ref MiscBucket
      PolicyDocument:
        Version: "2012-10-17"
        Statement:
          - Sid: PublicReadGetObject
            Effect: Allow
            Principal: "*"
            Action: "s3:GetObject"
            Resource: !Sub "${MiscBucket.Arn}/*"

  # CloudFront Origin Access Control (OAC)
  WebsiteOAC:
    Type: AWS::CloudFront::OriginAccessControl
    Properties:
      OriginAccessControlConfig:
        Name: !Sub "${pPrefix}-service-workbench-oac"
        OriginAccessControlOriginType: s3
        SigningBehavior: always
        SigningProtocol: sigv4

# CloudFront Distribution
  WebsiteDistribution:
    Type: AWS::CloudFront::Distribution
    Properties:
      DistributionConfig:
        Enabled: true
        DefaultRootObject: index.html
        Origins:
          - Id: S3Origin
            DomainName: !ImportValue WebsiteBucketRegionalDomainName
            S3OriginConfig: {}
            OriginAccessControlId: !Ref WebsiteOAC
            OriginPath: !Sub "/${pPrefix}-web"
        DefaultCacheBehavior:
          TargetOriginId: S3Origin
          ViewerProtocolPolicy: redirect-to-https
          AllowedMethods: [GET, HEAD, OPTIONS]
          CachedMethods: [GET, HEAD, OPTIONS]
          Compress: true
          ForwardedValues:
            QueryString: false
            Cookies:
              Forward: none
        Logging:
          Bucket: !ImportValue LogsBucketDomainName
          Prefix: !Sub "${pPrefix}-cloudfront-logs/"
          IncludeCookies: false
        CustomErrorResponses:
          - ErrorCode: 403
            ResponseCode: 200
            ResponsePagePath: /index.html
          - ErrorCode: 404
            ResponseCode: 200
            ResponsePagePath: /index.html
        PriceClass: PriceClass_100
        HttpVersion: http2
        IPV6Enabled: true
      Tags:
        - Key: Name
          Value: "ServiceWorkbench"

# S3 Bucket Policy to allow CloudFront OAC access only
  WebsiteBucketPolicy:
    Type: AWS::S3::BucketPolicy
    Properties:
      Bucket: !ImportValue WebsiteBucketName
      PolicyDocument:
        Version: '2012-10-17'
        Statement:
          - Effect: Allow
            Principal:
              Service: cloudfront.amazonaws.com
            Action: s3:GetObject
            Resource: !Sub
              - "arn:aws:s3:::${BucketName}/*"
              - {BucketName: !ImportValue WebsiteBucketName}

# Bucket policy to allow CloudFront to write logs
  CloudFrontLogBucketPolicy:
    Type: AWS::S3::BucketPolicy
    Properties:
      Bucket: !ImportValue LogsBucketName
      PolicyDocument:
        Version: '2012-10-17'
        Statement:
          - Effect: Allow
            Principal:
              Service: cloudfront.amazonaws.com
            Action: s3:PutObject
            Resource: !Sub
              - "arn:aws:s3:::${BucketName}/*"
              - {BucketName: !ImportValue LogsBucketName}
            Condition:
              StringEquals:
                AWS:SourceArn: !Sub 'arn:aws:cloudfront::${AWS::AccountId}:distribution/${WebsiteDistribution}'
          - Effect: Allow
            Principal:
              Service: cloudfront.amazonaws.com
            Action: s3:GetBucketAcl
            Resource: !ImportValue LogsBucketArn
            Condition:
              StringEquals:
                AWS:SourceArn: !Sub 'arn:aws:cloudfront::${AWS::AccountId}:distribution/${WebsiteDistribution}'

# Cognito User Pool and Client
  UserPool:
    Type: AWS::Cognito::UserPool
    Properties:
      UserPoolName: !Sub "${pPrefix}-UserPool"
      AliasAttributes:
        - email
        - preferred_username
      Schema:
        - Name: email
          AttributeDataType: String
          Required: true
          Mutable: true
        - Name: name
          AttributeDataType: String
          Required: true
          Mutable: true
        - Name: preferred_username
          AttributeDataType: String
          Required: false
          Mutable: true
        - Name: Role
          AttributeDataType: String
          Required: false
          Mutable: true
      AutoVerifiedAttributes:
        - email
      AdminCreateUserConfig:
        AllowAdminCreateUserOnly: false
        InviteMessageTemplate:
          EmailSubject: "Your temporary password for WorkBench"
          EmailMessage: "Your username is {username} and temporary password is {####}"
      Policies:
        PasswordPolicy:
          MinimumLength: 8
          RequireLowercase: true
          RequireNumbers: true
          RequireSymbols: true
          RequireUppercase: true
      EmailConfiguration:
        EmailSendingAccount: COGNITO_DEFAULT
      VerificationMessageTemplate:
        DefaultEmailOption: CONFIRM_WITH_CODE
        EmailSubject: "Your verification code for WorkBench"
        EmailMessage: "Your verification code is {####}"

  UserPoolClient:
    Type: AWS::Cognito::UserPoolClient
    Properties:
      ClientName: !Sub "${pPrefix}-Client"
      UserPoolId: !Ref UserPool
      GenerateSecret: false
      RefreshTokenValidity: 30
      AccessTokenValidity: 60
      IdTokenValidity: 60
      TokenValidityUnits:
        AccessToken: "minutes"
        IdToken: "minutes"
        RefreshToken: "days"
      ExplicitAuthFlows:
        - ALLOW_USER_PASSWORD_AUTH
        - ALLOW_REFRESH_TOKEN_AUTH
        - ALLOW_USER_SRP_AUTH
        - ALLOW_CUSTOM_AUTH
      SupportedIdentityProviders:
        - COGNITO
      PreventUserExistenceErrors: ENABLED

  UserPoolDomain:
    Type: AWS::Cognito::UserPoolDomain
    Properties:
      UserPoolId: !Ref UserPool
      Domain: !Sub "${pPrefix}-${AWS::AccountId}-auth"
      ManagedLoginVersion: "2"

  CleanupDLQ:
    Type: AWS::SQS::Queue
    Properties:
      QueueName: !Sub "${pPrefix}-CleanupDLQ"
      MessageRetentionPeriod: 1209600  # 14 days
      Tags:
        - Key: Name
          Value: "WorkbenchV2"
    
  CognitoTriggersCustomResource:
    Type: AWS::Lambda::Function
    Properties:
      Description: !Sub "${DeploymentTrigger} - Workspaces and Solutions Lambda Function"
      FunctionName: !Sub "${pPrefix}-CognitoTriggersCustomResource"
      Handler: lambda_function.lambda_handler
      Runtime: python3.12
      VpcConfig:
        SubnetIds:
          - Fn::ImportValue:
              Fn::Sub: "${VPCPrefix}-Private-Subnet-1-ID"
          - Fn::ImportValue:
              Fn::Sub: "${VPCPrefix}-Private-Subnet-2-ID"
        SecurityGroupIds:
          - Fn::ImportValue:
              Fn::Sub: "${VPCPrefix}-Lambda-SG-ID"
      Role: !GetAtt CustomResourceLambdaExecutionRole.Arn
      Timeout: 300
      MemorySize: 1024
      Code:
        S3Bucket: !Ref pArtifactsBucketName
        S3Key: !Sub "lambda-${LambdaArtifactVersion}-${pPrefix}/workbenchcognitocustomresourcelambda/WorkbenchCognitoCustomResource.zip"
      Tags:
        - Key: Name
          Value: "WorkbenchV2"

  CognitoTriggersResource:
    Type: Custom::CognitoTriggers
    Properties:
      ServiceToken: !GetAtt CognitoTriggersCustomResource.Arn
      UserPoolId: !Ref UserPool
      PreSignUpLambdaArn: !GetAtt PreSignUpFunction.Arn
      PreAuthLambdaArn: !GetAtt PreAuthFunction.Arn
      PreTokenLambdaArn: !GetAtt PreTokenGenerationFunction.Arn
      PostConfirmationLambdaArn: !GetAtt PostConfirmationFunction.Arn
      PostAuthLambdaArn: !GetAtt PostAuthFunction.Arn
      Changesetflag: "2025-07-02"
      Tags:
        - Key: Name
          Value: "WorkbenchV2"

  PreSignUpFunction:
    Type: AWS::Lambda::Function
    Properties:
      Description: !Sub "${DeploymentTrigger} - Workspaces and Solutions Lambda Function"
      FunctionName: !Sub "${pPrefix}-PreSignUp"
      Handler: lambda_function.lambda_handler
      Role: !GetAtt UserExecutionRole.Arn
      Runtime: python3.12
      Timeout: 300
      MemorySize: 1024
      VpcConfig:
        SubnetIds:
          - Fn::ImportValue:
              Fn::Sub: "${VPCPrefix}-Private-Subnet-1-ID"
          - Fn::ImportValue:
              Fn::Sub: "${VPCPrefix}-Private-Subnet-2-ID"
        SecurityGroupIds:
          - Fn::ImportValue:
              Fn::Sub: "${VPCPrefix}-Lambda-SG-ID"
      Code:
        S3Bucket: !Ref pArtifactsBucketName
        S3Key: !Sub "lambda-${LambdaArtifactVersion}-${pPrefix}/workbenchpresignuplambda/WorkbenchPresignup.zip"
      Environment:
        Variables:
          QUEUE_URL: !Ref CleanupQueue
          USER_TABLE_NAME: !Ref UserTable
      Layers:
        - !ImportValue ServiceWorkbenchLambdaLayer
      Tags:
        - Key: Name
          Value: "WorkbenchV2"

  PreAuthFunction:
    Type: AWS::Lambda::Function
    Properties:
      Description: !Sub "${DeploymentTrigger} - Workspaces and Solutions Lambda Function"
      FunctionName: !Sub "${pPrefix}-PreAuth"
      Handler: lambda_function.lambda_handler
      Role: !GetAtt UserExecutionRole.Arn
      Runtime: python3.12
      Timeout: 300
      MemorySize: 1024
      VpcConfig:
        SubnetIds:
          - Fn::ImportValue:
              Fn::Sub: "${VPCPrefix}-Private-Subnet-1-ID"
          - Fn::ImportValue:
              Fn::Sub: "${VPCPrefix}-Private-Subnet-2-ID"
        SecurityGroupIds:
          - Fn::ImportValue:
              Fn::Sub: "${VPCPrefix}-Lambda-SG-ID"
      Code:
        S3Bucket: !Ref pArtifactsBucketName
        S3Key: !Sub "lambda-${LambdaArtifactVersion}-${pPrefix}/workbenchpreauthlambda/WorkbenchPreAuth.zip"
      Environment:
        Variables:
          USER_TABLE_NAME: !Ref UserTable
      Tags:
        - Key: Name
          Value: "WorkbenchV2"

  PreTokenGenerationFunction:
    Type: AWS::Lambda::Function
    Properties:
      Description: !Sub "${DeploymentTrigger} - Workspaces and Solutions Lambda Function"
      FunctionName: !Sub "${pPrefix}-PreTokenGen"
      Handler: lambda_function.lambda_handler
      Role: !GetAtt UserExecutionRole.Arn
      Runtime: python3.12
      Timeout: 300
      MemorySize: 1024
      VpcConfig:
        SubnetIds:
          - Fn::ImportValue:
              Fn::Sub: "${VPCPrefix}-Private-Subnet-1-ID"
          - Fn::ImportValue:
              Fn::Sub: "${VPCPrefix}-Private-Subnet-2-ID"
        SecurityGroupIds:
          - Fn::ImportValue:
              Fn::Sub: "${VPCPrefix}-Lambda-SG-ID"
      Code:
        S3Bucket: !Ref pArtifactsBucketName
        S3Key: !Sub "lambda-${LambdaArtifactVersion}-${pPrefix}/workbenchpretokengenerationlambda/WorkbenchPreTokengeneration.zip"
      Environment:
        Variables:
          USER_TABLE_NAME: !Ref UserTable
      Tags:
        - Key: Name
          Value: "WorkbenchV2"

  PostConfirmationFunction:
    Type: AWS::Lambda::Function
    Properties: 
      Description: !Sub "${DeploymentTrigger} - Workspaces and Solutions Lambda Function"
      FunctionName: !Sub "${pPrefix}-PostConfirm"
      Handler: lambda_function.lambda_handler
      Role: !GetAtt UserExecutionRole.Arn
      Runtime: python3.12
      Timeout: 300
      MemorySize: 1024
      VpcConfig:
        SubnetIds:
          - Fn::ImportValue:
              Fn::Sub: "${VPCPrefix}-Private-Subnet-1-ID"
          - Fn::ImportValue:
              Fn::Sub: "${VPCPrefix}-Private-Subnet-2-ID"
        SecurityGroupIds:
          - Fn::ImportValue:
              Fn::Sub: "${VPCPrefix}-Lambda-SG-ID"
      Code:
        S3Bucket: !Ref pArtifactsBucketName
        S3Key: !Sub "lambda-${LambdaArtifactVersion}-${pPrefix}/workbenchpostconfirmationlambda/WorkbenchPostConfirmation.zip"
      Environment:
        Variables:
          USER_TABLE_NAME: !Ref UserTable
          ROLE_TABLE_NAME: !Ref RolesTable
          DOMAIN: "ServiceWorkbench v2.0"
          SOURCE_EMAIL: "mayank.gupta@cloudwick.com"
          ACTIVITY_LOGS_TABLE: !Ref ActivityLogsTable
          WORKSPACES_TABLE_NAME: !Ref WorkspacesTable
          RESOURCE_ACCESS_TABLE: !Ref ResourceAccessTable
      Layers:
        - !ImportValue ServiceWorkbenchLambdaLayer
      Tags:
        - Key: Name
          Value: "WorkbenchV2"

  PostAuthFunction:
    Type: AWS::Lambda::Function
    Properties:
      Description: !Sub "${DeploymentTrigger} - Workspaces and Solutions Lambda Function"
      FunctionName: !Sub "${pPrefix}-PostAuth"
      Role: !GetAtt UserExecutionRole.Arn
      Handler: lambda_function.lambda_handler
      Runtime: python3.12
      Timeout: 300
      MemorySize: 1024
      VpcConfig:
        SubnetIds:
          - Fn::ImportValue:
              Fn::Sub: "${VPCPrefix}-Private-Subnet-1-ID"
          - Fn::ImportValue:
              Fn::Sub: "${VPCPrefix}-Private-Subnet-2-ID"
        SecurityGroupIds:
          - Fn::ImportValue:
              Fn::Sub: "${VPCPrefix}-Lambda-SG-ID"
      Code:
        S3Bucket: !Ref pArtifactsBucketName
        S3Key: !Sub "lambda-${LambdaArtifactVersion}-${pPrefix}/workbenchpostauthlambda/WorkbenchPostAuth.zip"
      Environment:
        Variables:
          ACTIVITY_LOGS_TABLE: !Ref ActivityLogsTable
          USERS_TABLE: !Ref UserTable
      Tags:
        - Key: Name
          Value: "WorkbenchV2"

  UserPoolCleanUp:
    Type: AWS::Lambda::Function
    Properties:
      Description: !Sub "${DeploymentTrigger} - Workspaces and Solutions Lambda Function"
      FunctionName: !Sub "${pPrefix}-Workbench-UserPool"
      Handler: lambda_function.lambda_handler
      Runtime: python3.12
      Timeout: 60
      MemorySize: 1024
      VpcConfig:
        SubnetIds:
          - Fn::ImportValue:
              Fn::Sub: "${VPCPrefix}-Private-Subnet-1-ID"
          - Fn::ImportValue:
              Fn::Sub: "${VPCPrefix}-Private-Subnet-2-ID"
        SecurityGroupIds:
          - Fn::ImportValue:
              Fn::Sub: "${VPCPrefix}-Lambda-SG-ID"
      Role: !GetAtt UserExecutionRole.Arn
      Code:
        S3Bucket: !Ref pArtifactsBucketName
        S3Key: !Sub "lambda-${LambdaArtifactVersion}-${pPrefix}/workbenchuserpoolcleanuplambda/WorkbenchUserpoolCleanup.zip"
      Environment:
        Variables:
          QUEUE_URL: !Ref CleanupQueue
          USER_POOL_ID: !Ref UserPool
          USER_TABLE_NAME: !Ref UserTable
      Tags:
        - Key: Name
          Value: "WorkbenchV2"

  PreSignUpPermission:
    Type: AWS::Lambda::Permission
    Properties:
      FunctionName: !GetAtt PreSignUpFunction.Arn
      Action: lambda:InvokeFunction
      Principal: cognito-idp.amazonaws.com
      SourceArn: !GetAtt UserPool.Arn

  PreAuthPermission:
    Type: AWS::Lambda::Permission
    Properties:
      FunctionName: !GetAtt PreAuthFunction.Arn
      Action: lambda:InvokeFunction
      Principal: cognito-idp.amazonaws.com
      SourceArn: !GetAtt UserPool.Arn

  PreTokenPermission:
    Type: AWS::Lambda::Permission
    Properties:
      FunctionName: !GetAtt PreTokenGenerationFunction.Arn
      Action: lambda:InvokeFunction
      Principal: cognito-idp.amazonaws.com
      SourceArn: !GetAtt UserPool.Arn

  PostConfirmPermission:
    Type: AWS::Lambda::Permission
    Properties:
      FunctionName: !GetAtt PostConfirmationFunction.Arn
      Action: lambda:InvokeFunction
      Principal: cognito-idp.amazonaws.com
      SourceArn: !GetAtt UserPool.Arn
  
  PostAuthPermission:
    Type: AWS::Lambda::Permission
    Properties:
      FunctionName: !GetAtt PostAuthFunction.Arn
      Action: lambda:InvokeFunction
      Principal: cognito-idp.amazonaws.com
      SourceArn: !GetAtt UserPool.Arn

# Event Source Mapping for Cleanup Queue
  CleanupQueueEventSourceMapping:
    Type: AWS::Lambda::EventSourceMapping
    Properties:
      BatchSize: 1
      Enabled: true
      EventSourceArn: !GetAtt CleanupQueue.Arn
      FunctionName: !GetAtt UserPoolCleanUp.Arn
      Tags:
        - Key: Name
          Value: "WorkbenchV2"

# Main SQS queue with redrive policy
  CleanupQueue:
    Type: AWS::SQS::Queue
    Properties:
      QueueName: !Sub "${pPrefix}-CleanupQueue"
      VisibilityTimeout: 65
      ReceiveMessageWaitTimeSeconds: 20
      DelaySeconds: 900
      RedrivePolicy:
        deadLetterTargetArn: !GetAtt CleanupDLQ.Arn
        maxReceiveCount: 5  # Message is sent to DLQ after 5 failed receives
      Tags:
        - Key: Name
          Value: "WorkbenchV2"

  # IAM Role for the Custom Resource Lambda
  CustomResourceLambdaExecutionRole:
    Type: AWS::IAM::Role
    Properties:
      AssumeRolePolicyDocument:
        Version: "2012-10-17"
        Statement:
          - Effect: Allow
            Principal:
              Service: lambda.amazonaws.com
            Action: sts:AssumeRole
      Policies:
        - PolicyName: CognitoAccess
          PolicyDocument:
            Version: "2012-10-17"
            Statement:
              - Effect: Allow
                Action:
                  - cognito-idp:UpdateUserPool
                Resource: !GetAtt UserPool.Arn
        - PolicyName: DynamoDBAccess
          PolicyDocument:
            Version: '2012-10-17'
            Statement:
              - Effect: Allow
                Action:
                  - dynamodb:UpdateItem
                Resource: !Sub "arn:aws:dynamodb:${AWS::Region}:${AWS::AccountId}:table/Workbench-*"
      ManagedPolicyArns:
        - arn:aws:iam::aws:policy/service-role/AWSLambdaBasicExecutionRole
        - arn:aws:iam::aws:policy/service-role/AWSLambdaVPCAccessExecutionRole
      Tags:
        - Key: Name
          Value: "WorkbenchV2"

  BedrockAgentLookupTable:
    Type: AWS::DynamoDB::Table
    Properties:
      TableName: !Sub "${pPrefix}-BedrockAgentLookup-Table"
      BillingMode: PAY_PER_REQUEST
      AttributeDefinitions:
        - AttributeName: AgentId
          AttributeType: S
      KeySchema:
        - AttributeName: AgentId
          KeyType: HASH
      Tags:
        - Key: Name
          Value: "WorkbenchV2"

  BedrockAgentExecutionRole:
    Type: AWS::IAM::Role
    Properties:
      RoleName: !Sub "${pPrefix}-BedrockAgentExecutionRole"
      AssumeRolePolicyDocument:
        Version: '2012-10-17'
        Statement:
          - Effect: Allow
            Principal:
              Service: bedrock.amazonaws.com
            Action: sts:AssumeRole
      Policies:
        - PolicyName: BedrockAgentPolicy
          PolicyDocument:
            Version: '2012-10-17'
            Statement:
              - Effect: Allow
                Action:
                  - bedrock:*
                Resource: "*"
              - Effect: Allow
                Action:
                  - lambda:InvokeFunction
                Resource: !Sub "arn:aws:lambda:${AWS::Region}:${AWS::AccountId}:function:*"

  CustomResourceRole:
    Type: AWS::IAM::Role
    Properties:
      RoleName: !Sub "${pPrefix}-BedrockCustomResourceRole"
      AssumeRolePolicyDocument:
        Version: '2012-10-17'
        Statement:
          - Effect: Allow
            Principal:
              Service: lambda.amazonaws.com
            Action: sts:AssumeRole
      ManagedPolicyArns:
        - arn:aws:iam::aws:policy/service-role/AWSLambdaBasicExecutionRole
      Policies:
        - PolicyName: BedrockAgentManagement
          PolicyDocument:
            Version: '2012-10-17'
            Statement:
              - Effect: Allow
                Action:
                  - bedrock:*
                Resource: "*"
              - Effect: Allow
                Action:
                  - dynamodb:GetItem
                  - dynamodb:PutItem
                  - dynamodb:UpdateItem
                  - dynamodb:DeleteItem
                Resource: !Sub "arn:aws:dynamodb:${AWS::Region}:${AWS::AccountId}:table/${pPrefix}-BedrockAgentLookup-Table"
              - Effect: Allow
                Action:
                  - lambda:AddPermission
                  - lambda:RemovePermission
                Resource: !Sub "arn:aws:lambda:${AWS::Region}:${AWS::AccountId}:function:*"
              - Effect: Allow
                Action:
                  - iam:PassRole
                Resource: !GetAtt BedrockAgentExecutionRole.Arn

  BedrockAgentCustomResource:
    Type: AWS::Lambda::Function
    Properties:
      FunctionName: !Sub "${pPrefix}-AgentCustomResourceLambda"
      Runtime: python3.11
      Handler: AgentCustomResourceLambda.lambda_handler
      Role: !GetAtt CustomResourceRole.Arn
      Timeout: 900
      MemorySize: 512
      Environment:
        Variables:
          ENVIRONMENT: !Sub "${pPrefix}"
          AGENTS_TABLE_NAME: !Sub "${pPrefix}-BedrockAgentLookup-Table"
          AGENT_EXECUTION_ROLE: !GetAtt BedrockAgentExecutionRole.Arn
          AWS_ACCOUNT_ID: !Ref AWS::AccountId
          KNOWLEDGE_BASE_ID: !Ref VectorKnowledgeBase
      Code:
        S3Bucket: !Ref pArtifactsBucketName
        S3Key: !Sub "lambda-${LambdaArtifactVersion}-${pPrefix}/agentcustomresourcelambda/AgentCustomResourceLambda.zip"
      Layers:
        - arn:aws:lambda:us-east-1:043309350924:layer:yaml-layer:1

  CodeGenerationLambda:
    Type: AWS::Lambda::Function
    Properties:
      Description: !Sub "${DeploymentTrigger} - Workspaces and Solutions Lambda Function"
      FunctionName: !Sub "${pPrefix}-CodeGenerationLambda"
      Handler: lambda_function.lambda_handler
      Runtime: python3.12
      VpcConfig:
        SubnetIds:
          - Fn::ImportValue:
              Fn::Sub: "${VPCPrefix}-Private-Subnet-1-ID"
          - Fn::ImportValue:
              Fn::Sub: "${VPCPrefix}-Private-Subnet-2-ID"
        SecurityGroupIds:
          - Fn::ImportValue:
              Fn::Sub: "${VPCPrefix}-Lambda-SG-ID"
      Role: !GetAtt ArchitectureAgentAGLambdaRole.Arn
      Timeout: 300
      MemorySize: 1024
      Code:
        S3Bucket: !Ref pArtifactsBucketName
        S3Key: !Sub "lambda-${LambdaArtifactVersion}-${pPrefix}/codegenerationlambda/CodeGenerationLambda.zip"
      Tags:
        - Key: Name
          Value: "WorkbenchV2"


  BedrockAgentManager:
    Type: AWS::CloudFormation::CustomResource
    Properties:
      ServiceToken: !GetAtt BedrockAgentCustomResource.Arn 
      Environment: !Sub "${pPrefix}"
      Version: "1.0"
<<<<<<< HEAD
      changesetflag: '6969'

  ArchitectureAgentAGLambdaRole:
    Type: AWS::IAM::Role
    Properties:
      AssumeRolePolicyDocument:
        Version: '2012-10-17'
        Statement:
          - Effect: Allow
            Principal:
              Service: lambda.amazonaws.com
            Action: sts:AssumeRole
      Policies:
        - PolicyName: S3
          PolicyDocument:
            Version: '2012-10-17'
            Statement:
              - Effect: Allow
                Action:
                  - s3:GetObject
                  - s3:PutObject
                Resource:
                  - !ImportValue WorkspacesBucketArn
                  - !Sub
                    - "${BucketArn}/*"
                    - {BucketArn: !ImportValue WorkspacesBucketArn}
      ManagedPolicyArns:
        - arn:aws:iam::aws:policy/service-role/AWSLambdaBasicExecutionRole
        - arn:aws:iam::aws:policy/service-role/AWSLambdaVPCAccessExecutionRole
      Tags:
        - Key: Name
          Value: "WorkbenchV2"

=======
      changesetflag: '96843'
>>>>>>> 74c68dac

  UserExecutionRole:
    Type: AWS::IAM::Role
    Properties:
      AssumeRolePolicyDocument:
        Version: "2012-10-17"
        Statement:
          - Effect: Allow
            Principal:
              Service: lambda.amazonaws.com
            Action: sts:AssumeRole
      Policies:
        - PolicyName: CloudwatchLogs
          PolicyDocument:
            Version: "2012-10-17"
            Statement:
              - Sid: CloudWatchLogsAccess
                Effect: Allow
                Action:
                  - logs:CreateLogGroup
                  - logs:CreateLogStream
                  - logs:PutLogEvents
                Resource: "*"
        
        - PolicyName: SQSPolicies
          PolicyDocument:
            Version: "2012-10-17"
            Statement:
              - Sid: SQSPutPolicies
                Effect: Allow
                Action:
                  - sqs:SendMessage
                  - sqs:ReceiveMessage
                  - sqs:DeleteMessage
                  - sqs:GetQueueAttributes
                Resource: !GetAtt CleanupQueue.Arn
        
        - PolicyName: DynamoDBPolicies
          PolicyDocument:
            Version: "2012-10-17"
            Statement:
              - Sid: DynamoDBActivityLogsAccess
                Effect: Allow
                Action:
                  - dynamodb:PutItem
                  - dynamodb:GetItem
                  - dynamodb:DeleteItem
                  - dynamodb:Scan
                  - dynamodb:Query
                  - dynamodb:UpdateItem
                Resource: !Sub "arn:aws:dynamodb:${AWS::Region}:${AWS::AccountId}:table/Workbench-*"
        
        - PolicyName: CognitoPolicies
          PolicyDocument:
            Version: "2012-10-17"
            Statement:
              - Sid: CognitoAccess
                Effect: Allow
                Action:
                  - cognito-idp:AdminCreateUser
                  - cognito-idp:AdminDeleteUser
                  - cognito-idp:AdminGetUser
                  - cognito-idp:ListUsers
                  - cognito-idp:AdminUpdateUserAttributes
                Resource: !Sub "arn:aws:cognito-idp:${AWS::Region}:${AWS::AccountId}:userpool/${UserPool}"
        
        - PolicyName: SESPolicies
          PolicyDocument:
            Version: "2012-10-17"
            Statement:
              - Sid: SESAccess
                Effect: Allow
                Action:
                  - ses:SendEmail
                Resource: "*"

        - PolicyName: S3Policies
          PolicyDocument:
            Version: "2012-10-17"
            Statement:
              - Sid: S3PutAccess
                Effect: Allow
                Action:
                  - s3:PutObject
                Resource: "*"
        
        - PolicyName: SSMPolicies
          PolicyDocument:
            Version: "2012-10-17"
            Statement:
              - Sid: SSMAccess
                Effect: Allow
                Action:
                  - ssm:GetParameter
                  - ssm:PutParameter
                Resource: "*"
      
        - PolicyName: GlueJobPolicies
          PolicyDocument:
            Version: "2012-10-17"
            Statement:
              - Sid: GlueJobAccess
                Effect: Allow
                Action:
                  - glue:StartJobRun
                Resource:
                  - !Sub "arn:aws:glue:${AWS::Region}:${AWS::AccountId}:job/${GlueJob}"
      ManagedPolicyArns:
        - arn:aws:iam::aws:policy/service-role/AWSLambdaVPCAccessExecutionRole
        - arn:aws:iam::aws:policy/service-role/AWSLambdaBasicExecutionRole
      Tags:
        - Key: Name
          Value: "WorkbenchV2"

  RolesLambdaExecutionRole:
    Type: AWS::IAM::Role
    Properties:
      RoleName: !Sub "${pPrefix}-RolesLambdaExecutionRole"
      AssumeRolePolicyDocument:
        Version: '2012-10-17'
        Statement:
          - Effect: Allow
            Principal:
              Service: lambda.amazonaws.com
            Action: sts:AssumeRole
      Policies:
        - PolicyName: DynamoDBAccess
          PolicyDocument:
            Version: '2012-10-17'
            Statement:
              - Effect: Allow
                Action:
                  - dynamodb:GetItem
                  - dynamodb:PutItem
                  - dynamodb:UpdateItem
                  - dynamodb:Scan
                  - dynamodb:DeleteItem
                Resource: !Sub "arn:aws:dynamodb:${AWS::Region}:${AWS::AccountId}:table/Workbench-*"
      ManagedPolicyArns:
        - arn:aws:iam::aws:policy/service-role/AWSLambdaVPCAccessExecutionRole
        - arn:aws:iam::aws:policy/service-role/AWSLambdaBasicExecutionRole
      Tags:
        - Key: Name
          Value: "WorkbenchV2"
   
  WorkspaceLambdaExecutionRole:
    Type: AWS::IAM::Role
    Properties:
      RoleName: !Sub "${pPrefix}-WorkspaceLambdaExecutionRole"
      AssumeRolePolicyDocument:
        Version: '2012-10-17'
        Statement:
          - Effect: Allow
            Principal:
              Service: lambda.amazonaws.com
            Action: sts:AssumeRole
      Policies:
        - PolicyName: LambdaBasicExecution
          PolicyDocument:
            Version: '2012-10-17'
            Statement:
              - Effect: Allow
                Action:
                  - dynamodb:GetItem
                  - dynamodb:PutItem
                  - dynamodb:UpdateItem
                  - dynamodb:DeleteItem
                  - dynamodb:Query
                  - dynamodb:Scan
                Resource:
                  - !Sub arn:aws:dynamodb:${AWS::Region}:${AWS::AccountId}:table/Workbench-*
              - Effect: Allow
                Action:
                  - s3:GetObject
                  - s3:PutObject
                Resource:
                  - !ImportValue WorkspacesBucketArn
                  - !Sub
                    - "${BucketArn}/*"
                    - {BucketArn: !ImportValue WorkspacesBucketArn}
              - Effect: Allow
                Action: lambda:InvokeFunction
                Resource: 
                  - !Sub arn:aws:lambda:${AWS::Region}:${AWS::AccountId}:function:*-workspacesandsolutions-lambda
        - PolicyName: LogAccess
          PolicyDocument:
            Version: '2012-10-17'
            Statement:
              - Sid: AllowLogsAndGlueAccess
                Effect: Allow
                Action:
                  - logs:DescribeLogGroups
                  - logs:DescribeLogStreams
                  - logs:GetLogEvents
                  - glue:GetJobRuns
                Resource: '*'
        - PolicyName: S3Access
          PolicyDocument:
            Version: '2012-10-17'
            Statement:
              - Effect: Allow
                Action:
                  - s3:GetObject
                  - s3:PutObject
                  - s3:ListBucket
                Resource:
                  - !Sub "arn:aws:s3:::develop-service-workbench-workspaces/*"
                  - !Sub "arn:aws:s3:::develop-service-workbench-workspaces"

      ManagedPolicyArns:
        - arn:aws:iam::aws:policy/service-role/AWSLambdaVPCAccessExecutionRole
        - arn:aws:iam::aws:policy/service-role/AWSLambdaBasicExecutionRole
      Tags:
        - Key: Name
          Value: "WorkbenchV2"

  ChatLambdaRole:
    Type: AWS::IAM::Role
    Properties:
      RoleName: !Sub "${pPrefix}-ChatLambdaExecutionRole"
      AssumeRolePolicyDocument:
        Version: '2012-10-17'
        Statement:
          - Effect: Allow
            Principal:
              Service: lambda.amazonaws.com
            Action: sts:AssumeRole
      Policies:
        - PolicyName: BedrockAccess
          PolicyDocument:
            Version: '2012-10-17'
            Statement:
              - Sid: AllowLogsAndGlueAccess
                Effect: Allow
                Action:
                  - bedrock:Invoke
                Resource: '*'     
        - PolicyName: WebSocketAccess
          PolicyDocument:
            Version: '2012-10-17'
            Statement:
              - Effect: Allow
                Action:
                  - execute-api:ManageConnections
                Resource: !Sub "arn:aws:execute-api:${AWS::Region}:${AWS::AccountId}:${WebSocketApi}/*"
        - PolicyName: DDBAccess
          PolicyDocument:
            Version: '2012-10-17'
            Statement:
              - Sid: AllowDDBAccess
                Effect: Allow
                Action:
                  - dynamodb:GetItem
                Resource: !Sub "arn:aws:dynamodb:${AWS::Region}:${AWS::AccountId}:table/${pPrefix}-BedrockAgentLookup-Table"
      ManagedPolicyArns:
        - arn:aws:iam::aws:policy/service-role/AWSLambdaVPCAccessExecutionRole
        - arn:aws:iam::aws:policy/service-role/AWSLambdaBasicExecutionRole
      Tags:
        - Key: Name
          Value: "WorkbenchV2"

  GlueJobRole:
    Type: AWS::IAM::Role
    Properties:
      RoleName: !Sub "${pPrefix}-GlueJobRole"
      AssumeRolePolicyDocument:
        Version: '2012-10-17'
        Statement:
          - Effect: Allow
            Principal:
              Service: glue.amazonaws.com
            Action: sts:AssumeRole
      ManagedPolicyArns:
        - arn:aws:iam::aws:policy/service-role/AWSGlueServiceRole
      Policies:
        - PolicyName: S3Access
          PolicyDocument:
            Version: '2012-10-17'
            Statement:
              - Effect: Allow
                Action:
                  - s3:GetObject
                  - s3:ListBucket
                  - s3:PutObject
                  - s3:DeleteObject
                Resource:
                  - !Sub "arn:aws:s3:::${pPrefix}-service-workbench-misc/*"
                  - !Sub "arn:aws:s3:::${pPrefix}-service-workbench-misc"
                  - !Sub "arn:aws:s3:::service-workbench-artifacts"
                  - !Sub "arn:aws:s3:::service-workbench-artifacts/*"
        - PolicyName: BedrockAccess
          PolicyDocument:
            Version: '2012-10-17'
            Statement:
              - Effect: Allow
                Action:
                  - bedrock:GetKnowledgeBase
                  - bedrock:GetDataSource
                  - bedrock:StartIngestionJob
                  - bedrock:GetIngestionJob
                  - bedrock:ListIngestionJobs
                Resource:
                  - !Sub "arn:aws:bedrock:${AWS::Region}:${AWS::AccountId}:knowledge-base/${VectorKnowledgeBase}"
                  - !Sub "arn:aws:bedrock:${AWS::Region}:${AWS::AccountId}:knowledge-base/${AuroraKnowledgeBase}"
        - PolicyName: CloudWatchAccess
          PolicyDocument:
            Version: '2012-10-17'
            Statement:
              - Effect: Allow
                Action:
                  - cloudwatch:PutMetricData
                Resource: "*"
        - PolicyName: LogsAccess
          PolicyDocument:
            Version: '2012-10-17'
            Statement:
              - Effect: Allow
                Action:
                  - logs:CreateLogGroup
                  - logs:CreateLogStream
                  - logs:PutLogEvents
                Resource: "*"
        - PolicyName: DynamoDBReadAccess
          PolicyDocument:
            Version: '2012-10-17'
            Statement:
              - Effect: Allow
                Action:
                  - dynamodb:DescribeTable
                  - dynamodb:ListStreams
                  - dynamodb:ExportTableToPointInTime
                  - dynamodb:DescribeExport
                Resource:
                  - !Sub "arn:aws:dynamodb:${AWS::Region}:${AWS::AccountId}:table/Workbench-${pPrefix}-*"
              - Effect: Allow
                Action:
                  - dynamodb:ListTables
                Resource:
                  - !Sub "arn:aws:dynamodb:${AWS::Region}:${AWS::AccountId}:table/*"
 

  AuroraDataSource:
    Type: AWS::Bedrock::DataSource
    Properties:
      KnowledgeBaseId: !Ref AuroraKnowledgeBase
      Name: !Sub "${pPrefix}-Aurora-datasource"
      Description: 'Data source for DynamoDB synced data'
      DataSourceConfiguration:
        Type: 'S3'
        S3Configuration:
          BucketArn: !Sub "arn:aws:s3:::${pPrefix}-service-workbench-misc"  
          InclusionPrefixes:
            - !Ref pTablesDataPrefix
      VectorIngestionConfiguration:
        ChunkingConfiguration:
          ChunkingStrategy: 'FIXED_SIZE'
          FixedSizeChunkingConfiguration:
            MaxTokens: 300
            OverlapPercentage: 20

  OpensearchDataSource:
    Type: AWS::Bedrock::DataSource
    Properties:
      KnowledgeBaseId: !Ref VectorKnowledgeBase
      Name: !Sub "${pPrefix}-Opensearch-datasource"
      Description: "S3 data source for documents"
      DataSourceConfiguration:
        Type: S3
        S3Configuration:
          BucketArn: !Sub "arn:aws:s3:::${pPrefix}-service-workbench-misc"  
          InclusionPrefixes:
            - !Ref pWebScrapDocumentsPrefix
      VectorIngestionConfiguration:
        ChunkingConfiguration:
          ChunkingStrategy: FIXED_SIZE
          FixedSizeChunkingConfiguration:
            MaxTokens: 300
            OverlapPercentage: 20

  GlueJob:
    Type: AWS::Glue::Job
    Properties:
      Name: !Sub "${pPrefix}-Workbench-RAGSync"
      Role: !GetAtt GlueJobRole.Arn
      Command:
        Name: glueetl
        ScriptLocation: !Sub "s3://service-workbench-artifacts/glue/ragsyncgluejob/RAGSyncGlueJob.py"
        PythonVersion: '3'
      DefaultArguments:
        '--job-language': 'python'
        '--job-bookmark-option': 'job-bookmark-disable'
        '--enable-metrics': 'true'
        '--enable-continuous-cloudwatch-log': 'true'
        '--enable-continuous-log-filter': 'true'
        '--DYNAMODB_TABLE_PREFIX': !Sub "Workbench-${pPrefix}"
        '--AURORA_KB_ID': !Ref AuroraKnowledgeBase
        '--AURORA_DS_ID': !Ref AuroraDataSource
        '--OPENSEARCH_KB_ID': !Ref VectorKnowledgeBase
        '--OPENSEARCH_DS_ID': !Ref OpensearchDataSource
        '--OPENSEARCH_S3_BUCKET': !Sub "${pPrefix}-service-workbench-misc"
        '--OPENSEARCH_S3_PREFIX': !Ref pWebScrapDocumentsPrefix
        '--AURORA_S3_BUCKET': !Sub "${pPrefix}-service-workbench-misc"
        '--AURORA_S3_PREFIX': !Ref pTablesDataPrefix
        '--ACTION': 'docsapp'
        '--WAIT_FOR_SYNC': 'true'
        '--AWS_REGION': !Ref AWS::Region
        '--AWS_ACCOUNT_ID': !Ref AWS::AccountId
        "--additional-python-modules": "boto3>=1.28.32,botocore>=1.31.32,requests==2.31.0,beautifulsoup4>=4.12.3"
      GlueVersion: '4.0'
      MaxCapacity: 10
      MaxRetries: 1
      Timeout: 2880
      Description: 'Sync DynamoDB tables to Knowledge Base via S3'


  LambdaAuthorizerFunction:
    Type: AWS::Lambda::Function
    Properties:
      Description: !Sub "${DeploymentTrigger} - Workspaces and Solutions Lambda Function"
      FunctionName: !Sub "${pPrefix}-LambdaAuthorizer"
      Handler: lambda_function.lambda_handler
      Runtime: python3.12
      Timeout: 300
      MemorySize: 1024
      VpcConfig:
        SubnetIds:
          - Fn::ImportValue:
              Fn::Sub: "${VPCPrefix}-Private-Subnet-1-ID"
          - Fn::ImportValue:
              Fn::Sub: "${VPCPrefix}-Private-Subnet-2-ID"
        SecurityGroupIds:
          - Fn::ImportValue:
              Fn::Sub: "${VPCPrefix}-Lambda-SG-ID"
      Role: !GetAtt UserExecutionRole.Arn
      Code:
        S3Bucket: "service-workbench-artifacts"
        S3Key: !Sub "lambda-${LambdaArtifactVersion}-${pPrefix}/workbenchlambdaauthorizerlambda/WorkbenchLambdaAuthorizer.zip"
      Environment:
        Variables:
          USER_POOL_ID: !Ref UserPool
          USERS_TABLE: !Ref UserTable
          CLIENT_ID: !Ref UserPoolClient
      Layers:
        - !ImportValue ServiceWorkbenchLambdaLayer
      Tags:
        - Key: Name
          Value: "WorkbenchV2" 

  WorkspacesAndSolutionsLambdaFunction:
    Type: AWS::Lambda::Function
    Properties:
      Description: !Sub "${DeploymentTrigger} - Workspaces and Solutions Lambda Function"
      FunctionName: !Sub "${pPrefix}-workspacesandsolutions-lambda"
      Handler: WorkspacesAndSolutionsLambda.lambda_handler
      Role: !GetAtt WorkspaceLambdaExecutionRole.Arn
      Runtime: python3.13
      VpcConfig:
        SubnetIds:
          - Fn::ImportValue:
              Fn::Sub: "${VPCPrefix}-Private-Subnet-1-ID"
          - Fn::ImportValue:
              Fn::Sub: "${VPCPrefix}-Private-Subnet-2-ID"
        SecurityGroupIds:
          - Fn::ImportValue:
              Fn::Sub: "${VPCPrefix}-Lambda-SG-ID"
      Environment:
        Variables:
          ACTIVITY_LOGS_TABLE: !Ref ActivityLogsTable
          SOLUTIONS_TABLE: !Ref SolutionsTable
          TEMPLATES_TABLE: !Ref TemplatesTable
          WORKSPACES_TABLE: !Ref WorkspacesTable
          EXECUTIONS_TABLE: !Ref SolutionExecutionsTable
          DATASOURCES_TABLE: !Ref DatasourcesTable
          ROLES_TABLE: !Ref RolesTable
          RESOURCE_ACCESS_TABLE: !Ref ResourceAccessTable
          WORKSPACES_BUCKET: !ImportValue WorkspacesBucket
          USERS_TABLE: !Ref UserTable
      Code:
        S3Bucket: !Ref pArtifactsBucketName
        S3Key: !Sub "lambda-${LambdaArtifactVersion}-${pPrefix}/workspacesandsolutionslambda/WorkspacesAndSolutionsLambda.zip"
      Layers:
        - !ImportValue ServiceWorkbenchLambdaLayer
      Tags:
        - Key: Name
          Value: "WorkbenchV2"
  
  DatasourceBucket:
    Type: AWS::S3::Bucket
    Properties:
      BucketName: !Sub "${pPrefix}-datasource-bucket"
      VersioningConfiguration:
        Status: Enabled
      PublicAccessBlockConfiguration:
        BlockPublicAcls: false
        BlockPublicPolicy: false
        IgnorePublicAcls: false
        RestrictPublicBuckets: false
      CorsConfiguration:
        CorsRules:
          - AllowedHeaders: ["*"]
            AllowedMethods: ["GET", "PUT", "POST", "DELETE"]
            AllowedOrigins: ["*"]
            ExposedHeaders: ["ETag"]
            MaxAge: 3000
      Tags:
        - Key: Name
          Value: "WorkbenchV2"
  
  DatasourceBucketPolicy:
    Type: AWS::S3::BucketPolicy
    Properties:
      Bucket: !Ref DatasourceBucket
      PolicyDocument:
        Version: "2012-10-17"
        Statement:
          - Sid: PublicReadGetObject
            Effect: Allow
            Principal: "*"
            Action: "s3:GetObject"
            Resource: !Sub "${DatasourceBucket.Arn}/*" 

  # API Gateway
  WorkbenchApi:
    Type: AWS::Serverless::Api
    Properties:
      Name: !Sub "${pPrefix}-${ApiName}"
      StageName: prod
      DefinitionUri:
        Bucket: !Ref pArtifactsBucketName
        Key: develop/swagger.yaml
      EndpointConfiguration: REGIONAL
      AlwaysDeploy: True
      # Description: !Sub "${DeploymentTrigger}"
      Description: "abc"

  WorkspaceLambdaInvokePermission:
    Type: AWS::Lambda::Permission
    Properties:
      FunctionName: !Ref WorkspacesAndSolutionsLambdaFunction
      Action: lambda:InvokeFunction
      Principal: apigateway.amazonaws.com
      SourceArn: !Sub 'arn:aws:execute-api:${AWS::Region}:${AWS::AccountId}:${WorkbenchApi}/*/*/*'

  UserTable:
    Type: AWS::DynamoDB::Table
    Properties:
      TableName: !Sub "Workbench-${pPrefix}-UserTable"
      BillingMode: PAY_PER_REQUEST
      AttributeDefinitions:
        - AttributeName: UserId
          AttributeType: S
        - AttributeName: Email
          AttributeType: S
      KeySchema:
        - AttributeName: UserId
          KeyType: HASH
      GlobalSecondaryIndexes:
        - IndexName: EmailIndex
          KeySchema:
            - AttributeName: Email
              KeyType: HASH
          Projection:
            ProjectionType: ALL
      PointInTimeRecoverySpecification:
        PointInTimeRecoveryEnabled: 'true'
        RecoveryPeriodInDays: 7
      Tags:
        - Key: Name
          Value: "WorkbenchV2"

  ActivityLogsTable:
    Type: AWS::DynamoDB::Table
    Properties:
      TableName: !Sub "Workbench-${pPrefix}-ActivityLogsTable"
      BillingMode: PAY_PER_REQUEST
      AttributeDefinitions:
        - AttributeName: LogId
          AttributeType: S
        - AttributeName: UserId
          AttributeType: S
      KeySchema:
        - AttributeName: LogId
          KeyType: HASH
      GlobalSecondaryIndexes:
        - IndexName: UserId-Index
          KeySchema:
            - AttributeName: UserId
              KeyType: HASH
          Projection:
            ProjectionType: ALL
      PointInTimeRecoverySpecification:
        PointInTimeRecoveryEnabled: 'true'
        RecoveryPeriodInDays: 7
      Tags:
        - Key: Name
          Value: "WorkbenchV2"

  WorkspacesTable:
    Type: AWS::DynamoDB::Table
    Properties:
      TableName: !Sub 'Workbench-${pPrefix}-WorkspacesTable'
      BillingMode: PAY_PER_REQUEST
      AttributeDefinitions:
        - AttributeName: WorkspaceId
          AttributeType: S
        - AttributeName: WorkspaceName
          AttributeType: S
        - AttributeName: CreatedBy
          AttributeType: S
      KeySchema:
        - AttributeName: WorkspaceId
          KeyType: HASH
      GlobalSecondaryIndexes:
        - IndexName: CreatedBy-index
          KeySchema:
            - AttributeName: CreatedBy
              KeyType: HASH
            - AttributeName: WorkspaceName
              KeyType: RANGE
          Projection:
            ProjectionType: ALL
      PointInTimeRecoverySpecification:
        PointInTimeRecoveryEnabled: 'true'
        RecoveryPeriodInDays: 7
      Tags:
        - Key: Name
          Value: "WorkbenchV2"

  SolutionsTable:
    Type: AWS::DynamoDB::Table
    Properties:
      TableName: !Sub 'Workbench-${pPrefix}-SolutionsTable'
      BillingMode: PAY_PER_REQUEST
      AttributeDefinitions:
        - AttributeName: WorkspaceId
          AttributeType: S
        - AttributeName: SolutionId
          AttributeType: S
      KeySchema:
        - AttributeName: WorkspaceId
          KeyType: HASH
        - AttributeName: SolutionId
          KeyType: RANGE
      PointInTimeRecoverySpecification:
        PointInTimeRecoveryEnabled: 'true'
        RecoveryPeriodInDays: 7
      Tags:
        - Key: Name
          Value: "WorkbenchV2"

  DatasourcesTable:
    Type: AWS::DynamoDB::Table
    Properties:
      TableName: !Sub 'Workbench-${pPrefix}-DatasourcesTable'
      BillingMode: PAY_PER_REQUEST
      AttributeDefinitions:
        - AttributeName: DatasourceId
          AttributeType: S
        - AttributeName: DatasourceName
          AttributeType: S
        - AttributeName: CreatedBy
          AttributeType: S
      KeySchema:
        - AttributeName: DatasourceId
          KeyType: HASH
      GlobalSecondaryIndexes:
        - IndexName: CreatedBy-DatasourceName-index
          KeySchema:
            - AttributeName: CreatedBy
              KeyType: HASH
            - AttributeName: DatasourceName
              KeyType: RANGE
          Projection:
            ProjectionType: ALL
      PointInTimeRecoverySpecification:
        PointInTimeRecoveryEnabled: 'true'
        RecoveryPeriodInDays: 7
      Tags:
        - Key: Name
          Value: "WorkbenchV2"

  ResourceAccessTable:
    Type: AWS::DynamoDB::Table
    Properties:
      TableName: !Sub 'Workbench-${pPrefix}-ResourceAccessTable'
      BillingMode: PAY_PER_REQUEST
      AttributeDefinitions:
        - AttributeName: Id
          AttributeType: S
        - AttributeName: AccessKey
          AttributeType: S
      KeySchema:
        - AttributeName: Id
          KeyType: HASH
        - AttributeName: AccessKey
          KeyType: RANGE
      GlobalSecondaryIndexes:
        - IndexName: AccessKey-Index
          KeySchema:
            - AttributeName: AccessKey
              KeyType: HASH
          Projection:
            ProjectionType: ALL
      PointInTimeRecoverySpecification:
        PointInTimeRecoveryEnabled: 'true'
        RecoveryPeriodInDays: 7
      Tags:
        - Key: Name
          Value: "WorkbenchV2"

  SolutionExecutionsTable:
    Type: AWS::DynamoDB::Table
    Properties:
      TableName: !Sub 'Workbench-${pPrefix}-SolutionExecutionsTable'
      BillingMode: PAY_PER_REQUEST
      AttributeDefinitions:
        - AttributeName: SolutionId
          AttributeType: S
        - AttributeName: ExecutionId
          AttributeType: S
      KeySchema:
        - AttributeName: SolutionId
          KeyType: HASH
        - AttributeName: ExecutionId
          KeyType: RANGE
      PointInTimeRecoverySpecification:
        PointInTimeRecoveryEnabled: 'true'
        RecoveryPeriodInDays: 7
      Tags:
        - Key: Name
          Value: "WorkbenchV2"
 
  TemplatesTable:
    Type: AWS::DynamoDB::Table
    Properties:
      TableName: !Sub 'Workbench-${pPrefix}-TemplatesTable'
      BillingMode: PAY_PER_REQUEST
      AttributeDefinitions:
        - AttributeName: SolutionId
          AttributeType: S
        - AttributeName: Version
          AttributeType: S
      KeySchema:
        - AttributeName: SolutionId
          KeyType: HASH
        - AttributeName: Version
          KeyType: RANGE
      PointInTimeRecoverySpecification:
        PointInTimeRecoveryEnabled: 'true'
        RecoveryPeriodInDays: 7
      Tags:
        - Key: Name
          Value: "WorkbenchV2"

  RolesTable:
    Type: AWS::DynamoDB::Table
    Properties:
      TableName: !Sub 'Workbench-${pPrefix}-RolesTable'
      AttributeDefinitions:
        - AttributeName: Role
          AttributeType: S
      BillingMode: PAY_PER_REQUEST
      KeySchema:
        - AttributeName: Role
          KeyType: HASH
      PointInTimeRecoverySpecification:
        PointInTimeRecoveryEnabled: 'true'
        RecoveryPeriodInDays: 7
      Tags:
        - Key: Name
          Value: "WorkbenchV2"
 
  RBACCustomResourceLambda:
    Type: AWS::Lambda::Function
    Properties:
      Description: !Sub "${DeploymentTrigger} - Workspaces and Solutions Lambda Function"
      FunctionName: !Sub "${pPrefix}-RBACCustomResource"
      Handler: lambda_function.lambda_handler
      Role: !GetAtt CustomResourceLambdaExecutionRole.Arn
      Runtime: python3.12
      Timeout: 900
      Layers:
        - !ImportValue ServiceWorkbenchLambdaLayer
      Code:
        S3Bucket: !Ref pArtifactsBucketName
        S3Key: !Sub "lambda-${LambdaArtifactVersion}-${pPrefix}/rbaccustomresource/rbac_custom_resource.zip"
      Tags:
        - Key: Name
          Value: "WorkbenchV2"
 
  RBACCustomResource:
    Type: Custom::RBACCustomResource
    DependsOn:
      - RBACCustomResourceLambda
    Properties:
      ServiceToken: !GetAtt RBACCustomResourceLambda.Arn
      RolesTable: !Sub "Workbench-${pPrefix}-RolesTable"
      Changesetflag: "2025-07-02"
      Tags:
        - Key: Name
          Value: "WorkbenchV2"

# Lambda Roles
  DatasourceLambdaRole:
    Type: AWS::IAM::Role
    Properties:
      RoleName: !Sub "${pPrefix}-UserExecutionRole"
      AssumeRolePolicyDocument:
        Version: "2012-10-17"
        Statement:
          - Effect: Allow
            Principal:
              Service: lambda.amazonaws.com
            Action: sts:AssumeRole

      Policies:
        - PolicyName: CloudwatchLogs
          PolicyDocument:
            Version: "2012-10-17"
            Statement:
              - Sid: CloudWatchLogsAccess
                Effect: Allow
                Action:
                  - logs:CreateLogGroup
                  - logs:CreateLogStream
                  - logs:PutLogEvents
                Resource: "*"
 
        - PolicyName: DynamoDBAccess
          PolicyDocument:
            Version: "2012-10-17"
            Statement:
              - Sid: DatasourcesTableAccess
                Effect: Allow
                Action:
                  - dynamodb:PutItem
                  - dynamodb:GetItem
                  - dynamodb:UpdateItem
                  - dynamodb:DeleteItem
                  - dynamodb:Scan
                  - dynamodb:Query
                Resource: 
                  - !GetAtt DatasourcesTable.Arn
                  - !GetAtt ActivityLogsTable.Arn
                  - !GetAtt RolesTable.Arn
                  - !GetAtt ResourceAccessTable.Arn
                  - !Sub "${DatasourcesTable.Arn}/index/CreatedBy-DatasourceName-index"
                  - !Sub "${ResourceAccessTable.Arn}/index/AccessKey-Index"

        - PolicyName: S3Access
          PolicyDocument:
            Version: "2012-10-17"
            Statement:
              - Sid: S3AccessToDatasourceFolder
                Effect: Allow
                Action:
                  - s3:PutObject
                  - s3:GetObject
                  - s3:DeleteObject
                  - s3:ListBucket
                Resource:
                  - !Sub arn:aws:s3:::${DatasourceBucket}
                  - !Sub arn:aws:s3:::${DatasourceBucket}/*
                  - !Sub arn:aws:s3:::${DatasourceBucket}/datasources/*

      ManagedPolicyArns:
        - arn:aws:iam::aws:policy/service-role/AWSLambdaBasicExecutionRole
        - arn:aws:iam::aws:policy/service-role/AWSLambdaVPCAccessExecutionRole

      Tags:
        - Key: Name
          Value: WorkbenchV2

  QueryParserExecutionRole:
    Type: AWS::IAM::Role
    Properties:
      RoleName: !Sub "${pPrefix}-QueryParserExecutionRole"
      AssumeRolePolicyDocument:
        Version: "2012-10-17"
        Statement:
          - Effect: Allow
            Principal:
              Service: lambda.amazonaws.com
            Action: sts:AssumeRole
      Policies:
        - PolicyName: CloudwatchLogs
          PolicyDocument:
            Version: "2012-10-17"
            Statement:
              - Sid: CloudWatchLogsAccess
                Effect: Allow
                Action:
                  - logs:CreateLogGroup
                  - logs:CreateLogStream
                  - logs:PutLogEvents
                Resource: "*"
        - PolicyName: DynamoDBAccess
          PolicyDocument:
            Version: "2012-10-17"
            Statement:
              - Sid: QueryParserTableAccess
                Effect: Allow
                Action:
                  - dynamodb:PutItem
                  - dynamodb:GetItem
                  - dynamodb:UpdateItem
                  - dynamodb:DeleteItem
                  - dynamodb:Scan
                  - dynamodb:Query
                  - dynamodb:BatchGetItem
                Resource:
                  - !GetAtt DatasourcesTable.Arn
                  - !GetAtt SolutionsTable.Arn
                  - !GetAtt WorkspacesTable.Arn
                  - !GetAtt ResourceAccessTable.Arn
                  - !Sub "${DatasourcesTable.Arn}/index/DatasourceName-index"
                  - !Sub "${SolutionsTable.Arn}/index/SolutionName-index"
                  - !Sub "${WorkspacesTable.Arn}/index/WorkspaceName-index"
                  - !Sub "${ResourceAccessTable.Arn}/index/AccessKey-Index"
        - PolicyName: S3Access
          PolicyDocument:
            Version: "2012-10-17"
            Statement:
              - Sid: AllowS3AccessTosolutionBucket
                Effect: Allow
                Action:
                  - s3:PutObject
                  - s3:GetObject
                  - s3:DeleteObject
                  - s3:ListBucket
                Resource:
                  - arn:aws:s3:::develop-service-workbench-workspaces
                  - arn:aws:s3:::develop-service-workbench-workspaces/*
      ManagedPolicyArns:
        - arn:aws:iam::aws:policy/service-role/AWSLambdaBasicExecutionRole
        - arn:aws:iam::aws:policy/service-role/AWSLambdaVPCAccessExecutionRole
      Tags:
        - Key: Name
          Value: WorkbenchV2

# Lambdas
  RolesLambdaFunction:
    Type: AWS::Lambda::Function
    Properties:
      Description: !Sub "${DeploymentTrigger} - Workspaces and Solutions Lambda Function"
      FunctionName: !Sub "${pPrefix}-RolesLambdaFunction"
      Handler: lambda_function.lambda_handler
      Role: !GetAtt RolesLambdaExecutionRole.Arn
      Runtime: python3.12
      Timeout: 900
      Environment:
        Variables:
          ROLES_TABLE: !Ref RolesTable
          ACTIVITY_LOGS_TABLE: !Ref ActivityLogsTable
      VpcConfig:
        SubnetIds:
          - Fn::ImportValue:
              Fn::Sub: "${VPCPrefix}-Private-Subnet-1-ID"
          - Fn::ImportValue:
              Fn::Sub: "${VPCPrefix}-Private-Subnet-2-ID"
        SecurityGroupIds:
          - Fn::ImportValue:
              Fn::Sub: "${VPCPrefix}-Lambda-SG-ID"
      Layers:
        - !ImportValue ServiceWorkbenchLambdaLayer
      Code:
        S3Bucket: !Ref pArtifactsBucketName
        S3Key: !Sub "lambda-${LambdaArtifactVersion}-${pPrefix}/roles/roles_lambda.zip"
      Tags:
        - Key: Name
          Value: "WorkbenchV2"

  UsersLambda:
    Type: AWS::Lambda::Function
    Properties:
      Description: !Sub "${DeploymentTrigger} - Workspaces and Solutions Lambda Function"
      FunctionName: !Sub "${pPrefix}-UsersLambdaFunction"
      Handler: lambda_function.lambda_handler
      Role: !GetAtt UserExecutionRole.Arn
      Runtime: python3.12
      Timeout: 900
      Environment:
        Variables:
          USER_TABLE_NAME: !Ref UserTable
          ACTIVITY_LOGS_TABLE: !Ref ActivityLogsTable
          MISC_BUCKET: !Ref MiscBucket
          ROLES_TABLE: !Ref RolesTable
          GLUE_JOB_NAME: !Ref GlueJob
      VpcConfig:
        SubnetIds:
          - Fn::ImportValue:
              Fn::Sub: "${VPCPrefix}-Private-Subnet-1-ID"
          - Fn::ImportValue:
              Fn::Sub: "${VPCPrefix}-Private-Subnet-2-ID"
        SecurityGroupIds:
          - Fn::ImportValue:
              Fn::Sub: "${VPCPrefix}-Lambda-SG-ID"
      Layers:
        - !ImportValue ServiceWorkbenchLambdaLayer
      Code:
        S3Bucket: !Ref pArtifactsBucketName
        S3Key: !Sub "lambda-${LambdaArtifactVersion}-${pPrefix}/workbenchuserslambda/WorkbenchUsersLambda.zip"
      Tags:
        - Key: Name
          Value: "WorkbenchV2"

  DatasourcesLambdaFunction:
    Type: AWS::Lambda::Function
    Properties:
      Description: !Sub "${DeploymentTrigger} - Workspaces and Solutions Lambda Function"
      FunctionName: !Sub "${pPrefix}-DatasourcesLambdaFunction"
      Handler: lambda_function.lambda_handler
      Role: !GetAtt DatasourceLambdaRole.Arn
      Runtime: python3.12
      Timeout: 900
      Environment:
        Variables:
          DATASOURCE_TABLE_NAME: !Ref DatasourcesTable
          DATASOURCE_BUCKET: !Ref DatasourceBucket
          ROLES_TABLE: !Ref RolesTable
          ACTIVITY_LOGS_TABLE: !Ref ActivityLogsTable
          RESOURCE_ACCESS_TABLE: !Ref ResourceAccessTable
      VpcConfig:
        SubnetIds:
          - Fn::ImportValue:
              Fn::Sub: "${VPCPrefix}-Private-Subnet-1-ID"
          - Fn::ImportValue:
              Fn::Sub: "${VPCPrefix}-Private-Subnet-2-ID"
        SecurityGroupIds:
          - Fn::ImportValue:
              Fn::Sub: "${VPCPrefix}-Lambda-SG-ID"
      Layers:
        - !ImportValue ServiceWorkbenchLambdaLayer
      Code:
        S3Bucket: !Ref pArtifactsBucketName
        S3Key: !Sub "lambda-${LambdaArtifactVersion}-${pPrefix}/workbenchdatasourcelambda/WorkbenchDatasourceLambda.zip"
      Tags:
        - Key: Name
          Value: "WorkbenchV2"

  ChatLambdaFunction:
    Type: AWS::Lambda::Function
    Properties:
      Description: !Sub "${DeploymentTrigger} - Workspaces and Solutions Lambda Function"
      FunctionName: !Sub "${pPrefix}-ChatLambdaFunction"
      Handler: lambda_function.lambda_handler
      Role: !GetAtt ChatLambdaRole.Arn
      Runtime: python3.12
      Timeout: 900
      VpcConfig:
        SubnetIds:
          - Fn::ImportValue:
              Fn::Sub: "${VPCPrefix}-Private-Subnet-1-ID"
          - Fn::ImportValue:
              Fn::Sub: "${VPCPrefix}-Private-Subnet-2-ID"
        SecurityGroupIds:
          - Fn::ImportValue:
              Fn::Sub: "${VPCPrefix}-Lambda-SG-ID"
      Layers:
        - !ImportValue ServiceWorkbenchLambdaLayer
      Code:
        S3Bucket: !Ref pArtifactsBucketName
        S3Key: !Sub "lambda-${LambdaArtifactVersion}-${pPrefix}/workbenchchatlambda/WorkbenchChat.zip"
      Tags:
        - Key: Name
          Value: "WorkbenchV2"
      Environment:
        Variables:
          LOOK_UP_TABLE: !Ref BedrockAgentLookupTable

  ShareLambdaFunction:
    Type: AWS::Lambda::Function
    Properties:
      Description: !Sub "${DeploymentTrigger} - Share Lambda Function"
      FunctionName: !Sub "${pPrefix}-ShareLambdaFunction"
      Handler: lambda_function.lambda_handler
      Role: !GetAtt WorkspaceLambdaExecutionRole.Arn
      Runtime: python3.13
      Timeout: 600
      Environment:
        Variables:
          ACTIVITY_LOGS_TABLE: !Ref ActivityLogsTable
          SOLUTIONS_TABLE: !Ref SolutionsTable
          WORKSPACES_TABLE: !Ref WorkspacesTable
          RESOURCE_ACCESS_TABLE: !Ref ResourceAccessTable
          ROLES_TABLE: !Ref RolesTable
          USER_TABLE_NAME: !Ref UserTable
      VpcConfig:
        SubnetIds:
          - Fn::ImportValue:
              Fn::Sub: "${VPCPrefix}-Private-Subnet-1-ID"
          - Fn::ImportValue:
              Fn::Sub: "${VPCPrefix}-Private-Subnet-2-ID"
        SecurityGroupIds:
          - Fn::ImportValue:
              Fn::Sub: "${VPCPrefix}-Lambda-SG-ID"
      Layers:
        - !ImportValue ServiceWorkbenchLambdaLayer
      Code:
        S3Bucket: !Ref pArtifactsBucketName
        S3Key: !Sub "lambda-${LambdaArtifactVersion}-${pPrefix}/sharelambda/ShareLambda.zip"
      Tags:
        - Key: Name
          Value: "WorkbenchV2"
  
  QueryParserLambdaFunction:
    Type: AWS::Lambda::Function
    Properties:
      Description: !Sub "${DeploymentTrigger} - Query Parser Lambda Function"
      FunctionName: !Sub "${pPrefix}-QueryParserLambdaFunction"
      Handler: lambda_function.lambda_handler
      Role: !GetAtt QueryParserExecutionRole.Arn
      Runtime: python3.12
      Timeout: 900
      VpcConfig:
        SubnetIds:
          - Fn::ImportValue:
              Fn::Sub: "${VPCPrefix}-Private-Subnet-1-ID"
          - Fn::ImportValue:
              Fn::Sub: "${VPCPrefix}-Private-Subnet-2-ID"
        SecurityGroupIds:
          - Fn::ImportValue:
              Fn::Sub: "${VPCPrefix}-Lambda-SG-ID"
      Environment:
        Variables:
          DATASOURCE_TABLE_NAME: !Ref DatasourcesTable
          SOLUTION_TABLE_NAME: !Ref SolutionsTable
          WORKSPACE_TABLE_NAME: !Ref WorkspacesTable
          RESOURCE_ACCESS_TABLE: !Ref ResourceAccessTable
          SOLUTION_BUCKET_NAME: "develop-service-workbench-workspaces"
      Layers:
        - !ImportValue ServiceWorkbenchLambdaLayer
      Code:
        S3Bucket: !Ref pArtifactsBucketName
        S3Key: !Sub "lambda-${LambdaArtifactVersion}-${pPrefix}/workbenchqueryparseragentlambda/WorkbenchQueryParserAgent.zip"
      Tags:
        - Key: Name
          Value: "WorkbenchV2"

  ArchitectureAgentAGLambdaRole:
    Type: AWS::IAM::Role
    Properties:
      AssumeRolePolicyDocument:
        Version: '2012-10-17'
        Statement:
          - Effect: Allow
            Principal:
              Service: lambda.amazonaws.com
            Action: sts:AssumeRole
      Policies:
        - PolicyName: S3
          PolicyDocument:
            Version: '2012-10-17'
            Statement:
              - Effect: Allow
                Action:
                  - s3:GetObject
                  - s3:PutObject
                Resource:
                  - !ImportValue WorkspacesBucketArn
                  - !Sub
                    - "${BucketArn}/*"
                    - {BucketArn: !ImportValue WorkspacesBucketArn}
              - Effect: Allow
                Action:
                  - s3:ListBucket
                Resource:
                  - !ImportValue WorkspacesBucketArn
      ManagedPolicyArns:
        - arn:aws:iam::aws:policy/service-role/AWSLambdaBasicExecutionRole
        - arn:aws:iam::aws:policy/service-role/AWSLambdaVPCAccessExecutionRole
      Tags:
        - Key: Name
          Value: "WorkbenchV2"

  ArchitectureAgentAGLambdaFunction:
    Type: AWS::Lambda::Function
    Properties:
      Description: !Sub "${DeploymentTrigger} - Architecture Agent AG Lambda Function"
      FunctionName: !Sub "${pPrefix}-architecture-generation-lambda"
      Handler: lambda_function.lambda_handler
      Role: !GetAtt ArchitectureAgentAGLambdaRole.Arn
      Runtime: python3.12
      Timeout: 900
      VpcConfig:
        SubnetIds:
          - Fn::ImportValue:
              Fn::Sub: "${VPCPrefix}-Private-Subnet-1-ID"
          - Fn::ImportValue:
              Fn::Sub: "${VPCPrefix}-Private-Subnet-2-ID"
        SecurityGroupIds:
          - Fn::ImportValue:
              Fn::Sub: "${VPCPrefix}-Lambda-SG-ID"
      Environment:
        Variables:
          WORKSPACES_BUCKET: !ImportValue "WorkspacesBucket"
      Code:
        S3Bucket: !Ref pArtifactsBucketName
        S3Key: !Sub "lambda-${LambdaArtifactVersion}-${pPrefix}/architecutureagentag/ArchitectureAgentAG.zip"
      Tags:
        - Key: Name
          Value: "WorkbenchV2"

  ArchitectureAgentAGLambdaPermission:
    Type: AWS::Lambda::Permission
    Properties:
      FunctionName: !Ref ArchitectureAgentAGLambdaFunction
      Action: lambda:InvokeFunction
      Principal: bedrock.amazonaws.com
      SourceArn: !Sub arn:aws:bedrock:${AWS::Region}:${AWS::AccountId}:agent/*

# Lambda Permission for API Gateway to invoke Roles Lambda
  QueryParserLambdaFunctionInvokePermission:
    Type: AWS::Lambda::Permission
    Properties:
      FunctionName: !Ref QueryParserLambdaFunction
      Action: lambda:InvokeFunction
      Principal: bedrock.amazonaws.com
      SourceArn: !Sub arn:aws:bedrock:${AWS::Region}:${AWS::AccountId}:agent/*

  RolesLambdaFunctionInvokePermission:
    Type: AWS::Lambda::Permission
    Properties:
      FunctionName: !Ref RolesLambdaFunction
      Action: lambda:InvokeFunction
      Principal: apigateway.amazonaws.com
      SourceArn: !Sub arn:aws:execute-api:${AWS::Region}:${AWS::AccountId}:${WorkbenchApi}/*/*/*
     
  UsersLambdaFunctionInvokePermission:
    Type: AWS::Lambda::Permission
    Properties:
      FunctionName: !Ref UsersLambda
      Action: lambda:InvokeFunction
      Principal: apigateway.amazonaws.com
      SourceArn: !Sub arn:aws:execute-api:${AWS::Region}:${AWS::AccountId}:${WorkbenchApi}/*/*/*
  
  DatasourcesLambdaFunctionInvokePermission:
    Type: AWS::Lambda::Permission
    Properties:
      FunctionName: !Ref DatasourcesLambdaFunction
      Action: lambda:InvokeFunction
      Principal: apigateway.amazonaws.com
      SourceArn: !Sub arn:aws:execute-api:${AWS::Region}:${AWS::AccountId}:${WorkbenchApi}/*/*/*

  ShareLambdaFunctionInvokePermission:
    Type: AWS::Lambda::Permission
    Properties:
      FunctionName: !Ref ShareLambdaFunction
      Action: lambda:InvokeFunction
      Principal: apigateway.amazonaws.com
      SourceArn: !Sub arn:aws:execute-api:${AWS::Region}:${AWS::AccountId}:${WorkbenchApi}/*/*/*

  VectorKnowledgeBase:
    Type: AWS::Bedrock::KnowledgeBase
    Properties:
      Name: !Sub "${pPrefix}-KnowledgeBase"
      Description: "Stores vectorized data in OpenSearch"
      RoleArn: !ImportValue "CustomResourceLambdaRoleARN"
      StorageConfiguration:
        Type: OPENSEARCH_MANAGED_CLUSTER
        OpensearchManagedClusterConfiguration:
          DomainArn: !ImportValue "OpenSearchDBArn"
          DomainEndpoint: !Join
            - ""
            - - "https://"
              - !ImportValue "OpenSearchEndpoint"
          FieldMapping: 
            VectorField: "bedrock-knowledge-base-default-vector"  
            TextField: "AMAZON_BEDROCK_TEXT_CHUNK"               
            MetadataField: "AMAZON_BEDROCK_METADATA"  
          VectorIndexName: !Sub "${pPrefix}_vector_index"
      KnowledgeBaseConfiguration:
        Type: VECTOR
        VectorKnowledgeBaseConfiguration:
          EmbeddingModelArn: !Sub "arn:aws:bedrock:${AWS::Region}::foundation-model/amazon.titan-embed-text-v2:0"

  AuroraKnowledgeBase:
    Type: AWS::Bedrock::KnowledgeBase
    Properties:
      Name: !Sub "${pPrefix}-AuroraKB"
      Description: "Knowledge base using Aurora PostgreSQL"
      RoleArn: !ImportValue "CustomResourceLambdaRoleARN"
      KnowledgeBaseConfiguration:
        Type: "VECTOR"
        VectorKnowledgeBaseConfiguration:
          EmbeddingModelArn: "arn:aws:bedrock:us-east-1::foundation-model/amazon.titan-embed-text-v2:0"
      StorageConfiguration:
        Type: "RDS"
        RdsConfiguration:
          ResourceArn: !ImportValue "AuroraDBClusterARN"
          CredentialsSecretArn: !ImportValue "AuroraDBSecretARN"
          DatabaseName: !ImportValue "AuroraDBName"
          TableName: !Sub "${pRAGPrefix}_aurora_table" 
          FieldMapping:
            VectorField: "embedding"
            TextField: "content"
            MetadataField: "metadata"
            PrimaryKeyField: "id" 

  WebSocketApi:
    Type: AWS::ApiGatewayV2::Api
    Properties:
      Name: !Sub ${pPrefix}-Workbench-WebSocket
      ProtocolType: WEBSOCKET
      RouteSelectionExpression: "$request.body.action"

  IntegrationSendMessage:
    Type: AWS::ApiGatewayV2::Integration
    Properties:
      ApiId: !Ref WebSocketApi
      IntegrationType: AWS_PROXY
      IntegrationUri: !Sub
        - arn:aws:apigateway:${AWS::Region}:lambda:path/2015-03-31/functions/arn:aws:lambda:${AWS::Region}:${AWS::AccountId}:function:${FunctionName}/invocations
        - {FunctionName: !Ref ChatLambdaFunction}
      IntegrationMethod: POST
      ConnectionType: INTERNET
      PayloadFormatVersion: "1.0"
      PassthroughBehavior: WHEN_NO_MATCH

  IntegrationConnect:
    Type: AWS::ApiGatewayV2::Integration
    Properties:
      ApiId: !Ref WebSocketApi
      IntegrationType: AWS_PROXY
      IntegrationUri: !Sub
        - arn:aws:apigateway:${AWS::Region}:lambda:path/2015-03-31/functions/arn:aws:lambda:${AWS::Region}:${AWS::AccountId}:function:${FunctionName}/invocations
        - {FunctionName: !Ref ChatLambdaFunction}
      IntegrationMethod: POST
      ConnectionType: INTERNET
      PayloadFormatVersion: "1.0"
      PassthroughBehavior: WHEN_NO_MATCH

  IntegrationDisconnect:
    Type: AWS::ApiGatewayV2::Integration
    Properties:
      ApiId: !Ref WebSocketApi
      IntegrationType: AWS_PROXY
      IntegrationUri: !Sub
        - arn:aws:apigateway:${AWS::Region}:lambda:path/2015-03-31/functions/arn:aws:lambda:${AWS::Region}:${AWS::AccountId}:function:${FunctionName}/invocations
        - {FunctionName: !Ref ChatLambdaFunction}
      IntegrationMethod: POST
      ConnectionType: INTERNET
      PayloadFormatVersion: "1.0"
      PassthroughBehavior: WHEN_NO_MATCH
      
  RouteConnect:
    Type: AWS::ApiGatewayV2::Route
    Properties:
      ApiId: !Ref WebSocketApi
      RouteKey: $connect
      AuthorizationType: CUSTOM
      AuthorizerId: !Ref WebSocketAuthorizer
      Target: !Join ["/", ["integrations", !Ref IntegrationConnect]]

  RouteDisconnect:
    Type: AWS::ApiGatewayV2::Route
    Properties:
      ApiId: !Ref WebSocketApi
      RouteKey: $disconnect
      AuthorizationType: NONE
      Target: !Join ["/", ["integrations", !Ref IntegrationDisconnect]]

  RouteSendMessage:
    Type: AWS::ApiGatewayV2::Route
    Properties:
      ApiId: !Ref WebSocketApi
      RouteKey: sendMessage
      AuthorizationType: NONE
      Target: !Join ["/", ["integrations", !Ref IntegrationSendMessage]]


  Deployment:
    Type: AWS::ApiGatewayV2::Deployment
    DependsOn:
      - RouteConnect
      - RouteDisconnect
      - RouteSendMessage
    Properties:
      ApiId: !Ref WebSocketApi
  
  WebSocketAuthorizer:
    Type: AWS::ApiGatewayV2::Authorizer
    Properties:
      Name: !Sub "${pPrefix}-WebSocketAuthorizer"
      ApiId: !Ref WebSocketApi
      AuthorizerType: REQUEST
      IdentitySource:
        - route.request.querystring.token
      AuthorizerUri: !Sub
        - arn:aws:apigateway:${AWS::Region}:lambda:path/2015-03-31/functions/arn:aws:lambda:${AWS::Region}:${AWS::AccountId}:function:${FunctionName}/invocations
        - {FunctionName: !Ref LambdaAuthorizerFunction}

  WebSocketStage:
    Type: AWS::ApiGatewayV2::Stage
    Properties:
      StageName: !Ref pWebSocketStage
      AutoDeploy: true
      DeploymentId: !Ref Deployment
      ApiId: !Ref WebSocketApi
      DefaultRouteSettings:
        DataTraceEnabled: false
        DetailedMetricsEnabled: false
        LoggingLevel: OFF

  AuthorizerLambdaInvokePermission:
    Type: AWS::Lambda::Permission
    Properties:
      FunctionName: !Ref LambdaAuthorizerFunction
      Action: lambda:InvokeFunction
      Principal: apigateway.amazonaws.com
      SourceArn: !Sub 
        - "arn:aws:execute-api:${AWS::Region}:${AWS::AccountId}:${WebSocketApi}/*"
        - WebSocketApi: !Ref WebSocketApi

  LambdaInvokePermission:
    Type: AWS::Lambda::Permission
    Properties:
      FunctionName: !Ref ChatLambdaFunction
      Action: lambda:InvokeFunction
      Principal: apigateway.amazonaws.com
      SourceArn: !Sub "arn:aws:execute-api:${AWS::Region}:${AWS::AccountId}:${WebSocketApi}/*"

  WorkbenchLambdaAuthorizerInvokePermission:
    Type: AWS::Lambda::Permission
    Properties:
      FunctionName: !Ref LambdaAuthorizerFunction
      Action: lambda:InvokeFunction
      Principal: apigateway.amazonaws.com
      SourceArn: !Sub arn:aws:execute-api:${AWS::Region}:${AWS::AccountId}:${WorkbenchApi}/*    

  # CFTGenerationAgentLambdaRole:
  #   Type: AWS::IAM::Role
  #   Properties:
  #     RoleName: !Sub "${pPrefix}-CFTGenerationAgentLambdaRole"
  #     AssumeRolePolicyDocument:
  #       Version: '2012-10-17'
  #       Statement:
  #         - Effect: Allow
  #           Principal:
  #             Service: lambda.amazonaws.com
  #           Action: sts:AssumeRole
  #     ManagedPolicyArns:
  #       - arn:aws:iam::aws:policy/AdministratorAccess
  #     Tags:
  #       - Key: Name
  #         Value: "WorkbenchV2"

  CFTGenerationAgentLambdaRole:
    Type: AWS::IAM::Role
    Properties:
      AssumeRolePolicyDocument:
        Version: '2012-10-17'
        Statement:
          - Effect: Allow
            Principal:
              Service: lambda.amazonaws.com
            Action: sts:AssumeRole
      Policies:
        - PolicyName: S3
          PolicyDocument:
            Version: '2012-10-17'
            Statement:
              - Effect: Allow
                Action:
                  - s3:GetObject
                  - s3:PutObject
                Resource:
                  - !ImportValue WorkspacesBucketArn
                  - !Sub
                    - "${BucketArn}/*"
                    - {BucketArn: !ImportValue WorkspacesBucketArn}
      ManagedPolicyArns:
        - arn:aws:iam::aws:policy/service-role/AWSLambdaBasicExecutionRole
        - arn:aws:iam::aws:policy/service-role/AWSLambdaVPCAccessExecutionRole
      Tags:
        - Key: Name
          Value: "WorkbenchV2"

  CFTGenerationAgentLambda:
    Type: AWS::Lambda::Function
    Properties:
      FunctionName: !Sub "${pPrefix}-CFTGenerationAgentLambda"
      Runtime: python3.11
      Handler: CFTGenerationAgentLambda.lambda_handler
      Role: !GetAtt CFTGenerationAgentLambdaRole.Arn
      Timeout: 900
      MemorySize: 512
      Environment:
        Variables:
          ENVIRONMENT: !Sub "${pPrefix}"
          AWS_ACCOUNT_ID: !Ref AWS::AccountId
      Code:
        S3Bucket: !Ref pArtifactsBucketName
        S3Key: !Sub "lambda-${LambdaArtifactVersion}-${pPrefix}/cftgenerationagentlambda/CFTGenerationAgentLambda.zip"
      Tags:
        - Key: Name
          Value: "WorkbenchV2"

Outputs:

  WorkspaceLambdaFunctionName:
    Description: Name of the Workspace Lambda function
    Value: !Ref WorkspacesAndSolutionsLambdaFunction

  ApiUrl:
    Description: "Invoke URL for the deployed API"
    Value: !Sub "https://${WorkbenchApi}.execute-api.${AWS::Region}.amazonaws.com/prod"
  
  CloudfrontDistributionId:
    Description: CloudFront distribution ID
    Value: !GetAtt WebsiteDistribution.Id
    Export:
      Name: !Sub "${pPrefix}-CloudFrontDistributionId"

  CloudFrontDomainName:
    Description: Domain name of the CloudFront distribution
    Value: !GetAtt WebsiteDistribution.DomainName
    Export:
      Name: !Sub "${pPrefix}-CloudFrontDomainName"
    
  CognitoUserPoolId:
    Value: !Ref UserPool
    Export:
      Name: !Sub "${pPrefix}-CognitoUserPoolId"

  CognitoAppClientId:
    Value: !Ref UserPoolClient
    Export:
      Name: !Sub "${pPrefix}-CognitoAppClientId"

  CognitoRegion:
    Value: !Ref "AWS::Region"
    Export:
      Name: !Sub "${pPrefix}-Region"

  WebSocketApiUrl:
    Value: !Sub "wss://${WebSocketApi}.execute-api.${AWS::Region}.amazonaws.com/${pWebSocketStage}"
    Export:
      Name: !Sub "${pPrefix}-WebSocketApiUrl"<|MERGE_RESOLUTION|>--- conflicted
+++ resolved
@@ -734,8 +734,7 @@
       ServiceToken: !GetAtt BedrockAgentCustomResource.Arn 
       Environment: !Sub "${pPrefix}"
       Version: "1.0"
-<<<<<<< HEAD
-      changesetflag: '6969'
+      changesetflag: '96843'
 
   ArchitectureAgentAGLambdaRole:
     Type: AWS::IAM::Role
@@ -768,9 +767,6 @@
         - Key: Name
           Value: "WorkbenchV2"
 
-=======
-      changesetflag: '96843'
->>>>>>> 74c68dac
 
   UserExecutionRole:
     Type: AWS::IAM::Role
