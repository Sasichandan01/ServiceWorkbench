--- conflicted
+++ resolved
@@ -1107,12 +1107,9 @@
               KeyType: HASH
           Projection:
             ProjectionType: ALL
-<<<<<<< HEAD
-=======
       PointInTimeRecoverySpecification:
         PointInTimeRecoveryEnabled: 'true'
         RecoveryPeriodInDays: 7
->>>>>>> f5ac0258
       Tags:
         - Key: Name
           Value: "WorkbenchV2"
@@ -1128,12 +1125,9 @@
       KeySchema:
         - AttributeName: LogId
           KeyType: HASH
-<<<<<<< HEAD
-=======
       PointInTimeRecoverySpecification:
         PointInTimeRecoveryEnabled: 'true'
         RecoveryPeriodInDays: 7
->>>>>>> f5ac0258
       Tags:
         - Key: Name
           Value: "WorkbenchV2"
