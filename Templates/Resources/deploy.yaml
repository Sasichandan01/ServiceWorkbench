--- conflicted
+++ resolved
@@ -1,4 +1,3 @@
----
 AWSTemplateFormatVersion: '2010-09-09'
 Description: 'CloudBench Core Infrastructure - Lambda, API Gateway, DynamoDB Tables'
 
@@ -11,6 +10,10 @@
     Type: String
     Default: WorkbenchAPI
     Description: Name of the API Gateway API
+  VPCPrefix:
+    Type: String
+    Default: WorkbenchVPC
+    Description: Environment name prefix for VPC resources
   VPCPrefix:
     Type: String
     Default: WorkbenchVPC
@@ -47,7 +50,6 @@
                   - ec2:AssignPrivateIpAddresses
                   - ec2:UnassignPrivateIpAddresses
                 Resource: "*"
-<<<<<<< HEAD
               - Effect: Allow
                 Action:
                   - dynamodb:GetItem
@@ -65,8 +67,6 @@
       Tags:
         - Key: Name
           Value: "WorkbenchV2"
-=======
->>>>>>> f61f0c3a
 
   # Lambda Functions
   SampleLambdaFunction:
@@ -78,21 +78,12 @@
       Runtime: python3.13
       VpcConfig:
         SubnetIds:
-<<<<<<< HEAD
           - Fn::ImportValue:
               Fn::Sub: "${VPCPrefix}-Private-Subnet-1-ID"
           - Fn::ImportValue:
               Fn::Sub: "${VPCPrefix}-Private-Subnet-2-ID"
         SecurityGroupIds:
           - Fn::ImportValue:
-=======
-          - Fn::ImportValue: 
-              Fn::Sub: "${VPCPrefix}-Private-Subnet-1-ID"
-          - Fn::ImportValue: 
-              Fn::Sub: "${VPCPrefix}-Private-Subnet-2-ID"
-        SecurityGroupIds:
-          - Fn::ImportValue: 
->>>>>>> f61f0c3a
               Fn::Sub: "${VPCPrefix}-Lambda-SG-ID"
       Code:
         ZipFile: |
@@ -111,21 +102,12 @@
       Runtime: python3.13
       VpcConfig:
         SubnetIds:
-<<<<<<< HEAD
           - Fn::ImportValue:
               Fn::Sub: "${VPCPrefix}-Private-Subnet-1-ID"
           - Fn::ImportValue:
               Fn::Sub: "${VPCPrefix}-Private-Subnet-2-ID"
         SecurityGroupIds:
           - Fn::ImportValue:
-=======
-          - Fn::ImportValue: 
-              Fn::Sub: "${VPCPrefix}-Private-Subnet-1-ID"
-          - Fn::ImportValue: 
-              Fn::Sub: "${VPCPrefix}-Private-Subnet-2-ID"
-        SecurityGroupIds:
-          - Fn::ImportValue: 
->>>>>>> f61f0c3a
               Fn::Sub: "${VPCPrefix}-Lambda-SG-ID"
       Code:
         ZipFile: |
@@ -135,10 +117,7 @@
         - Key: Name
           Value: "WorkbenchV2"
 
-<<<<<<< HEAD
   # API Gateway
-=======
->>>>>>> f61f0c3a
   WorkbenchApi:
     Type: AWS::ApiGateway::RestApi
     Properties:
@@ -159,14 +138,6 @@
       Principal: apigateway.amazonaws.com
       SourceArn: !Sub arn:aws:execute-api:${AWS::Region}:${AWS::AccountId}:${WorkbenchApi}/*/*/*
 
-  WorkspaceLambdaInvokePermission:
-    Type: AWS::Lambda::Permission
-    Properties:
-      FunctionName: !Ref WorkspaceLambdaFunction
-      Action: lambda:InvokeFunction
-      Principal: apigateway.amazonaws.com
-      SourceArn: !Sub arn:aws:execute-api:${AWS::Region}:${AWS::AccountId}:${WorkbenchApi}/*/*/*
-
   WorkbenchApiDeployment:
     Type: AWS::ApiGateway::Deployment
     Properties:
