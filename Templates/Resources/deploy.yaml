AWSTemplateFormatVersion: '2010-09-09'
Description: Development cloudFormation template for the Service Workbench V2
Transform: 'AWS::Serverless-2016-10-31'

Parameters:
  pPrefix:
    Type: String
    Default: "develop"
    Description: Prefix for Lambda function naming

  LambdaArtifactVersion:
    Type: String
    Description: S3 path version folder for Lambda artifacts
  
  # GlueArtifactVersion:
  #   Type: String
  #   Description: S3 path version folder for Glue artifacts

  ApiName:
    Type: String
    Default: WorkbenchAPI
    Description: Name of the API Gateway API

  VPCPrefix:
    Type: String
    Default: WorkbenchVPC
    Description: Environment name prefix for VPC resources

  pArtifactsBucketName:
    Type: String
    Default: "service-workbench-artifacts"
    Description: Name of the S3 bucket for artifacts

  pRAGPrefix:
    Type: String
    Default: "develop"
    Description: rag-prefix
  
  DeploymentTrigger:
    Type: String
    Default: "2025-07-02T00:00:00Z"
    Description: Trigger date for deployment, used for versioning

  pWebSocketStage:
    Type: String
    Default: "prod"
    Description: "Stage name for websocket api"

  pTablesDataPrefix:
    Type: String
    Default: "tables"
    Description: "Prefix for stroing ddb data in s3"

  pWebScrapDocumentsPrefix:
    Type: String
    Default: "webscrap"
    Description: "Prefix for storing web scraping data into s3"
Resources:

  # S3 Bucket for artifacts
  MiscBucket:
    Type: AWS::S3::Bucket
    Properties:
      BucketName: !Sub "${pPrefix}-service-workbench-misc"
      PublicAccessBlockConfiguration:
        BlockPublicAcls: false
        BlockPublicPolicy: false
        IgnorePublicAcls: false
        RestrictPublicBuckets: false
      CorsConfiguration:
        CorsRules:
          - AllowedHeaders: ["*"]
            AllowedMethods: ["GET", "PUT", "POST", "DELETE"]
            AllowedOrigins: ["*"]
            ExposedHeaders: ["ETag"]
            MaxAge: 3000
      Tags:
        - Key: Name
          Value: "WorkbenchV2"

  MiscBucketPolicy:
    Type: AWS::S3::BucketPolicy
    Properties:
      Bucket: !Ref MiscBucket
      PolicyDocument:
        Version: "2012-10-17"
        Statement:
          - Sid: PublicReadGetObject
            Effect: Allow
            Principal: "*"
            Action: "s3:GetObject"
            Resource: !Sub "${MiscBucket.Arn}/*"

  # CloudFront Origin Access Control (OAC)
  WebsiteOAC:
    Type: AWS::CloudFront::OriginAccessControl
    Properties:
      OriginAccessControlConfig:
        Name: !Sub "${pPrefix}-service-workbench-oac"
        OriginAccessControlOriginType: s3
        SigningBehavior: always
        SigningProtocol: sigv4

# CloudFront Distribution
  WebsiteDistribution:
    Type: AWS::CloudFront::Distribution
    Properties:
      DistributionConfig:
        Enabled: true
        DefaultRootObject: index.html
        Origins:
          - Id: S3Origin
            DomainName: !ImportValue WebsiteBucketRegionalDomainName
            S3OriginConfig: {}
            OriginAccessControlId: !Ref WebsiteOAC
            OriginPath: !Sub "/${pPrefix}-web"
        DefaultCacheBehavior:
          TargetOriginId: S3Origin
          ViewerProtocolPolicy: redirect-to-https
          AllowedMethods: [GET, HEAD, OPTIONS]
          CachedMethods: [GET, HEAD, OPTIONS]
          Compress: true
          ForwardedValues:
            QueryString: false
            Cookies:
              Forward: none
        Logging:
          Bucket: !ImportValue LogsBucketDomainName
          Prefix: !Sub "${pPrefix}-cloudfront-logs/"
          IncludeCookies: false
        CustomErrorResponses:
          - ErrorCode: 403
            ResponseCode: 200
            ResponsePagePath: /index.html
          - ErrorCode: 404
            ResponseCode: 200
            ResponsePagePath: /index.html
        PriceClass: PriceClass_100
        HttpVersion: http2
        IPV6Enabled: true
      Tags:
        - Key: Name
          Value: "ServiceWorkbench"

# S3 Bucket Policy to allow CloudFront OAC access only
  WebsiteBucketPolicy:
    Type: AWS::S3::BucketPolicy
    Properties:
      Bucket: !ImportValue WebsiteBucketName
      PolicyDocument:
        Version: '2012-10-17'
        Statement:
          - Effect: Allow
            Principal:
              Service: cloudfront.amazonaws.com
            Action: s3:GetObject
            Resource: !Sub
              - "arn:aws:s3:::${BucketName}/*"
              - {BucketName: !ImportValue WebsiteBucketName}

# Bucket policy to allow CloudFront to write logs
  CloudFrontLogBucketPolicy:
    Type: AWS::S3::BucketPolicy
    Properties:
      Bucket: !ImportValue LogsBucketName
      PolicyDocument:
        Version: '2012-10-17'
        Statement:
          - Effect: Allow
            Principal:
              Service: cloudfront.amazonaws.com
            Action: s3:PutObject
            Resource: !Sub
              - "arn:aws:s3:::${BucketName}/*"
              - {BucketName: !ImportValue LogsBucketName}
            Condition:
              StringEquals:
                AWS:SourceArn: !Sub 'arn:aws:cloudfront::${AWS::AccountId}:distribution/${WebsiteDistribution}'
          - Effect: Allow
            Principal:
              Service: cloudfront.amazonaws.com
            Action: s3:GetBucketAcl
            Resource: !ImportValue LogsBucketArn
            Condition:
              StringEquals:
                AWS:SourceArn: !Sub 'arn:aws:cloudfront::${AWS::AccountId}:distribution/${WebsiteDistribution}'

# Cognito User Pool and Client
  UserPool:
    Type: AWS::Cognito::UserPool
    Properties:
      UserPoolName: !Sub "${pPrefix}-UserPool"
      AliasAttributes:
        - email
        - preferred_username
      Schema:
        - Name: email
          AttributeDataType: String
          Required: true
          Mutable: true
        - Name: name
          AttributeDataType: String
          Required: true
          Mutable: true
        - Name: preferred_username
          AttributeDataType: String
          Required: false
          Mutable: true
        - Name: Role
          AttributeDataType: String
          Required: false
          Mutable: true
      AutoVerifiedAttributes:
        - email
      AdminCreateUserConfig:
        AllowAdminCreateUserOnly: false
        InviteMessageTemplate:
          EmailSubject: "Your temporary password for WorkBench"
          EmailMessage: "Your username is {username} and temporary password is {####}"
      Policies:
        PasswordPolicy:
          MinimumLength: 8
          RequireLowercase: true
          RequireNumbers: true
          RequireSymbols: true
          RequireUppercase: true
      EmailConfiguration:
        EmailSendingAccount: COGNITO_DEFAULT
      VerificationMessageTemplate:
        DefaultEmailOption: CONFIRM_WITH_CODE
        EmailSubject: "Your verification code for WorkBench"
        EmailMessage: "Your verification code is {####}"

  UserPoolClient:
    Type: AWS::Cognito::UserPoolClient
    Properties:
      ClientName: !Sub "${pPrefix}-Client"
      UserPoolId: !Ref UserPool
      GenerateSecret: false
      RefreshTokenValidity: 30
      AccessTokenValidity: 60
      IdTokenValidity: 60
      TokenValidityUnits:
        AccessToken: "minutes"
        IdToken: "minutes"
        RefreshToken: "days"
      ExplicitAuthFlows:
        - ALLOW_USER_PASSWORD_AUTH
        - ALLOW_REFRESH_TOKEN_AUTH
        - ALLOW_USER_SRP_AUTH
        - ALLOW_CUSTOM_AUTH
      SupportedIdentityProviders:
        - COGNITO
      PreventUserExistenceErrors: ENABLED

  UserPoolDomain:
    Type: AWS::Cognito::UserPoolDomain
    Properties:
      UserPoolId: !Ref UserPool
      Domain: !Sub "${pPrefix}-${AWS::AccountId}-auth"
      ManagedLoginVersion: "2"

  CleanupDLQ:
    Type: AWS::SQS::Queue
    Properties:
      QueueName: !Sub "${pPrefix}-CleanupDLQ"
      MessageRetentionPeriod: 1209600  # 14 days
      Tags:
        - Key: Name
          Value: "WorkbenchV2"
    
  CognitoTriggersCustomResource:
    Type: AWS::Lambda::Function
    Properties:
      Description: !Sub "${DeploymentTrigger} - Workspaces and Solutions Lambda Function"
      FunctionName: !Sub "${pPrefix}-CognitoTriggersCustomResource"
      Handler: lambda_function.lambda_handler
      Runtime: python3.12
      VpcConfig:
        SubnetIds:
          - Fn::ImportValue:
              Fn::Sub: "${VPCPrefix}-Private-Subnet-1-ID"
          - Fn::ImportValue:
              Fn::Sub: "${VPCPrefix}-Private-Subnet-2-ID"
        SecurityGroupIds:
          - Fn::ImportValue:
              Fn::Sub: "${VPCPrefix}-Lambda-SG-ID"
      Role: !GetAtt CustomResourceLambdaExecutionRole.Arn
      Timeout: 300
      MemorySize: 1024
      Code:
        S3Bucket: !Ref pArtifactsBucketName
        S3Key: !Sub "lambda-${LambdaArtifactVersion}-${pPrefix}/workbenchcognitocustomresourcelambda/WorkbenchCognitoCustomResource.zip"
      Tags:
        - Key: Name
          Value: "WorkbenchV2"

  CognitoTriggersResource:
    Type: Custom::CognitoTriggers
    Properties:
      ServiceToken: !GetAtt CognitoTriggersCustomResource.Arn
      UserPoolId: !Ref UserPool
      PreSignUpLambdaArn: !GetAtt PreSignUpFunction.Arn
      PreAuthLambdaArn: !GetAtt PreAuthFunction.Arn
      PreTokenLambdaArn: !GetAtt PreTokenGenerationFunction.Arn
      PostConfirmationLambdaArn: !GetAtt PostConfirmationFunction.Arn
      PostAuthLambdaArn: !GetAtt PostAuthFunction.Arn
      Changesetflag: "2025-07-02"
      Tags:
        - Key: Name
          Value: "WorkbenchV2"

  PreSignUpFunction:
    Type: AWS::Lambda::Function
    Properties:
      Description: !Sub "${DeploymentTrigger} - Workspaces and Solutions Lambda Function"
      FunctionName: !Sub "${pPrefix}-PreSignUp"
      Handler: lambda_function.lambda_handler
      Role: !GetAtt UserExecutionRole.Arn
      Runtime: python3.12
      Timeout: 300
      MemorySize: 1024
      VpcConfig:
        SubnetIds:
          - Fn::ImportValue:
              Fn::Sub: "${VPCPrefix}-Private-Subnet-1-ID"
          - Fn::ImportValue:
              Fn::Sub: "${VPCPrefix}-Private-Subnet-2-ID"
        SecurityGroupIds:
          - Fn::ImportValue:
              Fn::Sub: "${VPCPrefix}-Lambda-SG-ID"
      Code:
        S3Bucket: !Ref pArtifactsBucketName
        S3Key: !Sub "lambda-${LambdaArtifactVersion}-${pPrefix}/workbenchpresignuplambda/WorkbenchPresignup.zip"
      Environment:
        Variables:
          QUEUE_URL: !Ref CleanupQueue
          USER_TABLE_NAME: !Ref UserTable
      Layers:
        - !ImportValue ServiceWorkbenchLambdaLayer
      Tags:
        - Key: Name
          Value: "WorkbenchV2"

  PreAuthFunction:
    Type: AWS::Lambda::Function
    Properties:
      Description: !Sub "${DeploymentTrigger} - Workspaces and Solutions Lambda Function"
      FunctionName: !Sub "${pPrefix}-PreAuth"
      Handler: lambda_function.lambda_handler
      Role: !GetAtt UserExecutionRole.Arn
      Runtime: python3.12
      Timeout: 300
      MemorySize: 1024
      VpcConfig:
        SubnetIds:
          - Fn::ImportValue:
              Fn::Sub: "${VPCPrefix}-Private-Subnet-1-ID"
          - Fn::ImportValue:
              Fn::Sub: "${VPCPrefix}-Private-Subnet-2-ID"
        SecurityGroupIds:
          - Fn::ImportValue:
              Fn::Sub: "${VPCPrefix}-Lambda-SG-ID"
      Code:
        S3Bucket: !Ref pArtifactsBucketName
        S3Key: !Sub "lambda-${LambdaArtifactVersion}-${pPrefix}/workbenchpreauthlambda/WorkbenchPreAuth.zip"
      Environment:
        Variables:
          USER_TABLE_NAME: !Ref UserTable
      Tags:
        - Key: Name
          Value: "WorkbenchV2"

  PreTokenGenerationFunction:
    Type: AWS::Lambda::Function
    Properties:
      Description: !Sub "${DeploymentTrigger} - Workspaces and Solutions Lambda Function"
      FunctionName: !Sub "${pPrefix}-PreTokenGen"
      Handler: lambda_function.lambda_handler
      Role: !GetAtt UserExecutionRole.Arn
      Runtime: python3.12
      Timeout: 300
      MemorySize: 1024
      VpcConfig:
        SubnetIds:
          - Fn::ImportValue:
              Fn::Sub: "${VPCPrefix}-Private-Subnet-1-ID"
          - Fn::ImportValue:
              Fn::Sub: "${VPCPrefix}-Private-Subnet-2-ID"
        SecurityGroupIds:
          - Fn::ImportValue:
              Fn::Sub: "${VPCPrefix}-Lambda-SG-ID"
      Code:
        S3Bucket: !Ref pArtifactsBucketName
        S3Key: !Sub "lambda-${LambdaArtifactVersion}-${pPrefix}/workbenchpretokengenerationlambda/WorkbenchPreTokengeneration.zip"
      Environment:
        Variables:
          USER_TABLE_NAME: !Ref UserTable
      Tags:
        - Key: Name
          Value: "WorkbenchV2"

  PostConfirmationFunction:
    Type: AWS::Lambda::Function
    Properties: 
      Description: !Sub "${DeploymentTrigger} - Workspaces and Solutions Lambda Function"
      FunctionName: !Sub "${pPrefix}-PostConfirm"
      Handler: lambda_function.lambda_handler
      Role: !GetAtt UserExecutionRole.Arn
      Runtime: python3.12
      Timeout: 300
      MemorySize: 1024
      VpcConfig:
        SubnetIds:
          - Fn::ImportValue:
              Fn::Sub: "${VPCPrefix}-Private-Subnet-1-ID"
          - Fn::ImportValue:
              Fn::Sub: "${VPCPrefix}-Private-Subnet-2-ID"
        SecurityGroupIds:
          - Fn::ImportValue:
              Fn::Sub: "${VPCPrefix}-Lambda-SG-ID"
      Code:
        S3Bucket: !Ref pArtifactsBucketName
        S3Key: !Sub "lambda-${LambdaArtifactVersion}-${pPrefix}/workbenchpostconfirmationlambda/WorkbenchPostConfirmation.zip"
      Environment:
        Variables:
          USER_TABLE_NAME: !Ref UserTable
          ROLE_TABLE_NAME: !Ref RolesTable
          DOMAIN: "ServiceWorkbench v2.0"
          SOURCE_EMAIL: "mayank.gupta@cloudwick.com"
          ACTIVITY_LOGS_TABLE: !Ref ActivityLogsTable
          WORKSPACES_TABLE_NAME: !Ref WorkspacesTable
          RESOURCE_ACCESS_TABLE: !Ref ResourceAccessTable
      Layers:
        - !ImportValue ServiceWorkbenchLambdaLayer
      Tags:
        - Key: Name
          Value: "WorkbenchV2"

  PostAuthFunction:
    Type: AWS::Lambda::Function
    Properties:
      Description: !Sub "${DeploymentTrigger} - Workspaces and Solutions Lambda Function"
      FunctionName: !Sub "${pPrefix}-PostAuth"
      Role: !GetAtt UserExecutionRole.Arn
      Handler: lambda_function.lambda_handler
      Runtime: python3.12
      Timeout: 300
      MemorySize: 1024
      VpcConfig:
        SubnetIds:
          - Fn::ImportValue:
              Fn::Sub: "${VPCPrefix}-Private-Subnet-1-ID"
          - Fn::ImportValue:
              Fn::Sub: "${VPCPrefix}-Private-Subnet-2-ID"
        SecurityGroupIds:
          - Fn::ImportValue:
              Fn::Sub: "${VPCPrefix}-Lambda-SG-ID"
      Code:
        S3Bucket: !Ref pArtifactsBucketName
        S3Key: !Sub "lambda-${LambdaArtifactVersion}-${pPrefix}/workbenchpostauthlambda/WorkbenchPostAuth.zip"
      Environment:
        Variables:
          ACTIVITY_LOGS_TABLE: !Ref ActivityLogsTable
          USERS_TABLE: !Ref UserTable
      Tags:
        - Key: Name
          Value: "WorkbenchV2"

  UserPoolCleanUp:
    Type: AWS::Lambda::Function
    Properties:
      Description: !Sub "${DeploymentTrigger} - Workspaces and Solutions Lambda Function"
      FunctionName: !Sub "${pPrefix}-Workbench-UserPool"
      Handler: lambda_function.lambda_handler
      Runtime: python3.12
      Timeout: 60
      MemorySize: 1024
      VpcConfig:
        SubnetIds:
          - Fn::ImportValue:
              Fn::Sub: "${VPCPrefix}-Private-Subnet-1-ID"
          - Fn::ImportValue:
              Fn::Sub: "${VPCPrefix}-Private-Subnet-2-ID"
        SecurityGroupIds:
          - Fn::ImportValue:
              Fn::Sub: "${VPCPrefix}-Lambda-SG-ID"
      Role: !GetAtt UserExecutionRole.Arn
      Code:
        S3Bucket: !Ref pArtifactsBucketName
        S3Key: !Sub "lambda-${LambdaArtifactVersion}-${pPrefix}/workbenchuserpoolcleanuplambda/WorkbenchUserpoolCleanup.zip"
      Environment:
        Variables:
          QUEUE_URL: !Ref CleanupQueue
          USER_POOL_ID: !Ref UserPool
          USER_TABLE_NAME: !Ref UserTable
      Tags:
        - Key: Name
          Value: "WorkbenchV2"

  PreSignUpPermission:
    Type: AWS::Lambda::Permission
    Properties:
      FunctionName: !GetAtt PreSignUpFunction.Arn
      Action: lambda:InvokeFunction
      Principal: cognito-idp.amazonaws.com
      SourceArn: !GetAtt UserPool.Arn

  PreAuthPermission:
    Type: AWS::Lambda::Permission
    Properties:
      FunctionName: !GetAtt PreAuthFunction.Arn
      Action: lambda:InvokeFunction
      Principal: cognito-idp.amazonaws.com
      SourceArn: !GetAtt UserPool.Arn

  PreTokenPermission:
    Type: AWS::Lambda::Permission
    Properties:
      FunctionName: !GetAtt PreTokenGenerationFunction.Arn
      Action: lambda:InvokeFunction
      Principal: cognito-idp.amazonaws.com
      SourceArn: !GetAtt UserPool.Arn

  PostConfirmPermission:
    Type: AWS::Lambda::Permission
    Properties:
      FunctionName: !GetAtt PostConfirmationFunction.Arn
      Action: lambda:InvokeFunction
      Principal: cognito-idp.amazonaws.com
      SourceArn: !GetAtt UserPool.Arn
  
  PostAuthPermission:
    Type: AWS::Lambda::Permission
    Properties:
      FunctionName: !GetAtt PostAuthFunction.Arn
      Action: lambda:InvokeFunction
      Principal: cognito-idp.amazonaws.com
      SourceArn: !GetAtt UserPool.Arn

# Event Source Mapping for Cleanup Queue
  CleanupQueueEventSourceMapping:
    Type: AWS::Lambda::EventSourceMapping
    Properties:
      BatchSize: 1
      Enabled: true
      EventSourceArn: !GetAtt CleanupQueue.Arn
      FunctionName: !GetAtt UserPoolCleanUp.Arn
      Tags:
        - Key: Name
          Value: "WorkbenchV2"

# Main SQS queue with redrive policy
  CleanupQueue:
    Type: AWS::SQS::Queue
    Properties:
      QueueName: !Sub "${pPrefix}-CleanupQueue"
      VisibilityTimeout: 65
      ReceiveMessageWaitTimeSeconds: 20
      DelaySeconds: 900
      RedrivePolicy:
        deadLetterTargetArn: !GetAtt CleanupDLQ.Arn
        maxReceiveCount: 5  # Message is sent to DLQ after 5 failed receives
      Tags:
        - Key: Name
          Value: "WorkbenchV2"

  # IAM Role for the Custom Resource Lambda
  CustomResourceLambdaExecutionRole:
    Type: AWS::IAM::Role
    Properties:
      AssumeRolePolicyDocument:
        Version: "2012-10-17"
        Statement:
          - Effect: Allow
            Principal:
              Service: lambda.amazonaws.com
            Action: sts:AssumeRole
      Policies:
        - PolicyName: CognitoAccess
          PolicyDocument:
            Version: "2012-10-17"
            Statement:
              - Effect: Allow
                Action:
                  - cognito-idp:UpdateUserPool
                Resource: !GetAtt UserPool.Arn
        - PolicyName: DynamoDBAccess
          PolicyDocument:
            Version: '2012-10-17'
            Statement:
              - Effect: Allow
                Action:
                  - dynamodb:UpdateItem
                Resource: !Sub "arn:aws:dynamodb:${AWS::Region}:${AWS::AccountId}:table/Workbench-*"
      ManagedPolicyArns:
        - arn:aws:iam::aws:policy/service-role/AWSLambdaBasicExecutionRole
        - arn:aws:iam::aws:policy/service-role/AWSLambdaVPCAccessExecutionRole
      Tags:
        - Key: Name
          Value: "WorkbenchV2"

  BedrockAgentLookupTable:
    Type: AWS::DynamoDB::Table
    Properties:
      TableName: !Sub "${pPrefix}-BedrockAgentLookup-Table"
      BillingMode: PAY_PER_REQUEST
      AttributeDefinitions:
        - AttributeName: AgentId
          AttributeType: S
      KeySchema:
        - AttributeName: AgentId
          KeyType: HASH
      Tags:
        - Key: Name
          Value: "WorkbenchV2"

  BedrockAgentExecutionRole:
    Type: AWS::IAM::Role
    Properties:
      RoleName: !Sub "${pPrefix}-BedrockAgentExecutionRole"
      AssumeRolePolicyDocument:
        Version: '2012-10-17'
        Statement:
          - Effect: Allow
            Principal:
              Service: bedrock.amazonaws.com
            Action: sts:AssumeRole
      Policies:
        - PolicyName: BedrockAgentPolicy
          PolicyDocument:
            Version: '2012-10-17'
            Statement:
              - Effect: Allow
                Action:
                  - bedrock:*
                Resource: "*"
              - Effect: Allow
                Action:
                  - lambda:InvokeFunction
                Resource: !Sub "arn:aws:lambda:${AWS::Region}:${AWS::AccountId}:function:*"

  CustomResourceRole:
    Type: AWS::IAM::Role
    Properties:
      RoleName: !Sub "${pPrefix}-BedrockCustomResourceRole"
      AssumeRolePolicyDocument:
        Version: '2012-10-17'
        Statement:
          - Effect: Allow
            Principal:
              Service: lambda.amazonaws.com
            Action: sts:AssumeRole
      ManagedPolicyArns:
        - arn:aws:iam::aws:policy/service-role/AWSLambdaBasicExecutionRole
      Policies:
        - PolicyName: BedrockAgentManagement
          PolicyDocument:
            Version: '2012-10-17'
            Statement:
              - Effect: Allow
                Action:
                  - bedrock:*
                Resource: "*"
              - Effect: Allow
                Action:
                  - dynamodb:GetItem
                  - dynamodb:PutItem
                  - dynamodb:UpdateItem
                  - dynamodb:DeleteItem
                Resource: !Sub "arn:aws:dynamodb:${AWS::Region}:${AWS::AccountId}:table/${pPrefix}-BedrockAgentLookup-Table"
              - Effect: Allow
                Action:
                  - lambda:AddPermission
                  - lambda:RemovePermission
                Resource: !Sub "arn:aws:lambda:${AWS::Region}:${AWS::AccountId}:function:*"
              - Effect: Allow
                Action:
                  - iam:PassRole
                Resource: !GetAtt BedrockAgentExecutionRole.Arn

  BedrockAgentCustomResource:
    Type: AWS::Lambda::Function
    Properties:
      FunctionName: !Sub "${pPrefix}-AgentCustomResourceLambda"
      Runtime: python3.11
      Handler: AgentCustomResourceLambda.lambda_handler
      Role: !GetAtt CustomResourceRole.Arn
      Timeout: 900
      MemorySize: 512
      Environment:
        Variables:
          ENVIRONMENT: !Sub "${pPrefix}"
          AGENTS_TABLE_NAME: !Sub "${pPrefix}-BedrockAgentLookup-Table"
          AGENT_EXECUTION_ROLE: !GetAtt BedrockAgentExecutionRole.Arn
          AWS_ACCOUNT_ID: !Ref AWS::AccountId
          KNOWLEDGE_BASE_ID: !Ref VectorKnowledgeBase
      Code:
        S3Bucket: !Ref pArtifactsBucketName
        S3Key: !Sub "lambda-${LambdaArtifactVersion}-${pPrefix}/agentcustomresourcelambda/AgentCustomResourceLambda.zip"
      Layers:
        - arn:aws:lambda:us-east-1:043309350924:layer:yaml-layer:1

  CodeGenerationLambda:
    Type: AWS::Lambda::Function
    Properties:
      Description: !Sub "${DeploymentTrigger} - Workspaces and Solutions Lambda Function"
      FunctionName: !Sub "${pPrefix}-CodeGenerationLambda"
      Handler: lambda_function.lambda_handler
      Runtime: python3.12
      VpcConfig:
        SubnetIds:
          - Fn::ImportValue:
              Fn::Sub: "${VPCPrefix}-Private-Subnet-1-ID"
          - Fn::ImportValue:
              Fn::Sub: "${VPCPrefix}-Private-Subnet-2-ID"
        SecurityGroupIds:
          - Fn::ImportValue:
              Fn::Sub: "${VPCPrefix}-Lambda-SG-ID"
      Role: !GetAtt ArchitectureAgentAGLambdaRole.Arn
      Timeout: 300
      MemorySize: 1024
      Code:
        S3Bucket: !Ref pArtifactsBucketName
        S3Key: !Sub "lambda-${LambdaArtifactVersion}-${pPrefix}/codegenerationlambda/CodeGenerationLambda.zip"
      Tags:
        - Key: Name
          Value: "WorkbenchV2"


  BedrockAgentManager:
    Type: AWS::CloudFormation::CustomResource
    Properties:
      ServiceToken: !GetAtt BedrockAgentCustomResource.Arn 
      Environment: !Sub "${pPrefix}"
      Version: "1.0"
<<<<<<< HEAD
      changesetflag: '6969'

  ArchitectureAgentAGLambdaRole:
    Type: AWS::IAM::Role
    Properties:
      AssumeRolePolicyDocument:
        Version: '2012-10-17'
        Statement:
          - Effect: Allow
            Principal:
              Service: lambda.amazonaws.com
            Action: sts:AssumeRole
      Policies:
        - PolicyName: S3
          PolicyDocument:
            Version: '2012-10-17'
            Statement:
              - Effect: Allow
                Action:
                  - s3:GetObject
                  - s3:PutObject
                Resource:
                  - !ImportValue WorkspacesBucketArn
                  - !Sub
                    - "${BucketArn}/*"
                    - {BucketArn: !ImportValue WorkspacesBucketArn}
      ManagedPolicyArns:
        - arn:aws:iam::aws:policy/service-role/AWSLambdaBasicExecutionRole
        - arn:aws:iam::aws:policy/service-role/AWSLambdaVPCAccessExecutionRole
      Tags:
        - Key: Name
          Value: "WorkbenchV2"

=======
      changesetflag: '19378456'
>>>>>>> f2404985

  UserExecutionRole:
    Type: AWS::IAM::Role
    Properties:
      AssumeRolePolicyDocument:
        Version: "2012-10-17"
        Statement:
          - Effect: Allow
            Principal:
              Service: lambda.amazonaws.com
            Action: sts:AssumeRole
      Policies:
        - PolicyName: CloudwatchLogs
          PolicyDocument:
            Version: "2012-10-17"
            Statement:
              - Sid: CloudWatchLogsAccess
                Effect: Allow
                Action:
                  - logs:CreateLogGroup
                  - logs:CreateLogStream
                  - logs:PutLogEvents
                Resource: "*"
        
        - PolicyName: SQSPolicies
          PolicyDocument:
            Version: "2012-10-17"
            Statement:
              - Sid: SQSPutPolicies
                Effect: Allow
                Action:
                  - sqs:SendMessage
                  - sqs:ReceiveMessage
                  - sqs:DeleteMessage
                  - sqs:GetQueueAttributes
                Resource: !GetAtt CleanupQueue.Arn
        
        - PolicyName: DynamoDBPolicies
          PolicyDocument:
            Version: "2012-10-17"
            Statement:
              - Sid: DynamoDBActivityLogsAccess
                Effect: Allow
                Action:
                  - dynamodb:PutItem
                  - dynamodb:GetItem
                  - dynamodb:DeleteItem
                  - dynamodb:Scan
                  - dynamodb:Query
                  - dynamodb:UpdateItem
                Resource: !Sub "arn:aws:dynamodb:${AWS::Region}:${AWS::AccountId}:table/Workbench-*"
        
        - PolicyName: CognitoPolicies
          PolicyDocument:
            Version: "2012-10-17"
            Statement:
              - Sid: CognitoAccess
                Effect: Allow
                Action:
                  - cognito-idp:AdminCreateUser
                  - cognito-idp:AdminDeleteUser
                  - cognito-idp:AdminGetUser
                  - cognito-idp:ListUsers
                  - cognito-idp:AdminUpdateUserAttributes
                Resource: !Sub "arn:aws:cognito-idp:${AWS::Region}:${AWS::AccountId}:userpool/${UserPool}"
        
        - PolicyName: SESPolicies
          PolicyDocument:
            Version: "2012-10-17"
            Statement:
              - Sid: SESAccess
                Effect: Allow
                Action:
                  - ses:SendEmail
                Resource: "*"

        - PolicyName: S3Policies
          PolicyDocument:
            Version: "2012-10-17"
            Statement:
              - Sid: S3PutAccess
                Effect: Allow
                Action:
                  - s3:PutObject
                Resource: "*"
        
        - PolicyName: SSMPolicies
          PolicyDocument:
            Version: "2012-10-17"
            Statement:
              - Sid: SSMAccess
                Effect: Allow
                Action:
                  - ssm:GetParameter
                  - ssm:PutParameter
                Resource: "*"
      
        - PolicyName: GlueJobPolicies
          PolicyDocument:
            Version: "2012-10-17"
            Statement:
              - Sid: GlueJobAccess
                Effect: Allow
                Action:
                  - glue:StartJobRun
                Resource:
                  - !Sub "arn:aws:glue:${AWS::Region}:${AWS::AccountId}:job/${GlueJob}"
      ManagedPolicyArns:
        - arn:aws:iam::aws:policy/service-role/AWSLambdaVPCAccessExecutionRole
        - arn:aws:iam::aws:policy/service-role/AWSLambdaBasicExecutionRole
      Tags:
        - Key: Name
          Value: "WorkbenchV2"

  RolesLambdaExecutionRole:
    Type: AWS::IAM::Role
    Properties:
      RoleName: !Sub "${pPrefix}-RolesLambdaExecutionRole"
      AssumeRolePolicyDocument:
        Version: '2012-10-17'
        Statement:
          - Effect: Allow
            Principal:
              Service: lambda.amazonaws.com
            Action: sts:AssumeRole
      Policies:
        - PolicyName: DynamoDBAccess
          PolicyDocument:
            Version: '2012-10-17'
            Statement:
              - Effect: Allow
                Action:
                  - dynamodb:GetItem
                  - dynamodb:PutItem
                  - dynamodb:UpdateItem
                  - dynamodb:Scan
                  - dynamodb:DeleteItem
                Resource: !Sub "arn:aws:dynamodb:${AWS::Region}:${AWS::AccountId}:table/Workbench-*"
      ManagedPolicyArns:
        - arn:aws:iam::aws:policy/service-role/AWSLambdaVPCAccessExecutionRole
        - arn:aws:iam::aws:policy/service-role/AWSLambdaBasicExecutionRole
      Tags:
        - Key: Name
          Value: "WorkbenchV2"
   
  WorkspaceLambdaExecutionRole:
    Type: AWS::IAM::Role
    Properties:
      RoleName: !Sub "${pPrefix}-WorkspaceLambdaExecutionRole"
      AssumeRolePolicyDocument:
        Version: '2012-10-17'
        Statement:
          - Effect: Allow
            Principal:
              Service: lambda.amazonaws.com
            Action: sts:AssumeRole
      Policies:
        - PolicyName: LambdaBasicExecution
          PolicyDocument:
            Version: '2012-10-17'
            Statement:
              - Effect: Allow
                Action:
                  - dynamodb:GetItem
                  - dynamodb:PutItem
                  - dynamodb:UpdateItem
                  - dynamodb:DeleteItem
                  - dynamodb:Query
                  - dynamodb:Scan
                Resource:
                  - !Sub arn:aws:dynamodb:${AWS::Region}:${AWS::AccountId}:table/Workbench-*
              - Effect: Allow
                Action:
                  - s3:GetObject
                  - s3:PutObject
                Resource:
                  - !ImportValue WorkspacesBucketArn
                  - !Sub
                    - "${BucketArn}/*"
                    - {BucketArn: !ImportValue WorkspacesBucketArn}
              - Effect: Allow
                Action: lambda:InvokeFunction
                Resource: 
                  - !Sub arn:aws:lambda:${AWS::Region}:${AWS::AccountId}:function:*-workspacesandsolutions-lambda
        - PolicyName: LogAccess
          PolicyDocument:
            Version: '2012-10-17'
            Statement:
              - Sid: AllowLogsAndGlueAccess
                Effect: Allow
                Action:
                  - logs:DescribeLogGroups
                  - logs:DescribeLogStreams
                  - logs:GetLogEvents
                  - glue:GetJobRuns
                Resource: '*'
        - PolicyName: S3Access
          PolicyDocument:
            Version: '2012-10-17'
            Statement:
              - Effect: Allow
                Action:
                  - s3:GetObject
                  - s3:PutObject
                  - s3:ListBucket
                Resource:
                  - !Sub "arn:aws:s3:::develop-service-workbench-workspaces/*"
                  - !Sub "arn:aws:s3:::develop-service-workbench-workspaces"

      ManagedPolicyArns:
        - arn:aws:iam::aws:policy/service-role/AWSLambdaVPCAccessExecutionRole
        - arn:aws:iam::aws:policy/service-role/AWSLambdaBasicExecutionRole
      Tags:
        - Key: Name
          Value: "WorkbenchV2"

  ChatLambdaRole:
    Type: AWS::IAM::Role
    Properties:
      RoleName: !Sub "${pPrefix}-ChatLambdaExecutionRole"
      AssumeRolePolicyDocument:
        Version: '2012-10-17'
        Statement:
          - Effect: Allow
            Principal:
              Service: lambda.amazonaws.com
            Action: sts:AssumeRole
      Policies:
        - PolicyName: BedrockAccess
          PolicyDocument:
            Version: '2012-10-17'
            Statement:
              - Sid: AllowLogsAndGlueAccess
                Effect: Allow
                Action:
                  - bedrock:Invoke
                Resource: '*'     
        - PolicyName: WebSocketAccess
          PolicyDocument:
            Version: '2012-10-17'
            Statement:
              - Effect: Allow
                Action:
                  - execute-api:ManageConnections
                Resource: !Sub "arn:aws:execute-api:${AWS::Region}:${AWS::AccountId}:${WebSocketApi}/*"
        - PolicyName: DDBAccess
          PolicyDocument:
            Version: '2012-10-17'
            Statement:
              - Sid: AllowDDBAccess
                Effect: Allow
                Action:
                  - dynamodb:GetItem
                Resource: !Sub "arn:aws:dynamodb:${AWS::Region}:${AWS::AccountId}:table/${pPrefix}-BedrockAgentLookup-Table"
      ManagedPolicyArns:
        - arn:aws:iam::aws:policy/service-role/AWSLambdaVPCAccessExecutionRole
        - arn:aws:iam::aws:policy/service-role/AWSLambdaBasicExecutionRole
      Tags:
        - Key: Name
          Value: "WorkbenchV2"

  GlueJobRole:
    Type: AWS::IAM::Role
    Properties:
      RoleName: !Sub "${pPrefix}-GlueJobRole"
      AssumeRolePolicyDocument:
        Version: '2012-10-17'
        Statement:
          - Effect: Allow
            Principal:
              Service: glue.amazonaws.com
            Action: sts:AssumeRole
      ManagedPolicyArns:
        - arn:aws:iam::aws:policy/service-role/AWSGlueServiceRole
      Policies:
        - PolicyName: S3Access
          PolicyDocument:
            Version: '2012-10-17'
            Statement:
              - Effect: Allow
                Action:
                  - s3:GetObject
                  - s3:ListBucket
                  - s3:PutObject
                  - s3:DeleteObject
                Resource:
                  - !Sub "arn:aws:s3:::${pPrefix}-service-workbench-misc/*"
                  - !Sub "arn:aws:s3:::${pPrefix}-service-workbench-misc"
                  - !Sub "arn:aws:s3:::service-workbench-artifacts"
                  - !Sub "arn:aws:s3:::service-workbench-artifacts/*"
        - PolicyName: BedrockAccess
          PolicyDocument:
            Version: '2012-10-17'
            Statement:
              - Effect: Allow
                Action:
                  - bedrock:GetKnowledgeBase
                  - bedrock:GetDataSource
                  - bedrock:StartIngestionJob
                  - bedrock:GetIngestionJob
                  - bedrock:ListIngestionJobs
                Resource:
                  - !Sub "arn:aws:bedrock:${AWS::Region}:${AWS::AccountId}:knowledge-base/${VectorKnowledgeBase}"
                  - !Sub "arn:aws:bedrock:${AWS::Region}:${AWS::AccountId}:knowledge-base/${AuroraKnowledgeBase}"
        - PolicyName: CloudWatchAccess
          PolicyDocument:
            Version: '2012-10-17'
            Statement:
              - Effect: Allow
                Action:
                  - cloudwatch:PutMetricData
                Resource: "*"
        - PolicyName: LogsAccess
          PolicyDocument:
            Version: '2012-10-17'
            Statement:
              - Effect: Allow
                Action:
                  - logs:CreateLogGroup
                  - logs:CreateLogStream
                  - logs:PutLogEvents
                Resource: "*"
        - PolicyName: DynamoDBReadAccess
          PolicyDocument:
            Version: '2012-10-17'
            Statement:
              - Effect: Allow
                Action:
                  - dynamodb:DescribeTable
                  - dynamodb:ListStreams
                  - dynamodb:ExportTableToPointInTime
                  - dynamodb:DescribeExport
                Resource:
                  - !Sub "arn:aws:dynamodb:${AWS::Region}:${AWS::AccountId}:table/Workbench-${pPrefix}-*"
              - Effect: Allow
                Action:
                  - dynamodb:ListTables
                Resource:
                  - !Sub "arn:aws:dynamodb:${AWS::Region}:${AWS::AccountId}:table/*"
 

  AuroraDataSource:
    Type: AWS::Bedrock::DataSource
    Properties:
      KnowledgeBaseId: !Ref AuroraKnowledgeBase
      Name: !Sub "${pPrefix}-Aurora-datasource"
      Description: 'Data source for DynamoDB synced data'
      DataSourceConfiguration:
        Type: 'S3'
        S3Configuration:
          BucketArn: !Sub "arn:aws:s3:::${pPrefix}-service-workbench-misc"  
          InclusionPrefixes:
            - !Ref pTablesDataPrefix
      VectorIngestionConfiguration:
        ChunkingConfiguration:
          ChunkingStrategy: 'FIXED_SIZE'
          FixedSizeChunkingConfiguration:
            MaxTokens: 300
            OverlapPercentage: 20

  OpensearchDataSource:
    Type: AWS::Bedrock::DataSource
    Properties:
      KnowledgeBaseId: !Ref VectorKnowledgeBase
      Name: !Sub "${pPrefix}-Opensearch-datasource"
      Description: "S3 data source for documents"
      DataSourceConfiguration:
        Type: S3
        S3Configuration:
          BucketArn: !Sub "arn:aws:s3:::${pPrefix}-service-workbench-misc"  
          InclusionPrefixes:
            - !Ref pWebScrapDocumentsPrefix
      VectorIngestionConfiguration:
        ChunkingConfiguration:
          ChunkingStrategy: FIXED_SIZE
          FixedSizeChunkingConfiguration:
            MaxTokens: 300
            OverlapPercentage: 20

  GlueJob:
    Type: AWS::Glue::Job
    Properties:
      Name: !Sub "${pPrefix}-Workbench-RAGSync"
      Role: !GetAtt GlueJobRole.Arn
      Command:
        Name: glueetl
        ScriptLocation: !Sub "s3://service-workbench-artifacts/glue/ragsyncgluejob/RAGSyncGlueJob.py"
        PythonVersion: '3'
      DefaultArguments:
        '--job-language': 'python'
        '--job-bookmark-option': 'job-bookmark-disable'
        '--enable-metrics': 'true'
        '--enable-continuous-cloudwatch-log': 'true'
        '--enable-continuous-log-filter': 'true'
        '--DYNAMODB_TABLE_PREFIX': !Sub "Workbench-${pPrefix}"
        '--AURORA_KB_ID': !Ref AuroraKnowledgeBase
        '--AURORA_DS_ID': !Ref AuroraDataSource
        '--OPENSEARCH_KB_ID': !Ref VectorKnowledgeBase
        '--OPENSEARCH_DS_ID': !Ref OpensearchDataSource
        '--OPENSEARCH_S3_BUCKET': !Sub "${pPrefix}-service-workbench-misc"
        '--OPENSEARCH_S3_PREFIX': !Ref pWebScrapDocumentsPrefix
        '--AURORA_S3_BUCKET': !Sub "${pPrefix}-service-workbench-misc"
        '--AURORA_S3_PREFIX': !Ref pTablesDataPrefix
        '--ACTION': 'docsapp'
        '--WAIT_FOR_SYNC': 'true'
        '--AWS_REGION': !Ref AWS::Region
        '--AWS_ACCOUNT_ID': !Ref AWS::AccountId
        "--additional-python-modules": "boto3>=1.28.32,botocore>=1.31.32,requests==2.31.0,beautifulsoup4>=4.12.3"
      GlueVersion: '4.0'
      MaxCapacity: 10
      MaxRetries: 1
      Timeout: 2880
      Description: 'Sync DynamoDB tables to Knowledge Base via S3'


  LambdaAuthorizerFunction:
    Type: AWS::Lambda::Function
    Properties:
      Description: !Sub "${DeploymentTrigger} - Workspaces and Solutions Lambda Function"
      FunctionName: !Sub "${pPrefix}-LambdaAuthorizer"
      Handler: lambda_function.lambda_handler
      Runtime: python3.12
      Timeout: 300
      MemorySize: 1024
      VpcConfig:
        SubnetIds:
          - Fn::ImportValue:
              Fn::Sub: "${VPCPrefix}-Private-Subnet-1-ID"
          - Fn::ImportValue:
              Fn::Sub: "${VPCPrefix}-Private-Subnet-2-ID"
        SecurityGroupIds:
          - Fn::ImportValue:
              Fn::Sub: "${VPCPrefix}-Lambda-SG-ID"
      Role: !GetAtt UserExecutionRole.Arn
      Code:
        S3Bucket: "service-workbench-artifacts"
        S3Key: !Sub "lambda-${LambdaArtifactVersion}-${pPrefix}/workbenchlambdaauthorizerlambda/WorkbenchLambdaAuthorizer.zip"
      Environment:
        Variables:
          USER_POOL_ID: !Ref UserPool
          USERS_TABLE: !Ref UserTable
          CLIENT_ID: !Ref UserPoolClient
      Layers:
        - !ImportValue ServiceWorkbenchLambdaLayer
      Tags:
        - Key: Name
          Value: "WorkbenchV2" 

  WorkspacesAndSolutionsLambdaFunction:
    Type: AWS::Lambda::Function
    Properties:
      Description: !Sub "${DeploymentTrigger} - Workspaces and Solutions Lambda Function"
      FunctionName: !Sub "${pPrefix}-workspacesandsolutions-lambda"
      Handler: WorkspacesAndSolutionsLambda.lambda_handler
      Role: !GetAtt WorkspaceLambdaExecutionRole.Arn
      Runtime: python3.13
      VpcConfig:
        SubnetIds:
          - Fn::ImportValue:
              Fn::Sub: "${VPCPrefix}-Private-Subnet-1-ID"
          - Fn::ImportValue:
              Fn::Sub: "${VPCPrefix}-Private-Subnet-2-ID"
        SecurityGroupIds:
          - Fn::ImportValue:
              Fn::Sub: "${VPCPrefix}-Lambda-SG-ID"
      Environment:
        Variables:
          ACTIVITY_LOGS_TABLE: !Ref ActivityLogsTable
          SOLUTIONS_TABLE: !Ref SolutionsTable
          TEMPLATES_TABLE: !Ref TemplatesTable
          WORKSPACES_TABLE: !Ref WorkspacesTable
          EXECUTIONS_TABLE: !Ref SolutionExecutionsTable
          DATASOURCES_TABLE: !Ref DatasourcesTable
          ROLES_TABLE: !Ref RolesTable
          RESOURCE_ACCESS_TABLE: !Ref ResourceAccessTable
          WORKSPACES_BUCKET: !ImportValue WorkspacesBucket
          USERS_TABLE: !Ref UserTable
      Code:
        S3Bucket: !Ref pArtifactsBucketName
        S3Key: !Sub "lambda-${LambdaArtifactVersion}-${pPrefix}/workspacesandsolutionslambda/WorkspacesAndSolutionsLambda.zip"
      Layers:
        - !ImportValue ServiceWorkbenchLambdaLayer
      Tags:
        - Key: Name
          Value: "WorkbenchV2"
  
  DatasourceBucket:
    Type: AWS::S3::Bucket
    Properties:
      BucketName: !Sub "${pPrefix}-datasource-bucket"
      VersioningConfiguration:
        Status: Enabled
      PublicAccessBlockConfiguration:
        BlockPublicAcls: false
        BlockPublicPolicy: false
        IgnorePublicAcls: false
        RestrictPublicBuckets: false
      CorsConfiguration:
        CorsRules:
          - AllowedHeaders: ["*"]
            AllowedMethods: ["GET", "PUT", "POST", "DELETE"]
            AllowedOrigins: ["*"]
            ExposedHeaders: ["ETag"]
            MaxAge: 3000
      Tags:
        - Key: Name
          Value: "WorkbenchV2"
  
  DatasourceBucketPolicy:
    Type: AWS::S3::BucketPolicy
    Properties:
      Bucket: !Ref DatasourceBucket
      PolicyDocument:
        Version: "2012-10-17"
        Statement:
          - Sid: PublicReadGetObject
            Effect: Allow
            Principal: "*"
            Action: "s3:GetObject"
            Resource: !Sub "${DatasourceBucket.Arn}/*" 

  # API Gateway
  WorkbenchApi:
    Type: AWS::Serverless::Api
    Properties:
      Name: !Sub "${pPrefix}-${ApiName}"
      StageName: prod
      DefinitionUri:
        Bucket: !Ref pArtifactsBucketName
        Key: develop/swagger.yaml
      EndpointConfiguration: REGIONAL
      AlwaysDeploy: True
      # Description: !Sub "${DeploymentTrigger}"
      Description: "abc"

  WorkspaceLambdaInvokePermission:
    Type: AWS::Lambda::Permission
    Properties:
      FunctionName: !Ref WorkspacesAndSolutionsLambdaFunction
      Action: lambda:InvokeFunction
      Principal: apigateway.amazonaws.com
      SourceArn: !Sub 'arn:aws:execute-api:${AWS::Region}:${AWS::AccountId}:${WorkbenchApi}/*/*/*'

  UserTable:
    Type: AWS::DynamoDB::Table
    Properties:
      TableName: !Sub "Workbench-${pPrefix}-UserTable"
      BillingMode: PAY_PER_REQUEST
      AttributeDefinitions:
        - AttributeName: UserId
          AttributeType: S
        - AttributeName: Email
          AttributeType: S
      KeySchema:
        - AttributeName: UserId
          KeyType: HASH
      GlobalSecondaryIndexes:
        - IndexName: EmailIndex
          KeySchema:
            - AttributeName: Email
              KeyType: HASH
          Projection:
            ProjectionType: ALL
      PointInTimeRecoverySpecification:
        PointInTimeRecoveryEnabled: 'true'
        RecoveryPeriodInDays: 7
      Tags:
        - Key: Name
          Value: "WorkbenchV2"

  ActivityLogsTable:
    Type: AWS::DynamoDB::Table
    Properties:
      TableName: !Sub "Workbench-${pPrefix}-ActivityLogsTable"
      BillingMode: PAY_PER_REQUEST
      AttributeDefinitions:
        - AttributeName: LogId
          AttributeType: S
        - AttributeName: UserId
          AttributeType: S
      KeySchema:
        - AttributeName: LogId
          KeyType: HASH
      GlobalSecondaryIndexes:
        - IndexName: UserId-Index
          KeySchema:
            - AttributeName: UserId
              KeyType: HASH
          Projection:
            ProjectionType: ALL
      PointInTimeRecoverySpecification:
        PointInTimeRecoveryEnabled: 'true'
        RecoveryPeriodInDays: 7
      Tags:
        - Key: Name
          Value: "WorkbenchV2"

  WorkspacesTable:
    Type: AWS::DynamoDB::Table
    Properties:
      TableName: !Sub 'Workbench-${pPrefix}-WorkspacesTable'
      BillingMode: PAY_PER_REQUEST
      AttributeDefinitions:
        - AttributeName: WorkspaceId
          AttributeType: S
        - AttributeName: WorkspaceName
          AttributeType: S
        - AttributeName: CreatedBy
          AttributeType: S
      KeySchema:
        - AttributeName: WorkspaceId
          KeyType: HASH
      GlobalSecondaryIndexes:
        - IndexName: CreatedBy-index
          KeySchema:
            - AttributeName: CreatedBy
              KeyType: HASH
            - AttributeName: WorkspaceName
              KeyType: RANGE
          Projection:
            ProjectionType: ALL
      PointInTimeRecoverySpecification:
        PointInTimeRecoveryEnabled: 'true'
        RecoveryPeriodInDays: 7
      Tags:
        - Key: Name
          Value: "WorkbenchV2"

  SolutionsTable:
    Type: AWS::DynamoDB::Table
    Properties:
      TableName: !Sub 'Workbench-${pPrefix}-SolutionsTable'
      BillingMode: PAY_PER_REQUEST
      AttributeDefinitions:
        - AttributeName: WorkspaceId
          AttributeType: S
        - AttributeName: SolutionId
          AttributeType: S
      KeySchema:
        - AttributeName: WorkspaceId
          KeyType: HASH
        - AttributeName: SolutionId
          KeyType: RANGE
      PointInTimeRecoverySpecification:
        PointInTimeRecoveryEnabled: 'true'
        RecoveryPeriodInDays: 7
      Tags:
        - Key: Name
          Value: "WorkbenchV2"

  DatasourcesTable:
    Type: AWS::DynamoDB::Table
    Properties:
      TableName: !Sub 'Workbench-${pPrefix}-DatasourcesTable'
      BillingMode: PAY_PER_REQUEST
      AttributeDefinitions:
        - AttributeName: DatasourceId
          AttributeType: S
        - AttributeName: DatasourceName
          AttributeType: S
        - AttributeName: CreatedBy
          AttributeType: S
      KeySchema:
        - AttributeName: DatasourceId
          KeyType: HASH
      GlobalSecondaryIndexes:
        - IndexName: CreatedBy-DatasourceName-index
          KeySchema:
            - AttributeName: CreatedBy
              KeyType: HASH
            - AttributeName: DatasourceName
              KeyType: RANGE
          Projection:
            ProjectionType: ALL
      PointInTimeRecoverySpecification:
        PointInTimeRecoveryEnabled: 'true'
        RecoveryPeriodInDays: 7
      Tags:
        - Key: Name
          Value: "WorkbenchV2"

  ResourceAccessTable:
    Type: AWS::DynamoDB::Table
    Properties:
      TableName: !Sub 'Workbench-${pPrefix}-ResourceAccessTable'
      BillingMode: PAY_PER_REQUEST
      AttributeDefinitions:
        - AttributeName: Id
          AttributeType: S
        - AttributeName: AccessKey
          AttributeType: S
      KeySchema:
        - AttributeName: Id
          KeyType: HASH
        - AttributeName: AccessKey
          KeyType: RANGE
      GlobalSecondaryIndexes:
        - IndexName: AccessKey-Index
          KeySchema:
            - AttributeName: AccessKey
              KeyType: HASH
          Projection:
            ProjectionType: ALL
      PointInTimeRecoverySpecification:
        PointInTimeRecoveryEnabled: 'true'
        RecoveryPeriodInDays: 7
      Tags:
        - Key: Name
          Value: "WorkbenchV2"

  SolutionExecutionsTable:
    Type: AWS::DynamoDB::Table
    Properties:
      TableName: !Sub 'Workbench-${pPrefix}-SolutionExecutionsTable'
      BillingMode: PAY_PER_REQUEST
      AttributeDefinitions:
        - AttributeName: SolutionId
          AttributeType: S
        - AttributeName: ExecutionId
          AttributeType: S
      KeySchema:
        - AttributeName: SolutionId
          KeyType: HASH
        - AttributeName: ExecutionId
          KeyType: RANGE
      PointInTimeRecoverySpecification:
        PointInTimeRecoveryEnabled: 'true'
        RecoveryPeriodInDays: 7
      Tags:
        - Key: Name
          Value: "WorkbenchV2"
 
  TemplatesTable:
    Type: AWS::DynamoDB::Table
    Properties:
      TableName: !Sub 'Workbench-${pPrefix}-TemplatesTable'
      BillingMode: PAY_PER_REQUEST
      AttributeDefinitions:
        - AttributeName: SolutionId
          AttributeType: S
        - AttributeName: Version
          AttributeType: S
      KeySchema:
        - AttributeName: SolutionId
          KeyType: HASH
        - AttributeName: Version
          KeyType: RANGE
      PointInTimeRecoverySpecification:
        PointInTimeRecoveryEnabled: 'true'
        RecoveryPeriodInDays: 7
      Tags:
        - Key: Name
          Value: "WorkbenchV2"

  RolesTable:
    Type: AWS::DynamoDB::Table
    Properties:
      TableName: !Sub 'Workbench-${pPrefix}-RolesTable'
      AttributeDefinitions:
        - AttributeName: Role
          AttributeType: S
      BillingMode: PAY_PER_REQUEST
      KeySchema:
        - AttributeName: Role
          KeyType: HASH
      PointInTimeRecoverySpecification:
        PointInTimeRecoveryEnabled: 'true'
        RecoveryPeriodInDays: 7
      Tags:
        - Key: Name
          Value: "WorkbenchV2"
 
  RBACCustomResourceLambda:
    Type: AWS::Lambda::Function
    Properties:
      Description: !Sub "${DeploymentTrigger} - Workspaces and Solutions Lambda Function"
      FunctionName: !Sub "${pPrefix}-RBACCustomResource"
      Handler: lambda_function.lambda_handler
      Role: !GetAtt CustomResourceLambdaExecutionRole.Arn
      Runtime: python3.12
      Timeout: 900
      Layers:
        - !ImportValue ServiceWorkbenchLambdaLayer
      Code:
        S3Bucket: !Ref pArtifactsBucketName
        S3Key: !Sub "lambda-${LambdaArtifactVersion}-${pPrefix}/rbaccustomresource/rbac_custom_resource.zip"
      Tags:
        - Key: Name
          Value: "WorkbenchV2"
 
  RBACCustomResource:
    Type: Custom::RBACCustomResource
    DependsOn:
      - RBACCustomResourceLambda
    Properties:
      ServiceToken: !GetAtt RBACCustomResourceLambda.Arn
      RolesTable: !Sub "Workbench-${pPrefix}-RolesTable"
      Changesetflag: "2025-07-02"
      Tags:
        - Key: Name
          Value: "WorkbenchV2"

# Lambda Roles
  DatasourceLambdaRole:
    Type: AWS::IAM::Role
    Properties:
      RoleName: !Sub "${pPrefix}-UserExecutionRole"
      AssumeRolePolicyDocument:
        Version: "2012-10-17"
        Statement:
          - Effect: Allow
            Principal:
              Service: lambda.amazonaws.com
            Action: sts:AssumeRole

      Policies:
        - PolicyName: CloudwatchLogs
          PolicyDocument:
            Version: "2012-10-17"
            Statement:
              - Sid: CloudWatchLogsAccess
                Effect: Allow
                Action:
                  - logs:CreateLogGroup
                  - logs:CreateLogStream
                  - logs:PutLogEvents
                Resource: "*"
 
        - PolicyName: DynamoDBAccess
          PolicyDocument:
            Version: "2012-10-17"
            Statement:
              - Sid: DatasourcesTableAccess
                Effect: Allow
                Action:
                  - dynamodb:PutItem
                  - dynamodb:GetItem
                  - dynamodb:UpdateItem
                  - dynamodb:DeleteItem
                  - dynamodb:Scan
                  - dynamodb:Query
                Resource: 
                  - !GetAtt DatasourcesTable.Arn
                  - !GetAtt ActivityLogsTable.Arn
                  - !GetAtt RolesTable.Arn
                  - !GetAtt ResourceAccessTable.Arn
                  - !Sub "${DatasourcesTable.Arn}/index/CreatedBy-DatasourceName-index"
                  - !Sub "${ResourceAccessTable.Arn}/index/AccessKey-Index"

        - PolicyName: S3Access
          PolicyDocument:
            Version: "2012-10-17"
            Statement:
              - Sid: S3AccessToDatasourceFolder
                Effect: Allow
                Action:
                  - s3:PutObject
                  - s3:GetObject
                  - s3:DeleteObject
                  - s3:ListBucket
                Resource:
                  - !Sub arn:aws:s3:::${DatasourceBucket}
                  - !Sub arn:aws:s3:::${DatasourceBucket}/*
                  - !Sub arn:aws:s3:::${DatasourceBucket}/datasources/*

      ManagedPolicyArns:
        - arn:aws:iam::aws:policy/service-role/AWSLambdaBasicExecutionRole
        - arn:aws:iam::aws:policy/service-role/AWSLambdaVPCAccessExecutionRole

      Tags:
        - Key: Name
          Value: WorkbenchV2



# Lambdas
  RolesLambdaFunction:
    Type: AWS::Lambda::Function
    Properties:
      Description: !Sub "${DeploymentTrigger} - Workspaces and Solutions Lambda Function"
      FunctionName: !Sub "${pPrefix}-RolesLambdaFunction"
      Handler: lambda_function.lambda_handler
      Role: !GetAtt RolesLambdaExecutionRole.Arn
      Runtime: python3.12
      Timeout: 900
      Environment:
        Variables:
          ROLES_TABLE: !Ref RolesTable
          ACTIVITY_LOGS_TABLE: !Ref ActivityLogsTable
      VpcConfig:
        SubnetIds:
          - Fn::ImportValue:
              Fn::Sub: "${VPCPrefix}-Private-Subnet-1-ID"
          - Fn::ImportValue:
              Fn::Sub: "${VPCPrefix}-Private-Subnet-2-ID"
        SecurityGroupIds:
          - Fn::ImportValue:
              Fn::Sub: "${VPCPrefix}-Lambda-SG-ID"
      Layers:
        - !ImportValue ServiceWorkbenchLambdaLayer
      Code:
        S3Bucket: !Ref pArtifactsBucketName
        S3Key: !Sub "lambda-${LambdaArtifactVersion}-${pPrefix}/roles/roles_lambda.zip"
      Tags:
        - Key: Name
          Value: "WorkbenchV2"

  UsersLambda:
    Type: AWS::Lambda::Function
    Properties:
      Description: !Sub "${DeploymentTrigger} - Workspaces and Solutions Lambda Function"
      FunctionName: !Sub "${pPrefix}-UsersLambdaFunction"
      Handler: lambda_function.lambda_handler
      Role: !GetAtt UserExecutionRole.Arn
      Runtime: python3.12
      Timeout: 900
      Environment:
        Variables:
          USER_TABLE_NAME: !Ref UserTable
          ACTIVITY_LOGS_TABLE: !Ref ActivityLogsTable
          MISC_BUCKET: !Ref MiscBucket
          ROLES_TABLE: !Ref RolesTable
          GLUE_JOB_NAME: !Ref GlueJob
      VpcConfig:
        SubnetIds:
          - Fn::ImportValue:
              Fn::Sub: "${VPCPrefix}-Private-Subnet-1-ID"
          - Fn::ImportValue:
              Fn::Sub: "${VPCPrefix}-Private-Subnet-2-ID"
        SecurityGroupIds:
          - Fn::ImportValue:
              Fn::Sub: "${VPCPrefix}-Lambda-SG-ID"
      Layers:
        - !ImportValue ServiceWorkbenchLambdaLayer
      Code:
        S3Bucket: !Ref pArtifactsBucketName
        S3Key: !Sub "lambda-${LambdaArtifactVersion}-${pPrefix}/workbenchuserslambda/WorkbenchUsersLambda.zip"
      Tags:
        - Key: Name
          Value: "WorkbenchV2"

  DatasourcesLambdaFunction:
    Type: AWS::Lambda::Function
    Properties:
      Description: !Sub "${DeploymentTrigger} - Workspaces and Solutions Lambda Function"
      FunctionName: !Sub "${pPrefix}-DatasourcesLambdaFunction"
      Handler: lambda_function.lambda_handler
      Role: !GetAtt DatasourceLambdaRole.Arn
      Runtime: python3.12
      Timeout: 900
      Environment:
        Variables:
          DATASOURCE_TABLE_NAME: !Ref DatasourcesTable
          DATASOURCE_BUCKET: !Ref DatasourceBucket
          ROLES_TABLE: !Ref RolesTable
          ACTIVITY_LOGS_TABLE: !Ref ActivityLogsTable
          RESOURCE_ACCESS_TABLE: !Ref ResourceAccessTable
      VpcConfig:
        SubnetIds:
          - Fn::ImportValue:
              Fn::Sub: "${VPCPrefix}-Private-Subnet-1-ID"
          - Fn::ImportValue:
              Fn::Sub: "${VPCPrefix}-Private-Subnet-2-ID"
        SecurityGroupIds:
          - Fn::ImportValue:
              Fn::Sub: "${VPCPrefix}-Lambda-SG-ID"
      Layers:
        - !ImportValue ServiceWorkbenchLambdaLayer
      Code:
        S3Bucket: !Ref pArtifactsBucketName
        S3Key: !Sub "lambda-${LambdaArtifactVersion}-${pPrefix}/workbenchdatasourcelambda/WorkbenchDatasourceLambda.zip"
      Tags:
        - Key: Name
          Value: "WorkbenchV2"

  ChatLambdaFunction:
    Type: AWS::Lambda::Function
    Properties:
      Description: !Sub "${DeploymentTrigger} - Workspaces and Solutions Lambda Function"
      FunctionName: !Sub "${pPrefix}-ChatLambdaFunction"
      Handler: lambda_function.lambda_handler
      Role: !GetAtt ChatLambdaRole.Arn
      Runtime: python3.12
      Timeout: 900
      VpcConfig:
        SubnetIds:
          - Fn::ImportValue:
              Fn::Sub: "${VPCPrefix}-Private-Subnet-1-ID"
          - Fn::ImportValue:
              Fn::Sub: "${VPCPrefix}-Private-Subnet-2-ID"
        SecurityGroupIds:
          - Fn::ImportValue:
              Fn::Sub: "${VPCPrefix}-Lambda-SG-ID"
      Layers:
        - !ImportValue ServiceWorkbenchLambdaLayer
      Code:
        S3Bucket: !Ref pArtifactsBucketName
        S3Key: !Sub "lambda-${LambdaArtifactVersion}-${pPrefix}/workbenchchatlambda/WorkbenchChat.zip"
      Tags:
        - Key: Name
          Value: "WorkbenchV2"
      Environment:
        Variables:
          LOOK_UP_TABLE: !Ref BedrockAgentLookupTable

  ShareLambdaFunction:
    Type: AWS::Lambda::Function
    Properties:
      Description: !Sub "${DeploymentTrigger} - Share Lambda Function"
      FunctionName: !Sub "${pPrefix}-ShareLambdaFunction"
      Handler: lambda_function.lambda_handler
      Role: !GetAtt WorkspaceLambdaExecutionRole.Arn
      Runtime: python3.13
      Timeout: 600
      Environment:
        Variables:
          ACTIVITY_LOGS_TABLE: !Ref ActivityLogsTable
          SOLUTIONS_TABLE: !Ref SolutionsTable
          WORKSPACES_TABLE: !Ref WorkspacesTable
          RESOURCE_ACCESS_TABLE: !Ref ResourceAccessTable
          ROLES_TABLE: !Ref RolesTable
          USER_TABLE_NAME: !Ref UserTable
      VpcConfig:
        SubnetIds:
          - Fn::ImportValue:
              Fn::Sub: "${VPCPrefix}-Private-Subnet-1-ID"
          - Fn::ImportValue:
              Fn::Sub: "${VPCPrefix}-Private-Subnet-2-ID"
        SecurityGroupIds:
          - Fn::ImportValue:
              Fn::Sub: "${VPCPrefix}-Lambda-SG-ID"
      Layers:
        - !ImportValue ServiceWorkbenchLambdaLayer
      Code:
        S3Bucket: !Ref pArtifactsBucketName
        S3Key: !Sub "lambda-${LambdaArtifactVersion}-${pPrefix}/sharelambda/ShareLambda.zip"
      Tags:
        - Key: Name
          Value: "WorkbenchV2"

  ArchitectureAgentAGLambdaRole:
    Type: AWS::IAM::Role
    Properties:
      AssumeRolePolicyDocument:
        Version: '2012-10-17'
        Statement:
          - Effect: Allow
            Principal:
              Service: lambda.amazonaws.com
            Action: sts:AssumeRole
      Policies:
        - PolicyName: S3
          PolicyDocument:
            Version: '2012-10-17'
            Statement:
              - Effect: Allow
                Action:
                  - s3:GetObject
                  - s3:PutObject
                Resource:
                  - !ImportValue WorkspacesBucketArn
                  - !Sub
                    - "${BucketArn}/*"
                    - {BucketArn: !ImportValue WorkspacesBucketArn}
              - Effect: Allow
                Action:
                  - s3:ListBucket
                Resource:
                  - !ImportValue WorkspacesBucketArn
      ManagedPolicyArns:
        - arn:aws:iam::aws:policy/service-role/AWSLambdaBasicExecutionRole
        - arn:aws:iam::aws:policy/service-role/AWSLambdaVPCAccessExecutionRole
      Tags:
        - Key: Name
          Value: "WorkbenchV2"

  ArchitectureAgentAGLambdaFunction:
    Type: AWS::Lambda::Function
    Properties:
      Description: !Sub "${DeploymentTrigger} - Architecture Agent AG Lambda Function"
      FunctionName: !Sub "${pPrefix}-architecture-generation-lambda"
      Handler: lambda_function.lambda_handler
      Role: !GetAtt ArchitectureAgentAGLambdaRole.Arn
      Runtime: python3.12
      Timeout: 900
      VpcConfig:
        SubnetIds:
          - Fn::ImportValue:
              Fn::Sub: "${VPCPrefix}-Private-Subnet-1-ID"
          - Fn::ImportValue:
              Fn::Sub: "${VPCPrefix}-Private-Subnet-2-ID"
        SecurityGroupIds:
          - Fn::ImportValue:
              Fn::Sub: "${VPCPrefix}-Lambda-SG-ID"
      Environment:
        Variables:
          WORKSPACES_BUCKET: !ImportValue "WorkspacesBucket"
      Code:
        S3Bucket: !Ref pArtifactsBucketName
        S3Key: !Sub "lambda-${LambdaArtifactVersion}-${pPrefix}/architecutureagentag/ArchitectureAgentAG.zip"
      Tags:
        - Key: Name
          Value: "WorkbenchV2"

  ArchitectureAgentAGLambdaPermission:
    Type: AWS::Lambda::Permission
    Properties:
      FunctionName: !Ref ArchitectureAgentAGLambdaFunction
      Action: lambda:InvokeFunction
      Principal: bedrock.amazonaws.com
      SourceArn: !Sub arn:aws:bedrock:${AWS::Region}:${AWS::AccountId}:agent/*

# Lambda Permission for API Gateway to invoke Roles Lambda
  RolesLambdaFunctionInvokePermission:
    Type: AWS::Lambda::Permission
    Properties:
      FunctionName: !Ref RolesLambdaFunction
      Action: lambda:InvokeFunction
      Principal: apigateway.amazonaws.com
      SourceArn: !Sub arn:aws:execute-api:${AWS::Region}:${AWS::AccountId}:${WorkbenchApi}/*/*/*
     
  UsersLambdaFunctionInvokePermission:
    Type: AWS::Lambda::Permission
    Properties:
      FunctionName: !Ref UsersLambda
      Action: lambda:InvokeFunction
      Principal: apigateway.amazonaws.com
      SourceArn: !Sub arn:aws:execute-api:${AWS::Region}:${AWS::AccountId}:${WorkbenchApi}/*/*/*
  
  DatasourcesLambdaFunctionInvokePermission:
    Type: AWS::Lambda::Permission
    Properties:
      FunctionName: !Ref DatasourcesLambdaFunction
      Action: lambda:InvokeFunction
      Principal: apigateway.amazonaws.com
      SourceArn: !Sub arn:aws:execute-api:${AWS::Region}:${AWS::AccountId}:${WorkbenchApi}/*/*/*

  ShareLambdaFunctionInvokePermission:
    Type: AWS::Lambda::Permission
    Properties:
      FunctionName: !Ref ShareLambdaFunction
      Action: lambda:InvokeFunction
      Principal: apigateway.amazonaws.com
      SourceArn: !Sub arn:aws:execute-api:${AWS::Region}:${AWS::AccountId}:${WorkbenchApi}/*/*/*

  VectorKnowledgeBase:
    Type: AWS::Bedrock::KnowledgeBase
    Properties:
      Name: !Sub "${pPrefix}-KnowledgeBase"
      Description: "Stores vectorized data in OpenSearch"
      RoleArn: !ImportValue "CustomResourceLambdaRoleARN"
      StorageConfiguration:
        Type: OPENSEARCH_MANAGED_CLUSTER
        OpensearchManagedClusterConfiguration:
          DomainArn: !ImportValue "OpenSearchDBArn"
          DomainEndpoint: !Join
            - ""
            - - "https://"
              - !ImportValue "OpenSearchEndpoint"
          FieldMapping: 
            VectorField: "bedrock-knowledge-base-default-vector"  
            TextField: "AMAZON_BEDROCK_TEXT_CHUNK"               
            MetadataField: "AMAZON_BEDROCK_METADATA"  
          VectorIndexName: !Sub "${pPrefix}_vector_index"
      KnowledgeBaseConfiguration:
        Type: VECTOR
        VectorKnowledgeBaseConfiguration:
          EmbeddingModelArn: !Sub "arn:aws:bedrock:${AWS::Region}::foundation-model/amazon.titan-embed-text-v2:0"

  AuroraKnowledgeBase:
    Type: AWS::Bedrock::KnowledgeBase
    Properties:
      Name: !Sub "${pPrefix}-AuroraKB"
      Description: "Knowledge base using Aurora PostgreSQL"
      RoleArn: !ImportValue "CustomResourceLambdaRoleARN"
      KnowledgeBaseConfiguration:
        Type: "VECTOR"
        VectorKnowledgeBaseConfiguration:
          EmbeddingModelArn: "arn:aws:bedrock:us-east-1::foundation-model/amazon.titan-embed-text-v2:0"
      StorageConfiguration:
        Type: "RDS"
        RdsConfiguration:
          ResourceArn: !ImportValue "AuroraDBClusterARN"
          CredentialsSecretArn: !ImportValue "AuroraDBSecretARN"
          DatabaseName: !ImportValue "AuroraDBName"
          TableName: !Sub "${pRAGPrefix}_aurora_table" 
          FieldMapping:
            VectorField: "embedding"
            TextField: "content"
            MetadataField: "metadata"
            PrimaryKeyField: "id" 

  WebSocketApi:
    Type: AWS::ApiGatewayV2::Api
    Properties:
      Name: !Sub ${pPrefix}-Workbench-WebSocket
      ProtocolType: WEBSOCKET
      RouteSelectionExpression: "$request.body.action"

  IntegrationSendMessage:
    Type: AWS::ApiGatewayV2::Integration
    Properties:
      ApiId: !Ref WebSocketApi
      IntegrationType: AWS_PROXY
      IntegrationUri: !Sub
        - arn:aws:apigateway:${AWS::Region}:lambda:path/2015-03-31/functions/arn:aws:lambda:${AWS::Region}:${AWS::AccountId}:function:${FunctionName}/invocations
        - {FunctionName: !Ref ChatLambdaFunction}
      IntegrationMethod: POST
      ConnectionType: INTERNET
      PayloadFormatVersion: "1.0"
      PassthroughBehavior: WHEN_NO_MATCH

  IntegrationConnect:
    Type: AWS::ApiGatewayV2::Integration
    Properties:
      ApiId: !Ref WebSocketApi
      IntegrationType: AWS_PROXY
      IntegrationUri: !Sub
        - arn:aws:apigateway:${AWS::Region}:lambda:path/2015-03-31/functions/arn:aws:lambda:${AWS::Region}:${AWS::AccountId}:function:${FunctionName}/invocations
        - {FunctionName: !Ref ChatLambdaFunction}
      IntegrationMethod: POST
      ConnectionType: INTERNET
      PayloadFormatVersion: "1.0"
      PassthroughBehavior: WHEN_NO_MATCH

  IntegrationDisconnect:
    Type: AWS::ApiGatewayV2::Integration
    Properties:
      ApiId: !Ref WebSocketApi
      IntegrationType: AWS_PROXY
      IntegrationUri: !Sub
        - arn:aws:apigateway:${AWS::Region}:lambda:path/2015-03-31/functions/arn:aws:lambda:${AWS::Region}:${AWS::AccountId}:function:${FunctionName}/invocations
        - {FunctionName: !Ref ChatLambdaFunction}
      IntegrationMethod: POST
      ConnectionType: INTERNET
      PayloadFormatVersion: "1.0"
      PassthroughBehavior: WHEN_NO_MATCH
      
  RouteConnect:
    Type: AWS::ApiGatewayV2::Route
    Properties:
      ApiId: !Ref WebSocketApi
      RouteKey: $connect
      AuthorizationType: CUSTOM
      AuthorizerId: !Ref WebSocketAuthorizer
      Target: !Join ["/", ["integrations", !Ref IntegrationConnect]]

  RouteDisconnect:
    Type: AWS::ApiGatewayV2::Route
    Properties:
      ApiId: !Ref WebSocketApi
      RouteKey: $disconnect
      AuthorizationType: NONE
      Target: !Join ["/", ["integrations", !Ref IntegrationDisconnect]]

  RouteSendMessage:
    Type: AWS::ApiGatewayV2::Route
    Properties:
      ApiId: !Ref WebSocketApi
      RouteKey: sendMessage
      AuthorizationType: NONE
      Target: !Join ["/", ["integrations", !Ref IntegrationSendMessage]]


  Deployment:
    Type: AWS::ApiGatewayV2::Deployment
    DependsOn:
      - RouteConnect
      - RouteDisconnect
      - RouteSendMessage
    Properties:
      ApiId: !Ref WebSocketApi
  
  WebSocketAuthorizer:
    Type: AWS::ApiGatewayV2::Authorizer
    Properties:
      Name: !Sub "${pPrefix}-WebSocketAuthorizer"
      ApiId: !Ref WebSocketApi
      AuthorizerType: REQUEST
      IdentitySource:
        - route.request.querystring.token
      AuthorizerUri: !Sub
        - arn:aws:apigateway:${AWS::Region}:lambda:path/2015-03-31/functions/arn:aws:lambda:${AWS::Region}:${AWS::AccountId}:function:${FunctionName}/invocations
        - {FunctionName: !Ref LambdaAuthorizerFunction}

  WebSocketStage:
    Type: AWS::ApiGatewayV2::Stage
    Properties:
      StageName: !Ref pWebSocketStage
      AutoDeploy: true
      DeploymentId: !Ref Deployment
      ApiId: !Ref WebSocketApi
      DefaultRouteSettings:
        DataTraceEnabled: false
        DetailedMetricsEnabled: false
        LoggingLevel: OFF

  AuthorizerLambdaInvokePermission:
    Type: AWS::Lambda::Permission
    Properties:
      FunctionName: !Ref LambdaAuthorizerFunction
      Action: lambda:InvokeFunction
      Principal: apigateway.amazonaws.com
      SourceArn: !Sub 
        - "arn:aws:execute-api:${AWS::Region}:${AWS::AccountId}:${WebSocketApi}/*"
        - WebSocketApi: !Ref WebSocketApi

  LambdaInvokePermission:
    Type: AWS::Lambda::Permission
    Properties:
      FunctionName: !Ref ChatLambdaFunction
      Action: lambda:InvokeFunction
      Principal: apigateway.amazonaws.com
      SourceArn: !Sub "arn:aws:execute-api:${AWS::Region}:${AWS::AccountId}:${WebSocketApi}/*"

  WorkbenchLambdaAuthorizerInvokePermission:
    Type: AWS::Lambda::Permission
    Properties:
      FunctionName: !Ref LambdaAuthorizerFunction
      Action: lambda:InvokeFunction
      Principal: apigateway.amazonaws.com
      SourceArn: !Sub arn:aws:execute-api:${AWS::Region}:${AWS::AccountId}:${WorkbenchApi}/*    

  # CFTGenerationAgentLambdaRole:
  #   Type: AWS::IAM::Role
  #   Properties:
  #     RoleName: !Sub "${pPrefix}-CFTGenerationAgentLambdaRole"
  #     AssumeRolePolicyDocument:
  #       Version: '2012-10-17'
  #       Statement:
  #         - Effect: Allow
  #           Principal:
  #             Service: lambda.amazonaws.com
  #           Action: sts:AssumeRole
  #     ManagedPolicyArns:
  #       - arn:aws:iam::aws:policy/AdministratorAccess
  #     Tags:
  #       - Key: Name
  #         Value: "WorkbenchV2"

  CFTGenerationAgentLambdaRole:
    Type: AWS::IAM::Role
    Properties:
      AssumeRolePolicyDocument:
        Version: '2012-10-17'
        Statement:
          - Effect: Allow
            Principal:
              Service: lambda.amazonaws.com
            Action: sts:AssumeRole
      Policies:
        - PolicyName: S3
          PolicyDocument:
            Version: '2012-10-17'
            Statement:
              - Effect: Allow
                Action:
                  - s3:GetObject
                  - s3:PutObject
                Resource:
                  - !ImportValue WorkspacesBucketArn
                  - !Sub
                    - "${BucketArn}/*"
                    - {BucketArn: !ImportValue WorkspacesBucketArn}
      ManagedPolicyArns:
        - arn:aws:iam::aws:policy/service-role/AWSLambdaBasicExecutionRole
        - arn:aws:iam::aws:policy/service-role/AWSLambdaVPCAccessExecutionRole
      Tags:
        - Key: Name
          Value: "WorkbenchV2"

  CFTGenerationAgentLambda:
    Type: AWS::Lambda::Function
    Properties:
      FunctionName: !Sub "${pPrefix}-CFTGenerationAgentLambda"
      Runtime: python3.11
      Handler: CFTGenerationAgentLambda.lambda_handler
      Role: !GetAtt CFTGenerationAgentLambdaRole.Arn
      Timeout: 900
      MemorySize: 512
      Environment:
        Variables:
          ENVIRONMENT: !Sub "${pPrefix}"
          AWS_ACCOUNT_ID: !Ref AWS::AccountId
      Code:
        S3Bucket: !Ref pArtifactsBucketName
        S3Key: !Sub "lambda-${LambdaArtifactVersion}-${pPrefix}/cftgenerationagentlambda/CFTGenerationAgentLambda.zip"
      Tags:
        - Key: Name
          Value: "WorkbenchV2"

Outputs:

  WorkspaceLambdaFunctionName:
    Description: Name of the Workspace Lambda function
    Value: !Ref WorkspacesAndSolutionsLambdaFunction

  ApiUrl:
    Description: "Invoke URL for the deployed API"
    Value: !Sub "https://${WorkbenchApi}.execute-api.${AWS::Region}.amazonaws.com/prod"
  
  CloudfrontDistributionId:
    Description: CloudFront distribution ID
    Value: !GetAtt WebsiteDistribution.Id
    Export:
      Name: !Sub "${pPrefix}-CloudFrontDistributionId"

  CloudFrontDomainName:
    Description: Domain name of the CloudFront distribution
    Value: !GetAtt WebsiteDistribution.DomainName
    Export:
      Name: !Sub "${pPrefix}-CloudFrontDomainName"
    
  CognitoUserPoolId:
    Value: !Ref UserPool
    Export:
      Name: !Sub "${pPrefix}-CognitoUserPoolId"

  CognitoAppClientId:
    Value: !Ref UserPoolClient
    Export:
      Name: !Sub "${pPrefix}-CognitoAppClientId"

  CognitoRegion:
    Value: !Ref "AWS::Region"
    Export:
      Name: !Sub "${pPrefix}-Region"

  WebSocketApiUrl:
    Value: !Sub "wss://${WebSocketApi}.execute-api.${AWS::Region}.amazonaws.com/${pWebSocketStage}"
    Export:
      Name: !Sub "${pPrefix}-WebSocketApiUrl"<|MERGE_RESOLUTION|>--- conflicted
+++ resolved
@@ -734,7 +734,6 @@
       ServiceToken: !GetAtt BedrockAgentCustomResource.Arn 
       Environment: !Sub "${pPrefix}"
       Version: "1.0"
-<<<<<<< HEAD
       changesetflag: '6969'
 
   ArchitectureAgentAGLambdaRole:
@@ -768,9 +767,6 @@
         - Key: Name
           Value: "WorkbenchV2"
 
-=======
-      changesetflag: '19378456'
->>>>>>> f2404985
 
   UserExecutionRole:
     Type: AWS::IAM::Role
