AWSTemplateFormatVersion: '2010-09-09'
Description: Development cloudFormation template for the Service Workbench V2
Transform: 'AWS::Serverless-2016-10-31'

Parameters:
  pPrefix:
    Type: String
    Default: "develop"
    Description: Prefix for Lambda function naming

  LambdaArtifactVersion:
    Type: String
    Description: S3 path version folder for Lambda artifacts
  
  # GlueArtifactVersion:
  #   Type: String
  #   Description: S3 path version folder for Glue artifacts

  ApiName:
    Type: String
    Default: WorkbenchAPI
    Description: Name of the API Gateway API

  VPCPrefix:
    Type: String
    Default: WorkbenchVPC
    Description: Environment name prefix for VPC resources

  pArtifactsBucketName:
    Type: String
    Default: "service-workbench-artifacts"
    Description: Name of the S3 bucket for artifacts

  pRAGPrefix:
    Type: String
    Default: "develop"
    Description: rag-prefix
  
  DeploymentTrigger:
    Type: String
    Default: "2025-07-02T00:00:00Z"
    Description: Trigger date for deployment, used for versioning

  pWebSocketStage:
    Type: String
    Default: "prod"
    Description: "Stage name for websocket api"

  pTablesDataPrefix:
    Type: String
    Default: "tables"
    Description: "Prefix for stroing ddb data in s3"

  pWebScrapDocumentsPrefix:
    Type: String
    Default: "webscrap"
    Description: "Prefix for storing web scraping data into s3"
Resources:

  # S3 Bucket for artifacts
  MiscBucket:
    Type: AWS::S3::Bucket
    Properties:
      BucketName: !Sub "${pPrefix}-service-workbench-misc"
      PublicAccessBlockConfiguration:
        BlockPublicAcls: false
        BlockPublicPolicy: false
        IgnorePublicAcls: false
        RestrictPublicBuckets: false
      CorsConfiguration:
        CorsRules:
          - AllowedHeaders: ["*"]
            AllowedMethods: ["GET", "PUT", "POST", "DELETE"]
            AllowedOrigins: ["*"]
            ExposedHeaders: ["ETag"]
            MaxAge: 3000
      Tags:
        - Key: Name
          Value: "WorkbenchV2"

  MiscBucketPolicy:
    Type: AWS::S3::BucketPolicy
    Properties:
      Bucket: !Ref MiscBucket
      PolicyDocument:
        Version: "2012-10-17"
        Statement:
          - Sid: PublicReadGetObject
            Effect: Allow
            Principal: "*"
            Action: "s3:GetObject"
            Resource: !Sub "${MiscBucket.Arn}/*"

  # CloudFront Origin Access Control (OAC)
  WebsiteOAC:
    Type: AWS::CloudFront::OriginAccessControl
    Properties:
      OriginAccessControlConfig:
        Name: !Sub "${pPrefix}-service-workbench-oac"
        OriginAccessControlOriginType: s3
        SigningBehavior: always
        SigningProtocol: sigv4

# CloudFront Distribution
  WebsiteDistribution:
    Type: AWS::CloudFront::Distribution
    Properties:
      DistributionConfig:
        Enabled: true
        DefaultRootObject: index.html
        Origins:
          - Id: S3Origin
            DomainName: !ImportValue WebsiteBucketRegionalDomainName
            S3OriginConfig: {}
            OriginAccessControlId: !Ref WebsiteOAC
            OriginPath: !Sub "/${pPrefix}-web"
        DefaultCacheBehavior:
          TargetOriginId: S3Origin
          ViewerProtocolPolicy: redirect-to-https
          AllowedMethods: [GET, HEAD, OPTIONS]
          CachedMethods: [GET, HEAD, OPTIONS]
          Compress: true
          ForwardedValues:
            QueryString: false
            Cookies:
              Forward: none
        Logging:
          Bucket: !ImportValue LogsBucketDomainName
          Prefix: !Sub "${pPrefix}-cloudfront-logs/"
          IncludeCookies: false
        CustomErrorResponses:
          - ErrorCode: 403
            ResponseCode: 200
            ResponsePagePath: /index.html
          - ErrorCode: 404
            ResponseCode: 200
            ResponsePagePath: /index.html
        PriceClass: PriceClass_100
        HttpVersion: http2
        IPV6Enabled: true
      Tags:
        - Key: Name
          Value: "ServiceWorkbench"

# S3 Bucket Policy to allow CloudFront OAC access only
  WebsiteBucketPolicy:
    Type: AWS::S3::BucketPolicy
    Properties:
      Bucket: !ImportValue WebsiteBucketName
      PolicyDocument:
        Version: '2012-10-17'
        Statement:
          - Effect: Allow
            Principal:
              Service: cloudfront.amazonaws.com
            Action: s3:GetObject
            Resource: !Sub
              - "arn:aws:s3:::${BucketName}/*"
              - {BucketName: !ImportValue WebsiteBucketName}

# Bucket policy to allow CloudFront to write logs
  CloudFrontLogBucketPolicy:
    Type: AWS::S3::BucketPolicy
    Properties:
      Bucket: !ImportValue LogsBucketName
      PolicyDocument:
        Version: '2012-10-17'
        Statement:
          - Effect: Allow
            Principal:
              Service: cloudfront.amazonaws.com
            Action: s3:PutObject
            Resource: !Sub
              - "arn:aws:s3:::${BucketName}/*"
              - {BucketName: !ImportValue LogsBucketName}
            Condition:
              StringEquals:
                AWS:SourceArn: !Sub 'arn:aws:cloudfront::${AWS::AccountId}:distribution/${WebsiteDistribution}'
          - Effect: Allow
            Principal:
              Service: cloudfront.amazonaws.com
            Action: s3:GetBucketAcl
            Resource: !ImportValue LogsBucketArn
            Condition:
              StringEquals:
                AWS:SourceArn: !Sub 'arn:aws:cloudfront::${AWS::AccountId}:distribution/${WebsiteDistribution}'

# Cognito User Pool and Client
  UserPool:
    Type: AWS::Cognito::UserPool
    Properties:
      UserPoolName: !Sub "${pPrefix}-UserPool"
      AliasAttributes:
        - email
        - preferred_username
      Schema:
        - Name: email
          AttributeDataType: String
          Required: true
          Mutable: true
        - Name: name
          AttributeDataType: String
          Required: true
          Mutable: true
        - Name: preferred_username
          AttributeDataType: String
          Required: false
          Mutable: true
        - Name: Role
          AttributeDataType: String
          Required: false
          Mutable: true
      AutoVerifiedAttributes:
        - email
      AdminCreateUserConfig:
        AllowAdminCreateUserOnly: false
        InviteMessageTemplate:
          EmailSubject: "Your temporary password for WorkBench"
          EmailMessage: "Your username is {username} and temporary password is {####}"
      Policies:
        PasswordPolicy:
          MinimumLength: 8
          RequireLowercase: true
          RequireNumbers: true
          RequireSymbols: true
          RequireUppercase: true
      EmailConfiguration:
        EmailSendingAccount: COGNITO_DEFAULT
      VerificationMessageTemplate:
        DefaultEmailOption: CONFIRM_WITH_CODE
        EmailSubject: "Your verification code for WorkBench"
        EmailMessage: "Your verification code is {####}"

  UserPoolClient:
    Type: AWS::Cognito::UserPoolClient
    Properties:
      ClientName: !Sub "${pPrefix}-Client"
      UserPoolId: !Ref UserPool
      GenerateSecret: false
      RefreshTokenValidity: 30
      AccessTokenValidity: 60
      IdTokenValidity: 60
      TokenValidityUnits:
        AccessToken: "minutes"
        IdToken: "minutes"
        RefreshToken: "days"
      ExplicitAuthFlows:
        - ALLOW_USER_PASSWORD_AUTH
        - ALLOW_REFRESH_TOKEN_AUTH
        - ALLOW_USER_SRP_AUTH
        - ALLOW_CUSTOM_AUTH
      SupportedIdentityProviders:
        - COGNITO
      PreventUserExistenceErrors: ENABLED

  UserPoolDomain:
    Type: AWS::Cognito::UserPoolDomain
    Properties:
      UserPoolId: !Ref UserPool
      Domain: !Sub "${pPrefix}-${AWS::AccountId}-auth"
      ManagedLoginVersion: "2"

  CleanupDLQ:
    Type: AWS::SQS::Queue
    Properties:
      QueueName: !Sub "${pPrefix}-CleanupDLQ"
      MessageRetentionPeriod: 1209600  # 14 days
      Tags:
        - Key: Name
          Value: "WorkbenchV2"
    
  CognitoTriggersCustomResource:
    Type: AWS::Lambda::Function
    Properties:
      Description: !Sub "${DeploymentTrigger} - Workspaces and Solutions Lambda Function"
      FunctionName: !Sub "${pPrefix}-CognitoTriggersCustomResource"
      Handler: lambda_function.lambda_handler
      Runtime: python3.12
      VpcConfig:
        SubnetIds:
          - Fn::ImportValue:
              Fn::Sub: "${VPCPrefix}-Private-Subnet-1-ID"
          - Fn::ImportValue:
              Fn::Sub: "${VPCPrefix}-Private-Subnet-2-ID"
        SecurityGroupIds:
          - Fn::ImportValue:
              Fn::Sub: "${VPCPrefix}-Lambda-SG-ID"
      Role: !GetAtt CustomResourceLambdaExecutionRole.Arn
      Timeout: 300
      MemorySize: 1024
      Code:
        S3Bucket: !Ref pArtifactsBucketName
        S3Key: !Sub "lambda-${LambdaArtifactVersion}-${pPrefix}/workbenchcognitocustomresourcelambda/WorkbenchCognitoCustomResource.zip"
      Tags:
        - Key: Name
          Value: "WorkbenchV2"

  CognitoTriggersResource:
    Type: Custom::CognitoTriggers
    Properties:
      ServiceToken: !GetAtt CognitoTriggersCustomResource.Arn
      UserPoolId: !Ref UserPool
      PreSignUpLambdaArn: !GetAtt PreSignUpFunction.Arn
      PreAuthLambdaArn: !GetAtt PreAuthFunction.Arn
      PreTokenLambdaArn: !GetAtt PreTokenGenerationFunction.Arn
      PostConfirmationLambdaArn: !GetAtt PostConfirmationFunction.Arn
      PostAuthLambdaArn: !GetAtt PostAuthFunction.Arn
      Changesetflag: "2025-07-02"
      Tags:
        - Key: Name
          Value: "WorkbenchV2"

  PreSignUpFunction:
    Type: AWS::Lambda::Function
    Properties:
      Description: !Sub "${DeploymentTrigger} - Workspaces and Solutions Lambda Function"
      FunctionName: !Sub "${pPrefix}-PreSignUp"
      Handler: lambda_function.lambda_handler
      Role: !GetAtt UserExecutionRole.Arn
      Runtime: python3.12
      Timeout: 300
      MemorySize: 1024
      VpcConfig:
        SubnetIds:
          - Fn::ImportValue:
              Fn::Sub: "${VPCPrefix}-Private-Subnet-1-ID"
          - Fn::ImportValue:
              Fn::Sub: "${VPCPrefix}-Private-Subnet-2-ID"
        SecurityGroupIds:
          - Fn::ImportValue:
              Fn::Sub: "${VPCPrefix}-Lambda-SG-ID"
      Code:
        S3Bucket: !Ref pArtifactsBucketName
        S3Key: !Sub "lambda-${LambdaArtifactVersion}-${pPrefix}/workbenchpresignuplambda/WorkbenchPresignup.zip"
      Environment:
        Variables:
          QUEUE_URL: !Ref CleanupQueue
          USER_TABLE_NAME: !Ref UserTable
      Layers:
        - !ImportValue ServiceWorkbenchLambdaLayer
      Tags:
        - Key: Name
          Value: "WorkbenchV2"

  PreAuthFunction:
    Type: AWS::Lambda::Function
    Properties:
      Description: !Sub "${DeploymentTrigger} - Workspaces and Solutions Lambda Function"
      FunctionName: !Sub "${pPrefix}-PreAuth"
      Handler: lambda_function.lambda_handler
      Role: !GetAtt UserExecutionRole.Arn
      Runtime: python3.12
      Timeout: 300
      MemorySize: 1024
      VpcConfig:
        SubnetIds:
          - Fn::ImportValue:
              Fn::Sub: "${VPCPrefix}-Private-Subnet-1-ID"
          - Fn::ImportValue:
              Fn::Sub: "${VPCPrefix}-Private-Subnet-2-ID"
        SecurityGroupIds:
          - Fn::ImportValue:
              Fn::Sub: "${VPCPrefix}-Lambda-SG-ID"
      Code:
        S3Bucket: !Ref pArtifactsBucketName
        S3Key: !Sub "lambda-${LambdaArtifactVersion}-${pPrefix}/workbenchpreauthlambda/WorkbenchPreAuth.zip"
      Environment:
        Variables:
          USER_TABLE_NAME: !Ref UserTable
      Tags:
        - Key: Name
          Value: "WorkbenchV2"

  PreTokenGenerationFunction:
    Type: AWS::Lambda::Function
    Properties:
      Description: !Sub "${DeploymentTrigger} - Workspaces and Solutions Lambda Function"
      FunctionName: !Sub "${pPrefix}-PreTokenGen"
      Handler: lambda_function.lambda_handler
      Role: !GetAtt UserExecutionRole.Arn
      Runtime: python3.12
      Timeout: 300
      MemorySize: 1024
      VpcConfig:
        SubnetIds:
          - Fn::ImportValue:
              Fn::Sub: "${VPCPrefix}-Private-Subnet-1-ID"
          - Fn::ImportValue:
              Fn::Sub: "${VPCPrefix}-Private-Subnet-2-ID"
        SecurityGroupIds:
          - Fn::ImportValue:
              Fn::Sub: "${VPCPrefix}-Lambda-SG-ID"
      Code:
        S3Bucket: !Ref pArtifactsBucketName
        S3Key: !Sub "lambda-${LambdaArtifactVersion}-${pPrefix}/workbenchpretokengenerationlambda/WorkbenchPreTokengeneration.zip"
      Environment:
        Variables:
          USER_TABLE_NAME: !Ref UserTable
      Tags:
        - Key: Name
          Value: "WorkbenchV2"

  PostConfirmationFunction:
    Type: AWS::Lambda::Function
    Properties: 
      Description: !Sub "${DeploymentTrigger} - Workspaces and Solutions Lambda Function"
      FunctionName: !Sub "${pPrefix}-PostConfirm"
      Handler: lambda_function.lambda_handler
      Role: !GetAtt UserExecutionRole.Arn
      Runtime: python3.12
      Timeout: 300
      MemorySize: 1024
      VpcConfig:
        SubnetIds:
          - Fn::ImportValue:
              Fn::Sub: "${VPCPrefix}-Private-Subnet-1-ID"
          - Fn::ImportValue:
              Fn::Sub: "${VPCPrefix}-Private-Subnet-2-ID"
        SecurityGroupIds:
          - Fn::ImportValue:
              Fn::Sub: "${VPCPrefix}-Lambda-SG-ID"
      Code:
        S3Bucket: !Ref pArtifactsBucketName
        S3Key: !Sub "lambda-${LambdaArtifactVersion}-${pPrefix}/workbenchpostconfirmationlambda/WorkbenchPostConfirmation.zip"
      Environment:
        Variables:
          USER_TABLE_NAME: !Ref UserTable
          ROLE_TABLE_NAME: !Ref RolesTable
          DOMAIN: "ServiceWorkbench v2.0"
          SOURCE_EMAIL: "mayank.gupta@cloudwick.com"
          ACTIVITY_LOGS_TABLE: !Ref ActivityLogsTable
          WORKSPACES_TABLE_NAME: !Ref WorkspacesTable
          RESOURCE_ACCESS_TABLE: !Ref ResourceAccessTable
      Layers:
        - !ImportValue ServiceWorkbenchLambdaLayer
      Tags:
        - Key: Name
          Value: "WorkbenchV2"

  PostAuthFunction:
    Type: AWS::Lambda::Function
    Properties:
      Description: !Sub "${DeploymentTrigger} - Workspaces and Solutions Lambda Function"
      FunctionName: !Sub "${pPrefix}-PostAuth"
      Role: !GetAtt UserExecutionRole.Arn
      Handler: lambda_function.lambda_handler
      Runtime: python3.12
      Timeout: 300
      MemorySize: 1024
      VpcConfig:
        SubnetIds:
          - Fn::ImportValue:
              Fn::Sub: "${VPCPrefix}-Private-Subnet-1-ID"
          - Fn::ImportValue:
              Fn::Sub: "${VPCPrefix}-Private-Subnet-2-ID"
        SecurityGroupIds:
          - Fn::ImportValue:
              Fn::Sub: "${VPCPrefix}-Lambda-SG-ID"
      Code:
        S3Bucket: !Ref pArtifactsBucketName
        S3Key: !Sub "lambda-${LambdaArtifactVersion}-${pPrefix}/workbenchpostauthlambda/WorkbenchPostAuth.zip"
      Environment:
        Variables:
          ACTIVITY_LOGS_TABLE: !Ref ActivityLogsTable
          USERS_TABLE: !Ref UserTable
      Tags:
        - Key: Name
          Value: "WorkbenchV2"

  UserPoolCleanUp:
    Type: AWS::Lambda::Function
    Properties:
      Description: !Sub "${DeploymentTrigger} - Workspaces and Solutions Lambda Function"
      FunctionName: !Sub "${pPrefix}-Workbench-UserPool"
      Handler: lambda_function.lambda_handler
      Runtime: python3.12
      Timeout: 60
      MemorySize: 1024
      VpcConfig:
        SubnetIds:
          - Fn::ImportValue:
              Fn::Sub: "${VPCPrefix}-Private-Subnet-1-ID"
          - Fn::ImportValue:
              Fn::Sub: "${VPCPrefix}-Private-Subnet-2-ID"
        SecurityGroupIds:
          - Fn::ImportValue:
              Fn::Sub: "${VPCPrefix}-Lambda-SG-ID"
      Role: !GetAtt UserExecutionRole.Arn
      Code:
        S3Bucket: !Ref pArtifactsBucketName
        S3Key: !Sub "lambda-${LambdaArtifactVersion}-${pPrefix}/workbenchuserpoolcleanuplambda/WorkbenchUserpoolCleanup.zip"
      Environment:
        Variables:
          QUEUE_URL: !Ref CleanupQueue
          USER_POOL_ID: !Ref UserPool
          USER_TABLE_NAME: !Ref UserTable
      Tags:
        - Key: Name
          Value: "WorkbenchV2"

  PreSignUpPermission:
    Type: AWS::Lambda::Permission
    Properties:
      FunctionName: !GetAtt PreSignUpFunction.Arn
      Action: lambda:InvokeFunction
      Principal: cognito-idp.amazonaws.com
      SourceArn: !GetAtt UserPool.Arn

  PreAuthPermission:
    Type: AWS::Lambda::Permission
    Properties:
      FunctionName: !GetAtt PreAuthFunction.Arn
      Action: lambda:InvokeFunction
      Principal: cognito-idp.amazonaws.com
      SourceArn: !GetAtt UserPool.Arn

  PreTokenPermission:
    Type: AWS::Lambda::Permission
    Properties:
      FunctionName: !GetAtt PreTokenGenerationFunction.Arn
      Action: lambda:InvokeFunction
      Principal: cognito-idp.amazonaws.com
      SourceArn: !GetAtt UserPool.Arn

  PostConfirmPermission:
    Type: AWS::Lambda::Permission
    Properties:
      FunctionName: !GetAtt PostConfirmationFunction.Arn
      Action: lambda:InvokeFunction
      Principal: cognito-idp.amazonaws.com
      SourceArn: !GetAtt UserPool.Arn
  
  PostAuthPermission:
    Type: AWS::Lambda::Permission
    Properties:
      FunctionName: !GetAtt PostAuthFunction.Arn
      Action: lambda:InvokeFunction
      Principal: cognito-idp.amazonaws.com
      SourceArn: !GetAtt UserPool.Arn

# Event Source Mapping for Cleanup Queue
  CleanupQueueEventSourceMapping:
    Type: AWS::Lambda::EventSourceMapping
    Properties:
      BatchSize: 1
      Enabled: true
      EventSourceArn: !GetAtt CleanupQueue.Arn
      FunctionName: !GetAtt UserPoolCleanUp.Arn
      Tags:
        - Key: Name
          Value: "WorkbenchV2"

# Main SQS queue with redrive policy
  CleanupQueue:
    Type: AWS::SQS::Queue
    Properties:
      QueueName: !Sub "${pPrefix}-CleanupQueue"
      VisibilityTimeout: 65
      ReceiveMessageWaitTimeSeconds: 20
      DelaySeconds: 900
      RedrivePolicy:
        deadLetterTargetArn: !GetAtt CleanupDLQ.Arn
        maxReceiveCount: 5  # Message is sent to DLQ after 5 failed receives
      Tags:
        - Key: Name
          Value: "WorkbenchV2"

  # IAM Role for the Custom Resource Lambda
  CustomResourceLambdaExecutionRole:
    Type: AWS::IAM::Role
    Properties:
      AssumeRolePolicyDocument:
        Version: "2012-10-17"
        Statement:
          - Effect: Allow
            Principal:
              Service: lambda.amazonaws.com
            Action: sts:AssumeRole
      Policies:
        - PolicyName: CognitoAccess
          PolicyDocument:
            Version: "2012-10-17"
            Statement:
              - Effect: Allow
                Action:
                  - cognito-idp:UpdateUserPool
                Resource: !GetAtt UserPool.Arn
        - PolicyName: DynamoDBAccess
          PolicyDocument:
            Version: '2012-10-17'
            Statement:
              - Effect: Allow
                Action:
                  - dynamodb:UpdateItem
                Resource: !Sub "arn:aws:dynamodb:${AWS::Region}:${AWS::AccountId}:table/Workbench-*"
      ManagedPolicyArns:
        - arn:aws:iam::aws:policy/service-role/AWSLambdaBasicExecutionRole
        - arn:aws:iam::aws:policy/service-role/AWSLambdaVPCAccessExecutionRole
      Tags:
        - Key: Name
          Value: "WorkbenchV2"

  BedrockAgentLookupTable:
    Type: AWS::DynamoDB::Table
    Properties:
      TableName: !Sub "${pPrefix}-BedrockAgentLookup-Table"
      BillingMode: PAY_PER_REQUEST
      AttributeDefinitions:
        - AttributeName: AgentId
          AttributeType: S
      KeySchema:
        - AttributeName: AgentId
          KeyType: HASH
      Tags:
        - Key: Name
          Value: "WorkbenchV2"

  BedrockAgentExecutionRole:
    Type: AWS::IAM::Role
    Properties:
      RoleName: !Sub "${pPrefix}-BedrockAgentExecutionRole"
      AssumeRolePolicyDocument:
        Version: '2012-10-17'
        Statement:
          - Effect: Allow
            Principal:
              Service: bedrock.amazonaws.com
            Action: sts:AssumeRole
      Policies:
        - PolicyName: BedrockAgentPolicy
          PolicyDocument:
            Version: '2012-10-17'
            Statement:
              - Effect: Allow
                Action:
                  - bedrock:*
                Resource: "*"
              - Effect: Allow
                Action:
                  - lambda:InvokeFunction
                Resource: !Sub "arn:aws:lambda:${AWS::Region}:${AWS::AccountId}:function:*"

  CustomResourceRole:
    Type: AWS::IAM::Role
    Properties:
      RoleName: !Sub "${pPrefix}-BedrockCustomResourceRole"
      AssumeRolePolicyDocument:
        Version: '2012-10-17'
        Statement:
          - Effect: Allow
            Principal:
              Service: lambda.amazonaws.com
            Action: sts:AssumeRole
      ManagedPolicyArns:
        - arn:aws:iam::aws:policy/service-role/AWSLambdaBasicExecutionRole
      Policies:
        - PolicyName: BedrockAgentManagement
          PolicyDocument:
            Version: '2012-10-17'
            Statement:
              - Effect: Allow
                Action:
                  - bedrock:*
                Resource: "*"
              - Effect: Allow
                Action:
                  - dynamodb:GetItem
                  - dynamodb:PutItem
                  - dynamodb:UpdateItem
                  - dynamodb:DeleteItem
                Resource: !Sub "arn:aws:dynamodb:${AWS::Region}:${AWS::AccountId}:table/${pPrefix}-BedrockAgentLookup-Table"
              - Effect: Allow
                Action:
                  - lambda:AddPermission
                  - lambda:RemovePermission
                Resource: !Sub "arn:aws:lambda:${AWS::Region}:${AWS::AccountId}:function:*"
              - Effect: Allow
                Action:
                  - iam:PassRole
                Resource: !GetAtt BedrockAgentExecutionRole.Arn

  BedrockAgentCustomResource:
    Type: AWS::Lambda::Function
    Properties:
      FunctionName: !Sub "${pPrefix}-AgentCustomResourceLambda"
      Runtime: python3.11
      Handler: AgentCustomResourceLambda.lambda_handler
      Role: !GetAtt CustomResourceRole.Arn
      Timeout: 900
      MemorySize: 512
      Environment:
        Variables:
          ENVIRONMENT: !Sub "${pPrefix}"
          AGENTS_TABLE_NAME: !Sub "${pPrefix}-BedrockAgentLookup-Table"
          AGENT_EXECUTION_ROLE: !GetAtt BedrockAgentExecutionRole.Arn
          AWS_ACCOUNT_ID: !Ref AWS::AccountId
          KNOWLEDGE_BASE_ID: !Ref VectorKnowledgeBase
      Code:
        S3Bucket: !Ref pArtifactsBucketName
        S3Key: !Sub "lambda-${LambdaArtifactVersion}-${pPrefix}/agentcustomresourcelambda/AgentCustomResourceLambda.zip"
      Layers:
        - arn:aws:lambda:us-east-1:043309350924:layer:yaml-layer:1

  CodeGenerationLambda:
    Type: AWS::Lambda::Function
    Properties:
      Description: !Sub "${DeploymentTrigger} - Workspaces and Solutions Lambda Function"
      FunctionName: !Sub "${pPrefix}-CodeGenerationLambda"
      Handler: lambda_function.lambda_handler
      Runtime: python3.12
      VpcConfig:
        SubnetIds:
          - Fn::ImportValue:
              Fn::Sub: "${VPCPrefix}-Private-Subnet-1-ID"
          - Fn::ImportValue:
              Fn::Sub: "${VPCPrefix}-Private-Subnet-2-ID"
        SecurityGroupIds:
          - Fn::ImportValue:
              Fn::Sub: "${VPCPrefix}-Lambda-SG-ID"
      Role: !GetAtt ArchitectureAgentAGLambdaRole.Arn
      Timeout: 300
      MemorySize: 1024
      Code:
        S3Bucket: !Ref pArtifactsBucketName
        S3Key: !Sub "lambda-${LambdaArtifactVersion}-${pPrefix}/codegenerationlambda/CodeGenerationLambda.zip"
      Tags:
        - Key: Name
          Value: "WorkbenchV2"


  BedrockAgentManager:
    Type: AWS::CloudFormation::CustomResource
    Properties:
      ServiceToken: !GetAtt BedrockAgentCustomResource.Arn 
      Environment: !Sub "${pPrefix}"
      Version: "1.0"
      changesetflag: '452'

  UserExecutionRole:
    Type: AWS::IAM::Role
    Properties:
      AssumeRolePolicyDocument:
        Version: "2012-10-17"
        Statement:
          - Effect: Allow
            Principal:
              Service: lambda.amazonaws.com
            Action: sts:AssumeRole
      Policies:
        - PolicyName: CloudwatchLogs
          PolicyDocument:
            Version: "2012-10-17"
            Statement:
              - Sid: CloudWatchLogsAccess
                Effect: Allow
                Action:
                  - logs:CreateLogGroup
                  - logs:CreateLogStream
                  - logs:PutLogEvents
                Resource: "*"
        
        - PolicyName: SQSPolicies
          PolicyDocument:
            Version: "2012-10-17"
            Statement:
              - Sid: SQSPutPolicies
                Effect: Allow
                Action:
                  - sqs:SendMessage
                  - sqs:ReceiveMessage
                  - sqs:DeleteMessage
                  - sqs:GetQueueAttributes
                Resource: !GetAtt CleanupQueue.Arn
        
        - PolicyName: DynamoDBPolicies
          PolicyDocument:
            Version: "2012-10-17"
            Statement:
              - Sid: DynamoDBActivityLogsAccess
                Effect: Allow
                Action:
                  - dynamodb:PutItem
                  - dynamodb:GetItem
                  - dynamodb:DeleteItem
                  - dynamodb:Scan
                  - dynamodb:Query
                  - dynamodb:UpdateItem
                Resource: !Sub "arn:aws:dynamodb:${AWS::Region}:${AWS::AccountId}:table/Workbench-*"
        
        - PolicyName: CognitoPolicies
          PolicyDocument:
            Version: "2012-10-17"
            Statement:
              - Sid: CognitoAccess
                Effect: Allow
                Action:
                  - cognito-idp:AdminCreateUser
                  - cognito-idp:AdminDeleteUser
                  - cognito-idp:AdminGetUser
                  - cognito-idp:ListUsers
                  - cognito-idp:AdminUpdateUserAttributes
                Resource: !Sub "arn:aws:cognito-idp:${AWS::Region}:${AWS::AccountId}:userpool/${UserPool}"
        
        - PolicyName: SESPolicies
          PolicyDocument:
            Version: "2012-10-17"
            Statement:
              - Sid: SESAccess
                Effect: Allow
                Action:
                  - ses:SendEmail
                Resource: "*"

        - PolicyName: S3Policies
          PolicyDocument:
            Version: "2012-10-17"
            Statement:
              - Sid: S3PutAccess
                Effect: Allow
                Action:
                  - s3:PutObject
                Resource: "*"
        
        - PolicyName: SSMPolicies
          PolicyDocument:
            Version: "2012-10-17"
            Statement:
              - Sid: SSMAccess
                Effect: Allow
                Action:
                  - ssm:GetParameter
                  - ssm:PutParameter
                Resource: "*"
      
        - PolicyName: GlueJobPolicies
          PolicyDocument:
            Version: "2012-10-17"
            Statement:
              - Sid: GlueJobAccess
                Effect: Allow
                Action:
                  - glue:StartJobRun
                Resource:
                  - !Sub "arn:aws:glue:${AWS::Region}:${AWS::AccountId}:job/${GlueJob}"
      ManagedPolicyArns:
        - arn:aws:iam::aws:policy/service-role/AWSLambdaVPCAccessExecutionRole
        - arn:aws:iam::aws:policy/service-role/AWSLambdaBasicExecutionRole
      Tags:
        - Key: Name
          Value: "WorkbenchV2"

  RolesLambdaExecutionRole:
    Type: AWS::IAM::Role
    Properties:
      RoleName: !Sub "${pPrefix}-RolesLambdaExecutionRole"
      AssumeRolePolicyDocument:
        Version: '2012-10-17'
        Statement:
          - Effect: Allow
            Principal:
              Service: lambda.amazonaws.com
            Action: sts:AssumeRole
      Policies:
        - PolicyName: DynamoDBAccess
          PolicyDocument:
            Version: '2012-10-17'
            Statement:
              - Effect: Allow
                Action:
                  - dynamodb:GetItem
                  - dynamodb:PutItem
                  - dynamodb:UpdateItem
                  - dynamodb:Scan
                  - dynamodb:DeleteItem
                Resource: !Sub "arn:aws:dynamodb:${AWS::Region}:${AWS::AccountId}:table/Workbench-*"
      ManagedPolicyArns:
        - arn:aws:iam::aws:policy/service-role/AWSLambdaVPCAccessExecutionRole
        - arn:aws:iam::aws:policy/service-role/AWSLambdaBasicExecutionRole
      Tags:
        - Key: Name
          Value: "WorkbenchV2"
  
  WorkspaceLambdaExecutionRole:
    Type: AWS::IAM::Role
    Properties:
      RoleName: !Sub "${pPrefix}-WorkspaceLambdaExecutionRole"
      AssumeRolePolicyDocument:
        Version: '2012-10-17'
        Statement:
          - Effect: Allow
            Principal:
              Service: lambda.amazonaws.com
            Action: sts:AssumeRole
      Policies:
        - PolicyName: LambdaBasicExecution
          PolicyDocument:
            Version: '2012-10-17'
            Statement:
              - Effect: Allow
                Action:
                  - dynamodb:GetItem
                  - dynamodb:PutItem
                  - dynamodb:UpdateItem
                  - dynamodb:DeleteItem
                  - dynamodb:Query
                  - dynamodb:Scan
                Resource:
                  - !Sub arn:aws:dynamodb:${AWS::Region}:${AWS::AccountId}:table/Workbench-*
              - Effect: Allow
                Action:
                  - s3:GetObject
                  - s3:PutObject
                Resource:
                  - !ImportValue WorkspacesBucketArn
                  - !Sub
                    - "${BucketArn}/*"
                    - {BucketArn: !ImportValue WorkspacesBucketArn}
              - Effect: Allow
                Action: lambda:InvokeFunction
                Resource: 
                  - !Sub arn:aws:lambda:${AWS::Region}:${AWS::AccountId}:function:*
              - Effect: Allow
                Action: glue:StartJobRun
                Resource: '*'
              - Effect: Allow
                Action: states:StartExecution
                Resource: 
                  - !Sub arn:aws:states:${AWS::Region}:${AWS::AccountId}:stateMachine:*
        - PolicyName: LogAccess
          PolicyDocument:
            Version: '2012-10-17'
            Statement:
              - Sid: AllowLogsAndGlueAccess
                Effect: Allow
                Action:
                  - logs:DescribeLogGroups
                  - logs:DescribeLogStreams
                  - logs:GetLogEvents
                  - glue:GetJobRuns
                Resource: '*'
        - PolicyName: S3Access
          PolicyDocument:
            Version: '2012-10-17'
            Statement:
              - Effect: Allow
                Action:
                  - s3:GetObject
                  - s3:PutObject
                  - s3:ListBucket
                Resource:
                  - !Sub "arn:aws:s3:::develop-service-workbench-workspaces/*"
                  - !Sub "arn:aws:s3:::develop-service-workbench-workspaces"

      ManagedPolicyArns:
        - arn:aws:iam::aws:policy/service-role/AWSLambdaVPCAccessExecutionRole
        - arn:aws:iam::aws:policy/service-role/AWSLambdaBasicExecutionRole
      Tags:
        - Key: Name
          Value: "WorkbenchV2"

  ChatLambdaRole:
    Type: AWS::IAM::Role
    Properties:
      RoleName: !Sub "${pPrefix}-ChatLambdaExecutionRole"
      AssumeRolePolicyDocument:
        Version: '2012-10-17'
        Statement:
          - Effect: Allow
            Principal:
              Service: lambda.amazonaws.com
            Action: sts:AssumeRole
      Policies:
        - PolicyName: BedrockAccess
          PolicyDocument:
            Version: '2012-10-17'
            Statement:
              - Sid: AllowLogsAndGlueAccess
                Effect: Allow
                Action:
                  - bedrock:Invoke
                Resource: '*'     
        - PolicyName: WebSocketAccess
          PolicyDocument:
            Version: '2012-10-17'
            Statement:
              - Effect: Allow
                Action:
                  - execute-api:ManageConnections
                Resource: !Sub "arn:aws:execute-api:${AWS::Region}:${AWS::AccountId}:${WebSocketApi}/*"
        - PolicyName: DDBAccess
          PolicyDocument:
            Version: '2012-10-17'
            Statement:
              - Sid: AllowDDBAccess
                Effect: Allow
                Action:
                  - dynamodb:Scan
                Resource: !Sub "arn:aws:dynamodb:${AWS::Region}:${AWS::AccountId}:table/${pPrefix}-BedrockAgentLookup-Table"
<<<<<<< HEAD
              - Sid: DynamoDBActivityLogsAccess
                Effect: Allow
                Action:
                  - dynamodb:PutItem
                  - dynamodb:GetItem
                  - dynamodb:DeleteItem
                  - dynamodb:Scan
                  - dynamodb:Query
                  - dynamodb:UpdateItem
                Resource: !Sub "arn:aws:dynamodb:${AWS::Region}:${AWS::AccountId}:table/Workbench-*"
=======
        - PolicyName: S3Access
          PolicyDocument:
            Version: '2012-10-17'
            Statement:
              - Effect: Allow
                Action:
                  - s3:GetObject
                  - s3:PutObject
                  - s3:ListBucket
                Resource:
                  - !ImportValue WorkspacesBucketArn
                  - !Sub
                    - "${BucketArn}/*"
                    - {BucketArn: !ImportValue WorkspacesBucketArn}
>>>>>>> 572dac63
      ManagedPolicyArns:
        - arn:aws:iam::aws:policy/service-role/AWSLambdaVPCAccessExecutionRole
        - arn:aws:iam::aws:policy/service-role/AWSLambdaBasicExecutionRole
      Tags:
        - Key: Name
          Value: "WorkbenchV2"

  GlueJobRole:
    Type: AWS::IAM::Role
    Properties:
      RoleName: !Sub "${pPrefix}-GlueJobRole"
      AssumeRolePolicyDocument:
        Version: '2012-10-17'
        Statement:
          - Effect: Allow
            Principal:
              Service: glue.amazonaws.com
            Action: sts:AssumeRole
      ManagedPolicyArns:
        - arn:aws:iam::aws:policy/service-role/AWSGlueServiceRole
      Policies:
        - PolicyName: S3Access
          PolicyDocument:
            Version: '2012-10-17'
            Statement:
              - Effect: Allow
                Action:
                  - s3:GetObject
                  - s3:ListBucket
                  - s3:PutObject
                  - s3:DeleteObject
                Resource:
                  - !Sub "arn:aws:s3:::${pPrefix}-service-workbench-misc/*"
                  - !Sub "arn:aws:s3:::${pPrefix}-service-workbench-misc"
                  - !Sub "arn:aws:s3:::service-workbench-artifacts"
                  - !Sub "arn:aws:s3:::service-workbench-artifacts/*"
        - PolicyName: BedrockAccess
          PolicyDocument:
            Version: '2012-10-17'
            Statement:
              - Effect: Allow
                Action:
                  - bedrock:GetKnowledgeBase
                  - bedrock:GetDataSource
                  - bedrock:StartIngestionJob
                  - bedrock:GetIngestionJob
                  - bedrock:ListIngestionJobs
                Resource:
                  - !Sub "arn:aws:bedrock:${AWS::Region}:${AWS::AccountId}:knowledge-base/${VectorKnowledgeBase}"
                  - !Sub "arn:aws:bedrock:${AWS::Region}:${AWS::AccountId}:knowledge-base/${AuroraKnowledgeBase}"
        - PolicyName: CloudWatchAccess
          PolicyDocument:
            Version: '2012-10-17'
            Statement:
              - Effect: Allow
                Action:
                  - cloudwatch:PutMetricData
                Resource: "*"
        - PolicyName: LogsAccess
          PolicyDocument:
            Version: '2012-10-17'
            Statement:
              - Effect: Allow
                Action:
                  - logs:CreateLogGroup
                  - logs:CreateLogStream
                  - logs:PutLogEvents
                Resource: "*"
        - PolicyName: DynamoDBReadAccess
          PolicyDocument:
            Version: '2012-10-17'
            Statement:
              - Effect: Allow
                Action:
                  - dynamodb:DescribeTable
                  - dynamodb:ListStreams
                  - dynamodb:ExportTableToPointInTime
                  - dynamodb:DescribeExport
                Resource:
                  - !Sub "arn:aws:dynamodb:${AWS::Region}:${AWS::AccountId}:table/Workbench-${pPrefix}-*"
              - Effect: Allow
                Action:
                  - dynamodb:ListTables
                Resource:
                  - !Sub "arn:aws:dynamodb:${AWS::Region}:${AWS::AccountId}:table/*"
 

  AuroraDataSource:
    Type: AWS::Bedrock::DataSource
    Properties:
      KnowledgeBaseId: !Ref AuroraKnowledgeBase
      Name: !Sub "${pPrefix}-Aurora-datasource"
      Description: 'Data source for DynamoDB synced data'
      DataSourceConfiguration:
        Type: 'S3'
        S3Configuration:
          BucketArn: !Sub "arn:aws:s3:::${pPrefix}-service-workbench-misc"  
          InclusionPrefixes:
            - !Ref pTablesDataPrefix
      VectorIngestionConfiguration:
        ChunkingConfiguration:
          ChunkingStrategy: 'FIXED_SIZE'
          FixedSizeChunkingConfiguration:
            MaxTokens: 300
            OverlapPercentage: 20

  OpensearchDataSource:
    Type: AWS::Bedrock::DataSource
    Properties:
      KnowledgeBaseId: !Ref VectorKnowledgeBase
      Name: !Sub "${pPrefix}-Opensearch-datasource"
      Description: "S3 data source for documents"
      DataSourceConfiguration:
        Type: S3
        S3Configuration:
          BucketArn: !Sub "arn:aws:s3:::${pPrefix}-service-workbench-misc"  
          InclusionPrefixes:
            - !Ref pWebScrapDocumentsPrefix
      VectorIngestionConfiguration:
        ChunkingConfiguration:
          ChunkingStrategy: FIXED_SIZE
          FixedSizeChunkingConfiguration:
            MaxTokens: 300
            OverlapPercentage: 20

  GlueJob:
    Type: AWS::Glue::Job
    Properties:
      Name: !Sub "${pPrefix}-Workbench-RAGSync"
      Role: !GetAtt GlueJobRole.Arn
      Command:
        Name: glueetl
        ScriptLocation: !Sub "s3://service-workbench-artifacts/glue/ragsyncgluejob/RAGSyncGlueJob.py"
        PythonVersion: '3'
      DefaultArguments:
        '--job-language': 'python'
        '--job-bookmark-option': 'job-bookmark-disable'
        '--enable-metrics': 'true'
        '--enable-continuous-cloudwatch-log': 'true'
        '--enable-continuous-log-filter': 'true'
        '--DYNAMODB_TABLE_PREFIX': !Sub "Workbench-${pPrefix}"
        '--AURORA_KB_ID': !Ref AuroraKnowledgeBase
        '--AURORA_DS_ID': !Ref AuroraDataSource
        '--OPENSEARCH_KB_ID': !Ref VectorKnowledgeBase
        '--OPENSEARCH_DS_ID': !Ref OpensearchDataSource
        '--OPENSEARCH_S3_BUCKET': !Sub "${pPrefix}-service-workbench-misc"
        '--OPENSEARCH_S3_PREFIX': !Ref pWebScrapDocumentsPrefix
        '--AURORA_S3_BUCKET': !Sub "${pPrefix}-service-workbench-misc"
        '--AURORA_S3_PREFIX': !Ref pTablesDataPrefix
        '--ACTION': 'docsapp'
        '--WAIT_FOR_SYNC': 'true'
        '--AWS_REGION': !Ref AWS::Region
        '--AWS_ACCOUNT_ID': !Ref AWS::AccountId
        "--additional-python-modules": "boto3>=1.28.32,botocore>=1.31.32,requests==2.31.0,beautifulsoup4>=4.12.3"
      GlueVersion: '4.0'
      MaxCapacity: 10
      MaxRetries: 1
      Timeout: 2880
      Description: 'Sync DynamoDB tables to Knowledge Base via S3'


  LambdaAuthorizerFunction:
    Type: AWS::Lambda::Function
    Properties:
      Description: !Sub "${DeploymentTrigger} - Workspaces and Solutions Lambda Function"
      FunctionName: !Sub "${pPrefix}-LambdaAuthorizer"
      Handler: lambda_function.lambda_handler
      Runtime: python3.12
      Timeout: 300
      MemorySize: 1024
      VpcConfig:
        SubnetIds:
          - Fn::ImportValue:
              Fn::Sub: "${VPCPrefix}-Private-Subnet-1-ID"
          - Fn::ImportValue:
              Fn::Sub: "${VPCPrefix}-Private-Subnet-2-ID"
        SecurityGroupIds:
          - Fn::ImportValue:
              Fn::Sub: "${VPCPrefix}-Lambda-SG-ID"
      Role: !GetAtt UserExecutionRole.Arn
      Code:
        S3Bucket: "service-workbench-artifacts"
        S3Key: !Sub "lambda-${LambdaArtifactVersion}-${pPrefix}/workbenchlambdaauthorizerlambda/WorkbenchLambdaAuthorizer.zip"
      Environment:
        Variables:
          USER_POOL_ID: !Ref UserPool
          USERS_TABLE: !Ref UserTable
          CLIENT_ID: !Ref UserPoolClient
      Layers:
        - !ImportValue ServiceWorkbenchLambdaLayer
      Tags:
        - Key: Name
          Value: "WorkbenchV2" 

  WorkspacesAndSolutionsLambdaFunction:
    Type: AWS::Lambda::Function
    Properties:
      Description: !Sub "${DeploymentTrigger} - Workspaces and Solutions Lambda Function"
      FunctionName: !Sub "${pPrefix}-workspacesandsolutions-lambda"
      Handler: WorkspacesAndSolutionsLambda.lambda_handler
      Role: !GetAtt WorkspaceLambdaExecutionRole.Arn
      Runtime: python3.13
      VpcConfig:
        SubnetIds:
          - Fn::ImportValue:
              Fn::Sub: "${VPCPrefix}-Private-Subnet-1-ID"
          - Fn::ImportValue:
              Fn::Sub: "${VPCPrefix}-Private-Subnet-2-ID"
        SecurityGroupIds:
          - Fn::ImportValue:
              Fn::Sub: "${VPCPrefix}-Lambda-SG-ID"
      Environment:
        Variables:
          ACTIVITY_LOGS_TABLE: !Ref ActivityLogsTable
          SOLUTIONS_TABLE: !Ref SolutionsTable
          TEMPLATES_TABLE: !Ref TemplatesTable
          WORKSPACES_TABLE: !Ref WorkspacesTable
          EXECUTIONS_TABLE: !Ref SolutionExecutionsTable
          DATASOURCES_TABLE: !Ref DatasourcesTable
          ROLES_TABLE: !Ref RolesTable
          RESOURCE_ACCESS_TABLE: !Ref ResourceAccessTable
          WORKSPACES_BUCKET: !ImportValue WorkspacesBucket
          USERS_TABLE: !Ref UserTable
          CHAT_TABLE: !Ref ChatHistoryTable
      Code:
        S3Bucket: !Ref pArtifactsBucketName
        S3Key: !Sub "lambda-${LambdaArtifactVersion}-${pPrefix}/workspacesandsolutionslambda/WorkspacesAndSolutionsLambda.zip"
      Layers:
        - !ImportValue ServiceWorkbenchLambdaLayer
      Tags:
        - Key: Name
          Value: "WorkbenchV2"
  
  DatasourceBucket:
    Type: AWS::S3::Bucket
    Properties:
      BucketName: !Sub "${pPrefix}-datasource-bucket"
      VersioningConfiguration:
        Status: Enabled
      PublicAccessBlockConfiguration:
        BlockPublicAcls: false
        BlockPublicPolicy: false
        IgnorePublicAcls: false
        RestrictPublicBuckets: false
      CorsConfiguration:
        CorsRules:
          - AllowedHeaders: ["*"]
            AllowedMethods: ["GET", "PUT", "POST", "DELETE"]
            AllowedOrigins: ["*"]
            ExposedHeaders: ["ETag"]
            MaxAge: 3000
      Tags:
        - Key: Name
          Value: "WorkbenchV2"
  
  DatasourceBucketPolicy:
    Type: AWS::S3::BucketPolicy
    Properties:
      Bucket: !Ref DatasourceBucket
      PolicyDocument:
        Version: "2012-10-17"
        Statement:
          - Sid: PublicReadGetObject
            Effect: Allow
            Principal: "*"
            Action: "s3:GetObject"
            Resource: !Sub "${DatasourceBucket.Arn}/*" 

  # API Gateway
  WorkbenchApi:
    Type: AWS::Serverless::Api
    Properties:
      Name: !Sub "${pPrefix}-${ApiName}"
      StageName: prod
      DefinitionUri:
        Bucket: !Ref pArtifactsBucketName
        Key: develop/swagger.yaml
      EndpointConfiguration: REGIONAL
      AlwaysDeploy: True
      Description: !Sub "${DeploymentTrigger}"
      # Description: "abc"

  WorkspaceLambdaInvokePermission:
    Type: AWS::Lambda::Permission
    Properties:
      FunctionName: !Ref WorkspacesAndSolutionsLambdaFunction
      Action: lambda:InvokeFunction
      Principal: apigateway.amazonaws.com
      SourceArn: !Sub 'arn:aws:execute-api:${AWS::Region}:${AWS::AccountId}:${WorkbenchApi}/*/*/*'

  UserTable:
    Type: AWS::DynamoDB::Table
    Properties:
      TableName: !Sub "Workbench-${pPrefix}-UserTable"
      BillingMode: PAY_PER_REQUEST
      AttributeDefinitions:
        - AttributeName: UserId
          AttributeType: S
        - AttributeName: Email
          AttributeType: S
      KeySchema:
        - AttributeName: UserId
          KeyType: HASH
      GlobalSecondaryIndexes:
        - IndexName: EmailIndex
          KeySchema:
            - AttributeName: Email
              KeyType: HASH
          Projection:
            ProjectionType: ALL
      PointInTimeRecoverySpecification:
        PointInTimeRecoveryEnabled: 'true'
        RecoveryPeriodInDays: 7
      Tags:
        - Key: Name
          Value: "WorkbenchV2"

  ActivityLogsTable:
    Type: AWS::DynamoDB::Table
    Properties:
      TableName: !Sub "Workbench-${pPrefix}-ActivityLogsTable"
      BillingMode: PAY_PER_REQUEST
      AttributeDefinitions:
        - AttributeName: LogId
          AttributeType: S
        - AttributeName: UserId
          AttributeType: S
      KeySchema:
        - AttributeName: LogId
          KeyType: HASH
      GlobalSecondaryIndexes:
        - IndexName: UserId-Index
          KeySchema:
            - AttributeName: UserId
              KeyType: HASH
          Projection:
            ProjectionType: ALL
      PointInTimeRecoverySpecification:
        PointInTimeRecoveryEnabled: 'true'
        RecoveryPeriodInDays: 7
      Tags:
        - Key: Name
          Value: "WorkbenchV2"

  WorkspacesTable:
    Type: AWS::DynamoDB::Table
    Properties:
      TableName: !Sub 'Workbench-${pPrefix}-WorkspacesTable'
      BillingMode: PAY_PER_REQUEST
      AttributeDefinitions:
        - AttributeName: WorkspaceId
          AttributeType: S
        - AttributeName: WorkspaceName
          AttributeType: S
        - AttributeName: CreatedBy
          AttributeType: S
      KeySchema:
        - AttributeName: WorkspaceId
          KeyType: HASH
      GlobalSecondaryIndexes:
        - IndexName: CreatedBy-index
          KeySchema:
            - AttributeName: CreatedBy
              KeyType: HASH
            - AttributeName: WorkspaceName
              KeyType: RANGE
          Projection:
            ProjectionType: ALL
      PointInTimeRecoverySpecification:
        PointInTimeRecoveryEnabled: 'true'
        RecoveryPeriodInDays: 7
      Tags:
        - Key: Name
          Value: "WorkbenchV2"

  SolutionsTable:
    Type: AWS::DynamoDB::Table
    Properties:
      TableName: !Sub 'Workbench-${pPrefix}-SolutionsTable'
      BillingMode: PAY_PER_REQUEST
      AttributeDefinitions:
        - AttributeName: WorkspaceId
          AttributeType: S
        - AttributeName: SolutionId
          AttributeType: S
      KeySchema:
        - AttributeName: WorkspaceId
          KeyType: HASH
        - AttributeName: SolutionId
          KeyType: RANGE
      PointInTimeRecoverySpecification:
        PointInTimeRecoveryEnabled: 'true'
        RecoveryPeriodInDays: 7
      Tags:
        - Key: Name
          Value: "WorkbenchV2"

  DatasourcesTable:
    Type: AWS::DynamoDB::Table
    Properties:
      TableName: !Sub 'Workbench-${pPrefix}-DatasourcesTable'
      BillingMode: PAY_PER_REQUEST
      AttributeDefinitions:
        - AttributeName: DatasourceId
          AttributeType: S
        - AttributeName: DatasourceName
          AttributeType: S
        - AttributeName: CreatedBy
          AttributeType: S
      KeySchema:
        - AttributeName: DatasourceId
          KeyType: HASH
      GlobalSecondaryIndexes:
        - IndexName: CreatedBy-DatasourceName-index
          KeySchema:
            - AttributeName: CreatedBy
              KeyType: HASH
            - AttributeName: DatasourceName
              KeyType: RANGE
          Projection:
            ProjectionType: ALL
        - IndexName: DatasourceName-index
          KeySchema:
            - AttributeName: DatasourceName
              KeyType: HASH
          Projection:
            ProjectionType: ALL
      PointInTimeRecoverySpecification:
        PointInTimeRecoveryEnabled: 'true'
        RecoveryPeriodInDays: 7
      Tags:
        - Key: Name
          Value: "WorkbenchV2"
 
  ResourceAccessTable:
    Type: AWS::DynamoDB::Table
    Properties:
      TableName: !Sub 'Workbench-${pPrefix}-ResourceAccessTable'
      BillingMode: PAY_PER_REQUEST
      AttributeDefinitions:
        - AttributeName: Id
          AttributeType: S
        - AttributeName: AccessKey
          AttributeType: S
      KeySchema:
        - AttributeName: Id
          KeyType: HASH
        - AttributeName: AccessKey
          KeyType: RANGE
      GlobalSecondaryIndexes:
        - IndexName: AccessKey-Index
          KeySchema:
            - AttributeName: AccessKey
              KeyType: HASH
          Projection:
            ProjectionType: ALL
      PointInTimeRecoverySpecification:
        PointInTimeRecoveryEnabled: 'true'
        RecoveryPeriodInDays: 7
      Tags:
        - Key: Name
          Value: "WorkbenchV2"

  SolutionExecutionsTable:
    Type: AWS::DynamoDB::Table
    Properties:
      TableName: !Sub 'Workbench-${pPrefix}-SolutionExecutionsTable'
      BillingMode: PAY_PER_REQUEST
      AttributeDefinitions:
        - AttributeName: SolutionId
          AttributeType: S
        - AttributeName: ExecutionId
          AttributeType: S
      KeySchema:
        - AttributeName: SolutionId
          KeyType: HASH
        - AttributeName: ExecutionId
          KeyType: RANGE
      PointInTimeRecoverySpecification:
        PointInTimeRecoveryEnabled: 'true'
        RecoveryPeriodInDays: 7
      Tags:
        - Key: Name
          Value: "WorkbenchV2"
 
  TemplatesTable:
    Type: AWS::DynamoDB::Table
    Properties:
      TableName: !Sub 'Workbench-${pPrefix}-TemplatesTable'
      BillingMode: PAY_PER_REQUEST
      AttributeDefinitions:
        - AttributeName: SolutionId
          AttributeType: S
        - AttributeName: Version
          AttributeType: S
      KeySchema:
        - AttributeName: SolutionId
          KeyType: HASH
        - AttributeName: Version
          KeyType: RANGE
      PointInTimeRecoverySpecification:
        PointInTimeRecoveryEnabled: 'true'
        RecoveryPeriodInDays: 7
      Tags:
        - Key: Name
          Value: "WorkbenchV2"

  RolesTable:
    Type: AWS::DynamoDB::Table
    Properties:
      TableName: !Sub 'Workbench-${pPrefix}-RolesTable'
      AttributeDefinitions:
        - AttributeName: Role
          AttributeType: S
      BillingMode: PAY_PER_REQUEST
      KeySchema:
        - AttributeName: Role
          KeyType: HASH
      PointInTimeRecoverySpecification:
        PointInTimeRecoveryEnabled: 'true'
        RecoveryPeriodInDays: 7
      Tags:
        - Key: Name
          Value: "WorkbenchV2"
 
  RBACCustomResourceLambda:
    Type: AWS::Lambda::Function
    Properties:
      Description: !Sub "${DeploymentTrigger} - Workspaces and Solutions Lambda Function"
      FunctionName: !Sub "${pPrefix}-RBACCustomResource"
      Handler: lambda_function.lambda_handler
      Role: !GetAtt CustomResourceLambdaExecutionRole.Arn
      Runtime: python3.12
      Timeout: 900
      Layers:
        - !ImportValue ServiceWorkbenchLambdaLayer
      Code:
        S3Bucket: !Ref pArtifactsBucketName
        S3Key: !Sub "lambda-${LambdaArtifactVersion}-${pPrefix}/rbaccustomresource/rbac_custom_resource.zip"
      Tags:
        - Key: Name
          Value: "WorkbenchV2"
 
  RBACCustomResource:
    Type: Custom::RBACCustomResource
    DependsOn:
      - RBACCustomResourceLambda
    Properties:
      ServiceToken: !GetAtt RBACCustomResourceLambda.Arn
      RolesTable: !Sub "Workbench-${pPrefix}-RolesTable"
      Changesetflag: "2025-07-02"
      Tags:
        - Key: Name
          Value: "WorkbenchV2"

# Lambda Roles
  DatasourceLambdaRole:
    Type: AWS::IAM::Role
    Properties:
      RoleName: !Sub "${pPrefix}-UserExecutionRole"
      AssumeRolePolicyDocument:
        Version: "2012-10-17"
        Statement:
          - Effect: Allow
            Principal:
              Service: lambda.amazonaws.com
            Action: sts:AssumeRole

      Policies:
        - PolicyName: CloudwatchLogs
          PolicyDocument:
            Version: "2012-10-17"
            Statement:
              - Sid: CloudWatchLogsAccess
                Effect: Allow
                Action:
                  - logs:CreateLogGroup
                  - logs:CreateLogStream
                  - logs:PutLogEvents
                Resource: "*"
 
        - PolicyName: DynamoDBAccess
          PolicyDocument:
            Version: "2012-10-17"
            Statement:
              - Sid: DatasourcesTableAccess
                Effect: Allow
                Action:
                  - dynamodb:PutItem
                  - dynamodb:GetItem
                  - dynamodb:UpdateItem
                  - dynamodb:DeleteItem
                  - dynamodb:Scan
                  - dynamodb:Query
                Resource: 
                  - !GetAtt DatasourcesTable.Arn
                  - !GetAtt ActivityLogsTable.Arn
                  - !GetAtt RolesTable.Arn
                  - !GetAtt ResourceAccessTable.Arn
                  - !Sub "${DatasourcesTable.Arn}/index/CreatedBy-DatasourceName-index"
                  - !Sub "${ResourceAccessTable.Arn}/index/AccessKey-Index"

        - PolicyName: S3Access
          PolicyDocument:
            Version: "2012-10-17"
            Statement:
              - Sid: S3AccessToDatasourceFolder
                Effect: Allow
                Action:
                  - s3:PutObject
                  - s3:GetObject
                  - s3:DeleteObject
                  - s3:ListBucket
                Resource:
                  - !Sub arn:aws:s3:::${DatasourceBucket}
                  - !Sub arn:aws:s3:::${DatasourceBucket}/*
                  - !Sub arn:aws:s3:::${DatasourceBucket}/datasources/*

      ManagedPolicyArns:
        - arn:aws:iam::aws:policy/service-role/AWSLambdaBasicExecutionRole
        - arn:aws:iam::aws:policy/service-role/AWSLambdaVPCAccessExecutionRole

      Tags:
        - Key: Name
          Value: WorkbenchV2

  QueryParserExecutionRole:
    Type: AWS::IAM::Role
    Properties:
      RoleName: !Sub "${pPrefix}-QueryParserExecutionRole"
      AssumeRolePolicyDocument:
        Version: "2012-10-17"
        Statement:
          - Effect: Allow
            Principal:
              Service: lambda.amazonaws.com
            Action: sts:AssumeRole
      Policies:
        - PolicyName: CloudwatchLogs
          PolicyDocument:
            Version: "2012-10-17"
            Statement:
              - Sid: CloudWatchLogsAccess
                Effect: Allow
                Action:
                  - logs:CreateLogGroup
                  - logs:CreateLogStream
                  - logs:PutLogEvents
                Resource: "*"
        - PolicyName: DynamoDBAccess
          PolicyDocument:
            Version: "2012-10-17"
            Statement:
              - Sid: QueryParserTableAccess
                Effect: Allow
                Action:
                  - dynamodb:PutItem
                  - dynamodb:GetItem
                  - dynamodb:UpdateItem
                  - dynamodb:DeleteItem
                  - dynamodb:Scan
                  - dynamodb:Query
                  - dynamodb:BatchGetItem
                Resource:
                  - !GetAtt DatasourcesTable.Arn
                  - !GetAtt SolutionsTable.Arn
                  - !GetAtt WorkspacesTable.Arn
                  - !GetAtt ResourceAccessTable.Arn
                  - !Sub "${DatasourcesTable.Arn}/index/DatasourceName-index"
                  - !Sub "${SolutionsTable.Arn}/index/SolutionName-index"
                  - !Sub "${WorkspacesTable.Arn}/index/WorkspaceName-index"
                  - !Sub "${ResourceAccessTable.Arn}/index/AccessKey-Index"
        - PolicyName: S3Access
          PolicyDocument:
            Version: "2012-10-17"
            Statement:
              - Sid: AllowS3AccessTosolutionBucket
                Effect: Allow
                Action:
                  - s3:PutObject
                  - s3:GetObject
                  - s3:DeleteObject
                  - s3:ListBucket
                Resource:
                  - arn:aws:s3:::develop-service-workbench-workspaces
                  - arn:aws:s3:::develop-service-workbench-workspaces/*
      ManagedPolicyArns:
        - arn:aws:iam::aws:policy/service-role/AWSLambdaBasicExecutionRole
        - arn:aws:iam::aws:policy/service-role/AWSLambdaVPCAccessExecutionRole
      Tags:
        - Key: Name
          Value: WorkbenchV2

# Lambdas
  RolesLambdaFunction:
    Type: AWS::Lambda::Function
    Properties:
      Description: !Sub "${DeploymentTrigger} - Workspaces and Solutions Lambda Function"
      FunctionName: !Sub "${pPrefix}-RolesLambdaFunction"
      Handler: lambda_function.lambda_handler
      Role: !GetAtt RolesLambdaExecutionRole.Arn
      Runtime: python3.12
      Timeout: 900
      Environment:
        Variables:
          ROLES_TABLE: !Ref RolesTable
          ACTIVITY_LOGS_TABLE: !Ref ActivityLogsTable
      VpcConfig:
        SubnetIds:
          - Fn::ImportValue:
              Fn::Sub: "${VPCPrefix}-Private-Subnet-1-ID"
          - Fn::ImportValue:
              Fn::Sub: "${VPCPrefix}-Private-Subnet-2-ID"
        SecurityGroupIds:
          - Fn::ImportValue:
              Fn::Sub: "${VPCPrefix}-Lambda-SG-ID"
      Layers:
        - !ImportValue ServiceWorkbenchLambdaLayer
      Code:
        S3Bucket: !Ref pArtifactsBucketName
        S3Key: !Sub "lambda-${LambdaArtifactVersion}-${pPrefix}/roles/roles_lambda.zip"
      Tags:
        - Key: Name
          Value: "WorkbenchV2"

  UsersLambda:
    Type: AWS::Lambda::Function
    Properties:
      Description: !Sub "${DeploymentTrigger} - Workspaces and Solutions Lambda Function"
      FunctionName: !Sub "${pPrefix}-UsersLambdaFunction"
      Handler: lambda_function.lambda_handler
      Role: !GetAtt UserExecutionRole.Arn
      Runtime: python3.12
      Timeout: 900
      Environment:
        Variables:
          USER_TABLE_NAME: !Ref UserTable
          ACTIVITY_LOGS_TABLE: !Ref ActivityLogsTable
          MISC_BUCKET: !Ref MiscBucket
          ROLES_TABLE: !Ref RolesTable
          GLUE_JOB_NAME: !Ref GlueJob
      VpcConfig:
        SubnetIds:
          - Fn::ImportValue:
              Fn::Sub: "${VPCPrefix}-Private-Subnet-1-ID"
          - Fn::ImportValue:
              Fn::Sub: "${VPCPrefix}-Private-Subnet-2-ID"
        SecurityGroupIds:
          - Fn::ImportValue:
              Fn::Sub: "${VPCPrefix}-Lambda-SG-ID"
      Layers:
        - !ImportValue ServiceWorkbenchLambdaLayer
      Code:
        S3Bucket: !Ref pArtifactsBucketName
        S3Key: !Sub "lambda-${LambdaArtifactVersion}-${pPrefix}/workbenchuserslambda/WorkbenchUsersLambda.zip"
      Tags:
        - Key: Name
          Value: "WorkbenchV2"

  DatasourcesLambdaFunction:
    Type: AWS::Lambda::Function
    Properties:
      Description: !Sub "${DeploymentTrigger} - Workspaces and Solutions Lambda Function"
      FunctionName: !Sub "${pPrefix}-DatasourcesLambdaFunction"
      Handler: lambda_function.lambda_handler
      Role: !GetAtt DatasourceLambdaRole.Arn
      Runtime: python3.12
      Timeout: 900
      Environment:
        Variables:
          DATASOURCE_TABLE_NAME: !Ref DatasourcesTable
          DATASOURCE_BUCKET: !Ref DatasourceBucket
          ROLES_TABLE: !Ref RolesTable
          ACTIVITY_LOGS_TABLE: !Ref ActivityLogsTable
          RESOURCE_ACCESS_TABLE: !Ref ResourceAccessTable
      VpcConfig:
        SubnetIds:
          - Fn::ImportValue:
              Fn::Sub: "${VPCPrefix}-Private-Subnet-1-ID"
          - Fn::ImportValue:
              Fn::Sub: "${VPCPrefix}-Private-Subnet-2-ID"
        SecurityGroupIds:
          - Fn::ImportValue:
              Fn::Sub: "${VPCPrefix}-Lambda-SG-ID"
      Layers:
        - !ImportValue ServiceWorkbenchLambdaLayer
      Code:
        S3Bucket: !Ref pArtifactsBucketName
        S3Key: !Sub "lambda-${LambdaArtifactVersion}-${pPrefix}/workbenchdatasourcelambda/WorkbenchDatasourceLambda.zip"
      Tags:
        - Key: Name
          Value: "WorkbenchV2"

  ChatLambdaFunction:
    Type: AWS::Lambda::Function
    Properties:
      Description: !Sub "${DeploymentTrigger} - Workspaces and Solutions Lambda Function"
      FunctionName: !Sub "${pPrefix}-ChatLambdaFunction"
      Handler: lambda_function.lambda_handler
      Role: !GetAtt ChatLambdaRole.Arn
      Runtime: python3.12
      Timeout: 900
      VpcConfig:
        SubnetIds:
          - Fn::ImportValue:
              Fn::Sub: "${VPCPrefix}-Private-Subnet-1-ID"
          - Fn::ImportValue:
              Fn::Sub: "${VPCPrefix}-Private-Subnet-2-ID"
        SecurityGroupIds:
          - Fn::ImportValue:
              Fn::Sub: "${VPCPrefix}-Lambda-SG-ID"
      Layers:
        - !ImportValue ServiceWorkbenchLambdaLayer
      Code:
        S3Bucket: !Ref pArtifactsBucketName
        S3Key: !Sub "lambda-${LambdaArtifactVersion}-${pPrefix}/workbenchchatlambda/WorkbenchChat.zip"
      Tags:
        - Key: Name
          Value: "WorkbenchV2"
      Environment:
        Variables:
          LOOK_UP_TABLE: !Ref BedrockAgentLookupTable
          CHAT_TABLE: !Ref ChatHistoryTable

  ShareLambdaFunction:
    Type: AWS::Lambda::Function
    Properties:
      Description: !Sub "${DeploymentTrigger} - Share Lambda Function"
      FunctionName: !Sub "${pPrefix}-ShareLambdaFunction"
      Handler: lambda_function.lambda_handler
      Role: !GetAtt WorkspaceLambdaExecutionRole.Arn
      Runtime: python3.13
      Timeout: 600
      Environment:
        Variables:
          ACTIVITY_LOGS_TABLE: !Ref ActivityLogsTable
          SOLUTIONS_TABLE: !Ref SolutionsTable
          WORKSPACES_TABLE: !Ref WorkspacesTable
          RESOURCE_ACCESS_TABLE: !Ref ResourceAccessTable
          ROLES_TABLE: !Ref RolesTable
          USER_TABLE_NAME: !Ref UserTable
      VpcConfig:
        SubnetIds:
          - Fn::ImportValue:
              Fn::Sub: "${VPCPrefix}-Private-Subnet-1-ID"
          - Fn::ImportValue:
              Fn::Sub: "${VPCPrefix}-Private-Subnet-2-ID"
        SecurityGroupIds:
          - Fn::ImportValue:
              Fn::Sub: "${VPCPrefix}-Lambda-SG-ID"
      Layers:
        - !ImportValue ServiceWorkbenchLambdaLayer
      Code:
        S3Bucket: !Ref pArtifactsBucketName
        S3Key: !Sub "lambda-${LambdaArtifactVersion}-${pPrefix}/sharelambda/ShareLambda.zip"
      Tags:
        - Key: Name
          Value: "WorkbenchV2"
  
  QueryParserLambdaFunction:
    Type: AWS::Lambda::Function
    Properties:
      Description: !Sub "${DeploymentTrigger} - Query Parser Lambda Function"
      FunctionName: !Sub "${pPrefix}-QueryParserLambdaFunction"
      Handler: lambda_function.lambda_handler
      Role: !GetAtt QueryParserExecutionRole.Arn
      Runtime: python3.12
      Timeout: 900
      VpcConfig:
        SubnetIds:
          - Fn::ImportValue:
              Fn::Sub: "${VPCPrefix}-Private-Subnet-1-ID"
          - Fn::ImportValue:
              Fn::Sub: "${VPCPrefix}-Private-Subnet-2-ID"
        SecurityGroupIds:
          - Fn::ImportValue:
              Fn::Sub: "${VPCPrefix}-Lambda-SG-ID"
      Environment:
        Variables:
          DATASOURCE_TABLE_NAME: !Ref DatasourcesTable
          SOLUTION_TABLE_NAME: !Ref SolutionsTable
          WORKSPACE_TABLE_NAME: !Ref WorkspacesTable
          RESOURCE_ACCESS_TABLE: !Ref ResourceAccessTable
          SOLUTION_BUCKET_NAME: "develop-service-workbench-workspaces"
      Layers:
        - !ImportValue ServiceWorkbenchLambdaLayer
      Code:
        S3Bucket: !Ref pArtifactsBucketName
        S3Key: !Sub "lambda-${LambdaArtifactVersion}-${pPrefix}/workbenchqueryparseragentlambda/WorkbenchQueryParserAgent.zip"
      Tags:
        - Key: Name
          Value: "WorkbenchV2"

  ArchitectureAgentAGLambdaRole:
    Type: AWS::IAM::Role
    Properties:
      AssumeRolePolicyDocument:
        Version: '2012-10-17'
        Statement:
          - Effect: Allow
            Principal:
              Service: lambda.amazonaws.com
            Action: sts:AssumeRole
      Policies:
        - PolicyName: S3
          PolicyDocument:
            Version: '2012-10-17'
            Statement:
              - Effect: Allow
                Action:
                  - s3:GetObject
                  - s3:PutObject
                Resource:
                  - !ImportValue WorkspacesBucketArn
                  - !Sub
                    - "${BucketArn}/*"
                    - {BucketArn: !ImportValue WorkspacesBucketArn}
              - Effect: Allow
                Action:
                  - s3:ListBucket
                Resource:
                  - !ImportValue WorkspacesBucketArn
      ManagedPolicyArns:
        - arn:aws:iam::aws:policy/service-role/AWSLambdaBasicExecutionRole
        - arn:aws:iam::aws:policy/service-role/AWSLambdaVPCAccessExecutionRole
      Tags:
        - Key: Name
          Value: "WorkbenchV2"

  ArchitectureAgentAGLambdaFunction:
    Type: AWS::Lambda::Function
    Properties:
      Description: !Sub "${DeploymentTrigger} - Architecture Agent AG Lambda Function"
      FunctionName: !Sub "${pPrefix}-architecture-generation-lambda"
      Handler: lambda_function.lambda_handler
      Role: !GetAtt ArchitectureAgentAGLambdaRole.Arn
      Runtime: python3.12
      Timeout: 900
      VpcConfig:
        SubnetIds:
          - Fn::ImportValue:
              Fn::Sub: "${VPCPrefix}-Private-Subnet-1-ID"
          - Fn::ImportValue:
              Fn::Sub: "${VPCPrefix}-Private-Subnet-2-ID"
        SecurityGroupIds:
          - Fn::ImportValue:
              Fn::Sub: "${VPCPrefix}-Lambda-SG-ID"
      Environment:
        Variables:
          WORKSPACES_BUCKET: !ImportValue "WorkspacesBucket"
      Code:
        S3Bucket: !Ref pArtifactsBucketName
        S3Key: !Sub "lambda-${LambdaArtifactVersion}-${pPrefix}/architecutureagentag/ArchitectureAgentAG.zip"
      Tags:
        - Key: Name
          Value: "WorkbenchV2"

  ArchitectureAgentAGLambdaPermission:
    Type: AWS::Lambda::Permission
    Properties:
      FunctionName: !Ref ArchitectureAgentAGLambdaFunction
      Action: lambda:InvokeFunction
      Principal: bedrock.amazonaws.com
      SourceArn: !Sub arn:aws:bedrock:${AWS::Region}:${AWS::AccountId}:agent/*

  CodeGeneartorAgentAGLambdaPermission:
    Type: AWS::Lambda::Permission
    Properties:
      FunctionName: !Ref CodeGenerationLambda
      Action: lambda:InvokeFunction
      Principal: bedrock.amazonaws.com
      SourceArn: !Sub arn:aws:bedrock:${AWS::Region}:${AWS::AccountId}:agent/*

  CFTGeneartorAgentAGLambdaPermission:
    Type: AWS::Lambda::Permission
    Properties:
      FunctionName: !Ref CFTGenerationAgentLambda
      Action: lambda:InvokeFunction
      Principal: bedrock.amazonaws.com
      SourceArn: !Sub arn:aws:bedrock:${AWS::Region}:${AWS::AccountId}:agent/*


# Lambda Permission for API Gateway to invoke Roles Lambda
  QueryParserLambdaFunctionInvokePermission:
    Type: AWS::Lambda::Permission
    Properties:
      FunctionName: !Ref QueryParserLambdaFunction
      Action: lambda:InvokeFunction
      Principal: bedrock.amazonaws.com
      SourceArn: !Sub arn:aws:bedrock:${AWS::Region}:${AWS::AccountId}:agent/*

  RolesLambdaFunctionInvokePermission:
    Type: AWS::Lambda::Permission
    Properties:
      FunctionName: !Ref RolesLambdaFunction
      Action: lambda:InvokeFunction
      Principal: apigateway.amazonaws.com
      SourceArn: !Sub arn:aws:execute-api:${AWS::Region}:${AWS::AccountId}:${WorkbenchApi}/*/*/*
     
  UsersLambdaFunctionInvokePermission:
    Type: AWS::Lambda::Permission
    Properties:
      FunctionName: !Ref UsersLambda
      Action: lambda:InvokeFunction
      Principal: apigateway.amazonaws.com
      SourceArn: !Sub arn:aws:execute-api:${AWS::Region}:${AWS::AccountId}:${WorkbenchApi}/*/*/*
  
  DatasourcesLambdaFunctionInvokePermission:
    Type: AWS::Lambda::Permission
    Properties:
      FunctionName: !Ref DatasourcesLambdaFunction
      Action: lambda:InvokeFunction
      Principal: apigateway.amazonaws.com
      SourceArn: !Sub arn:aws:execute-api:${AWS::Region}:${AWS::AccountId}:${WorkbenchApi}/*/*/*

  ShareLambdaFunctionInvokePermission:
    Type: AWS::Lambda::Permission
    Properties:
      FunctionName: !Ref ShareLambdaFunction
      Action: lambda:InvokeFunction
      Principal: apigateway.amazonaws.com
      SourceArn: !Sub arn:aws:execute-api:${AWS::Region}:${AWS::AccountId}:${WorkbenchApi}/*/*/*

  VectorKnowledgeBase:
    Type: AWS::Bedrock::KnowledgeBase
    Properties:
      Name: !Sub "${pPrefix}-KnowledgeBase"
      Description: "Stores vectorized data in OpenSearch"
      RoleArn: !ImportValue "CustomResourceLambdaRoleARN"
      StorageConfiguration:
        Type: OPENSEARCH_MANAGED_CLUSTER
        OpensearchManagedClusterConfiguration:
          DomainArn: !ImportValue "OpenSearchDBArn"
          DomainEndpoint: !Join
            - ""
            - - "https://"
              - !ImportValue "OpenSearchEndpoint"
          FieldMapping: 
            VectorField: "bedrock-knowledge-base-default-vector"  
            TextField: "AMAZON_BEDROCK_TEXT_CHUNK"               
            MetadataField: "AMAZON_BEDROCK_METADATA"  
          VectorIndexName: !Sub "${pPrefix}_vector_index"
      KnowledgeBaseConfiguration:
        Type: VECTOR
        VectorKnowledgeBaseConfiguration:
          EmbeddingModelArn: !Sub "arn:aws:bedrock:${AWS::Region}::foundation-model/amazon.titan-embed-text-v2:0"

  AuroraKnowledgeBase:
    Type: AWS::Bedrock::KnowledgeBase
    Properties:
      Name: !Sub "${pPrefix}-AuroraKB"
      Description: "Knowledge base using Aurora PostgreSQL"
      RoleArn: !ImportValue "CustomResourceLambdaRoleARN"
      KnowledgeBaseConfiguration:
        Type: "VECTOR"
        VectorKnowledgeBaseConfiguration:
          EmbeddingModelArn: "arn:aws:bedrock:us-east-1::foundation-model/amazon.titan-embed-text-v2:0"
      StorageConfiguration:
        Type: "RDS"
        RdsConfiguration:
          ResourceArn: !ImportValue "AuroraDBClusterARN"
          CredentialsSecretArn: !ImportValue "AuroraDBSecretARN"
          DatabaseName: !ImportValue "AuroraDBName"
          TableName: !Sub "${pRAGPrefix}_aurora_table" 
          FieldMapping:
            VectorField: "embedding"
            TextField: "content"
            MetadataField: "metadata"
            PrimaryKeyField: "id" 

  WebSocketApi:
    Type: AWS::ApiGatewayV2::Api
    Properties:
      Name: !Sub ${pPrefix}-Workbench-WebSocket
      ProtocolType: WEBSOCKET
      RouteSelectionExpression: "$request.body.action"

  IntegrationSendMessage:
    Type: AWS::ApiGatewayV2::Integration
    Properties:
      ApiId: !Ref WebSocketApi
      IntegrationType: AWS_PROXY
      IntegrationUri: !Sub
        - arn:aws:apigateway:${AWS::Region}:lambda:path/2015-03-31/functions/arn:aws:lambda:${AWS::Region}:${AWS::AccountId}:function:${FunctionName}/invocations
        - {FunctionName: !Ref ChatLambdaFunction}
      IntegrationMethod: POST
      ConnectionType: INTERNET
      PayloadFormatVersion: "1.0"
      PassthroughBehavior: WHEN_NO_MATCH

  IntegrationConnect:
    Type: AWS::ApiGatewayV2::Integration
    Properties:
      ApiId: !Ref WebSocketApi
      IntegrationType: AWS_PROXY
      IntegrationUri: !Sub
        - arn:aws:apigateway:${AWS::Region}:lambda:path/2015-03-31/functions/arn:aws:lambda:${AWS::Region}:${AWS::AccountId}:function:${FunctionName}/invocations
        - {FunctionName: !Ref ChatLambdaFunction}
      IntegrationMethod: POST
      ConnectionType: INTERNET
      PayloadFormatVersion: "1.0"
      PassthroughBehavior: WHEN_NO_MATCH

  IntegrationDisconnect:
    Type: AWS::ApiGatewayV2::Integration
    Properties:
      ApiId: !Ref WebSocketApi
      IntegrationType: AWS_PROXY
      IntegrationUri: !Sub
        - arn:aws:apigateway:${AWS::Region}:lambda:path/2015-03-31/functions/arn:aws:lambda:${AWS::Region}:${AWS::AccountId}:function:${FunctionName}/invocations
        - {FunctionName: !Ref ChatLambdaFunction}
      IntegrationMethod: POST
      ConnectionType: INTERNET
      PayloadFormatVersion: "1.0"
      PassthroughBehavior: WHEN_NO_MATCH
      
  RouteConnect:
    Type: AWS::ApiGatewayV2::Route
    Properties:
      ApiId: !Ref WebSocketApi
      RouteKey: $connect
      AuthorizationType: CUSTOM
      AuthorizerId: !Ref WebSocketAuthorizer
      Target: !Join ["/", ["integrations", !Ref IntegrationConnect]]

  RouteDisconnect:
    Type: AWS::ApiGatewayV2::Route
    Properties:
      ApiId: !Ref WebSocketApi
      RouteKey: $disconnect
      AuthorizationType: NONE
      Target: !Join ["/", ["integrations", !Ref IntegrationDisconnect]]

  RouteSendMessage:
    Type: AWS::ApiGatewayV2::Route
    Properties:
      ApiId: !Ref WebSocketApi
      RouteKey: sendMessage
      AuthorizationType: NONE
      Target: !Join ["/", ["integrations", !Ref IntegrationSendMessage]]


  Deployment:
    Type: AWS::ApiGatewayV2::Deployment
    DependsOn:
      - RouteConnect
      - RouteDisconnect
      - RouteSendMessage
    Properties:
      ApiId: !Ref WebSocketApi
  
  WebSocketAuthorizer:
    Type: AWS::ApiGatewayV2::Authorizer
    Properties:
      Name: !Sub "${pPrefix}-WebSocketAuthorizer"
      ApiId: !Ref WebSocketApi
      AuthorizerType: REQUEST
      IdentitySource:
        - route.request.querystring.token
      AuthorizerUri: !Sub
        - arn:aws:apigateway:${AWS::Region}:lambda:path/2015-03-31/functions/arn:aws:lambda:${AWS::Region}:${AWS::AccountId}:function:${FunctionName}/invocations
        - {FunctionName: !Ref LambdaAuthorizerFunction}

  WebSocketStage:
    Type: AWS::ApiGatewayV2::Stage
    Properties:
      StageName: !Ref pWebSocketStage
      AutoDeploy: true
      DeploymentId: !Ref Deployment
      ApiId: !Ref WebSocketApi
      DefaultRouteSettings:
        DataTraceEnabled: false
        DetailedMetricsEnabled: false
        LoggingLevel: OFF

  AuthorizerLambdaInvokePermission:
    Type: AWS::Lambda::Permission
    Properties:
      FunctionName: !Ref LambdaAuthorizerFunction
      Action: lambda:InvokeFunction
      Principal: apigateway.amazonaws.com
      SourceArn: !Sub 
        - "arn:aws:execute-api:${AWS::Region}:${AWS::AccountId}:${WebSocketApi}/*"
        - WebSocketApi: !Ref WebSocketApi

  LambdaInvokePermission:
    Type: AWS::Lambda::Permission
    Properties:
      FunctionName: !Ref ChatLambdaFunction
      Action: lambda:InvokeFunction
      Principal: apigateway.amazonaws.com
      SourceArn: !Sub "arn:aws:execute-api:${AWS::Region}:${AWS::AccountId}:${WebSocketApi}/*"

  WorkbenchLambdaAuthorizerInvokePermission:
    Type: AWS::Lambda::Permission
    Properties:
      FunctionName: !Ref LambdaAuthorizerFunction
      Action: lambda:InvokeFunction
      Principal: apigateway.amazonaws.com
      SourceArn: !Sub arn:aws:execute-api:${AWS::Region}:${AWS::AccountId}:${WorkbenchApi}/*    

  # CFTGenerationAgentLambdaRole:
  #   Type: AWS::IAM::Role
  #   Properties:
  #     RoleName: !Sub "${pPrefix}-CFTGenerationAgentLambdaRole"
  #     AssumeRolePolicyDocument:
  #       Version: '2012-10-17'
  #       Statement:
  #         - Effect: Allow
  #           Principal:
  #             Service: lambda.amazonaws.com
  #           Action: sts:AssumeRole
  #     ManagedPolicyArns:
  #       - arn:aws:iam::aws:policy/AdministratorAccess
  #     Tags:
  #       - Key: Name
  #         Value: "WorkbenchV2"

  CFTGenerationAgentLambdaRole:
    Type: AWS::IAM::Role
    Properties:
      AssumeRolePolicyDocument:
        Version: '2012-10-17'
        Statement:
          - Effect: Allow
            Principal:
              Service: lambda.amazonaws.com
            Action: sts:AssumeRole
      Policies:
        - PolicyName: S3
          PolicyDocument:
            Version: '2012-10-17'
            Statement:
              - Effect: Allow
                Action:
                  - s3:GetObject
                  - s3:PutObject
                Resource:
                  - !ImportValue WorkspacesBucketArn
                  - !Sub
                    - "${BucketArn}/*"
                    - {BucketArn: !ImportValue WorkspacesBucketArn}
      ManagedPolicyArns:
        - arn:aws:iam::aws:policy/service-role/AWSLambdaBasicExecutionRole
        - arn:aws:iam::aws:policy/service-role/AWSLambdaVPCAccessExecutionRole
      Tags:
        - Key: Name
          Value: "WorkbenchV2"

  CFTGenerationAgentLambda:
    Type: AWS::Lambda::Function
    Properties:
      FunctionName: !Sub "${pPrefix}-CFTGenerationAgentLambda"
      Runtime: python3.11
      Handler: lambda_function.lambda_handler
      Role: !GetAtt CFTGenerationAgentLambdaRole.Arn
      Timeout: 900
      MemorySize: 512
      Environment:
        Variables:
          ENVIRONMENT: !Sub "${pPrefix}"
          AWS_ACCOUNT_ID: !Ref AWS::AccountId
      Code:
        S3Bucket: !Ref pArtifactsBucketName
        S3Key: !Sub "lambda-${LambdaArtifactVersion}-${pPrefix}/cftgenerationagentlambda/CFTGenerationAgentLambda.zip"
      Tags:
        - Key: Name
          Value: "WorkbenchV2"

  ChatHistoryTable:
    Type: AWS::DynamoDB::Table
    Properties:
      TableName: !Sub 'Workbench-${pPrefix}-ChatHistoryTable'
      BillingMode: PAY_PER_REQUEST
      AttributeDefinitions:
        - AttributeName: ChatId
          AttributeType: S
        - AttributeName: TimeStamp
          AttributeType: N
        - AttributeName: MessageId
          AttributeType: S
      KeySchema:
        - AttributeName: ChatId
          KeyType: HASH
        - AttributeName: TimeStamp
          KeyType: RANGE
      GlobalSecondaryIndexes:
        - IndexName: MessageIdIndex
          KeySchema:
            - AttributeName: MessageId
              KeyType: HASH
          Projection:
            ProjectionType: ALL
      Tags:
        - Key: Name
          Value: "WorkbenchV2"

Outputs:

  WorkspaceLambdaFunctionName:
    Description: Name of the Workspace Lambda function
    Value: !Ref WorkspacesAndSolutionsLambdaFunction

  ApiUrl:
    Description: "Invoke URL for the deployed API"
    Value: !Sub "https://${WorkbenchApi}.execute-api.${AWS::Region}.amazonaws.com/prod"
  
  CloudfrontDistributionId:
    Description: CloudFront distribution ID
    Value: !GetAtt WebsiteDistribution.Id
    Export:
      Name: !Sub "${pPrefix}-CloudFrontDistributionId"

  CloudFrontDomainName:
    Description: Domain name of the CloudFront distribution
    Value: !GetAtt WebsiteDistribution.DomainName
    Export:
      Name: !Sub "${pPrefix}-CloudFrontDomainName"
    
  CognitoUserPoolId:
    Value: !Ref UserPool
    Export:
      Name: !Sub "${pPrefix}-CognitoUserPoolId"

  CognitoAppClientId:
    Value: !Ref UserPoolClient
    Export:
      Name: !Sub "${pPrefix}-CognitoAppClientId"

  CognitoRegion:
    Value: !Ref "AWS::Region"
    Export:
      Name: !Sub "${pPrefix}-Region"

  WebSocketApiUrl:
    Value: !Sub "wss://${WebSocketApi}.execute-api.${AWS::Region}.amazonaws.com/${pWebSocketStage}"
    Export:
      Name: !Sub "${pPrefix}-WebSocketApiUrl"
    
  CognitoUserPoolDomainURL:
    Value: !Sub "https://${UserPoolDomain}.auth.${AWS::Region}.amazoncognito.com"
    Export:
      Name: "CognitoUserPoolDomainURL"<|MERGE_RESOLUTION|>--- conflicted
+++ resolved
@@ -996,7 +996,6 @@
                 Action:
                   - dynamodb:Scan
                 Resource: !Sub "arn:aws:dynamodb:${AWS::Region}:${AWS::AccountId}:table/${pPrefix}-BedrockAgentLookup-Table"
-<<<<<<< HEAD
               - Sid: DynamoDBActivityLogsAccess
                 Effect: Allow
                 Action:
@@ -1007,7 +1006,6 @@
                   - dynamodb:Query
                   - dynamodb:UpdateItem
                 Resource: !Sub "arn:aws:dynamodb:${AWS::Region}:${AWS::AccountId}:table/Workbench-*"
-=======
         - PolicyName: S3Access
           PolicyDocument:
             Version: '2012-10-17'
@@ -1022,7 +1020,6 @@
                   - !Sub
                     - "${BucketArn}/*"
                     - {BucketArn: !ImportValue WorkspacesBucketArn}
->>>>>>> 572dac63
       ManagedPolicyArns:
         - arn:aws:iam::aws:policy/service-role/AWSLambdaVPCAccessExecutionRole
         - arn:aws:iam::aws:policy/service-role/AWSLambdaBasicExecutionRole
