AWSTemplateFormatVersion: '2010-09-09'
Description: Development cloudFormation template for the Service Workbench V2
Transform: 'AWS::Serverless-2016-10-31'

Parameters:
  pPrefix:
    Type: String
    Default: "develop"
    Description: Prefix for Lambda function naming

  LambdaArtifactVersion:
    Type: String
    Description: S3 path version folder for Lambda artifacts
  
  # GlueArtifactVersion:
  #   Type: String
  #   Description: S3 path version folder for Glue artifacts

  ApiName:
    Type: String
    Default: WorkbenchAPI
    Description: Name of the API Gateway API

  VPCPrefix:
    Type: String
    Default: WorkbenchVPC
    Description: Environment name prefix for VPC resources

  pArtifactsBucketName:
    Type: String
    Default: "service-workbench-artifacts"
    Description: Name of the S3 bucket for artifacts

  pRAGPrefix:
    Type: String
    Default: "develop"
    Description: rag-prefix
  
  DeploymentTrigger:
    Type: String
    Default: "2025-07-02T00:00:00Z"
    Description: Trigger date for deployment, used for versioning

  pWebSocketStage:
    Type: String
    Default: "prod"
    Description: "Stage name for websocket api"

  pTablesDataPrefix:
    Type: String
    Default: "tables"
    Description: "Prefix for stroing ddb data in s3"

  pWebScrapDocumentsPrefix:
    Type: String
    Default: "webscrap"
    Description: "Prefix for storing web scraping data into s3"
Resources:

  # S3 Bucket for artifacts
  MiscBucket:
    Type: AWS::S3::Bucket
    Properties:
      BucketName: !Sub "${pPrefix}-service-workbench-misc"
      PublicAccessBlockConfiguration:
        BlockPublicAcls: false
        BlockPublicPolicy: false
        IgnorePublicAcls: false
        RestrictPublicBuckets: false
      CorsConfiguration:
        CorsRules:
          - AllowedHeaders: ["*"]
            AllowedMethods: ["GET", "PUT", "POST", "DELETE"]
            AllowedOrigins: ["*"]
            ExposedHeaders: ["ETag"]
            MaxAge: 3000
      Tags:
        - Key: Name
          Value: "WorkbenchV2"

  MiscBucketPolicy:
    Type: AWS::S3::BucketPolicy
    Properties:
      Bucket: !Ref MiscBucket
      PolicyDocument:
        Version: "2012-10-17"
        Statement:
          - Sid: PublicReadGetObject
            Effect: Allow
            Principal: "*"
            Action: "s3:GetObject"
            Resource: !Sub "${MiscBucket.Arn}/*"

  # CloudFront Origin Access Control (OAC)
  WebsiteOAC:
    Type: AWS::CloudFront::OriginAccessControl
    Properties:
      OriginAccessControlConfig:
        Name: !Sub "${pPrefix}-service-workbench-oac"
        OriginAccessControlOriginType: s3
        SigningBehavior: always
        SigningProtocol: sigv4

# CloudFront Distribution
  WebsiteDistribution:
    Type: AWS::CloudFront::Distribution
    Properties:
      DistributionConfig:
        Enabled: true
        DefaultRootObject: index.html
        Origins:
          - Id: S3Origin
            DomainName: !ImportValue WebsiteBucketRegionalDomainName
            S3OriginConfig: {}
            OriginAccessControlId: !Ref WebsiteOAC
            OriginPath: !Sub "/${pPrefix}-web"
        DefaultCacheBehavior:
          TargetOriginId: S3Origin
          ViewerProtocolPolicy: redirect-to-https
          AllowedMethods: [GET, HEAD, OPTIONS]
          CachedMethods: [GET, HEAD, OPTIONS]
          Compress: true
          ForwardedValues:
            QueryString: false
            Cookies:
              Forward: none
        Logging:
          Bucket: !ImportValue LogsBucketDomainName
          Prefix: !Sub "${pPrefix}-cloudfront-logs/"
          IncludeCookies: false
        CustomErrorResponses:
          - ErrorCode: 403
            ResponseCode: 200
            ResponsePagePath: /index.html
          - ErrorCode: 404
            ResponseCode: 200
            ResponsePagePath: /index.html
        PriceClass: PriceClass_100
        HttpVersion: http2
        IPV6Enabled: true
      Tags:
        - Key: Name
          Value: "ServiceWorkbench"

# S3 Bucket Policy to allow CloudFront OAC access only
  WebsiteBucketPolicy:
    Type: AWS::S3::BucketPolicy
    Properties:
      Bucket: !ImportValue WebsiteBucketName
      PolicyDocument:
        Version: '2012-10-17'
        Statement:
          - Effect: Allow
            Principal:
              Service: cloudfront.amazonaws.com
            Action: s3:GetObject
            Resource: !Sub
              - "arn:aws:s3:::${BucketName}/*"
              - {BucketName: !ImportValue WebsiteBucketName}

# Bucket policy to allow CloudFront to write logs
  CloudFrontLogBucketPolicy:
    Type: AWS::S3::BucketPolicy
    Properties:
      Bucket: !ImportValue LogsBucketName
      PolicyDocument:
        Version: '2012-10-17'
        Statement:
          - Effect: Allow
            Principal:
              Service: cloudfront.amazonaws.com
            Action: s3:PutObject
            Resource: !Sub
              - "arn:aws:s3:::${BucketName}/*"
              - {BucketName: !ImportValue LogsBucketName}
            Condition:
              StringEquals:
                AWS:SourceArn: !Sub 'arn:aws:cloudfront::${AWS::AccountId}:distribution/${WebsiteDistribution}'
          - Effect: Allow
            Principal:
              Service: cloudfront.amazonaws.com
            Action: s3:GetBucketAcl
            Resource: !ImportValue LogsBucketArn
            Condition:
              StringEquals:
                AWS:SourceArn: !Sub 'arn:aws:cloudfront::${AWS::AccountId}:distribution/${WebsiteDistribution}'

# Cognito User Pool and Client
  UserPool:
    Type: AWS::Cognito::UserPool
    Properties:
      UserPoolName: !Sub "${pPrefix}-UserPool"
      AliasAttributes:
        - email
        - preferred_username
      Schema:
        - Name: email
          AttributeDataType: String
          Required: true
          Mutable: true
        - Name: name
          AttributeDataType: String
          Required: true
          Mutable: true
        - Name: preferred_username
          AttributeDataType: String
          Required: false
          Mutable: true
        - Name: Role
          AttributeDataType: String
          Required: false
          Mutable: true
      AutoVerifiedAttributes:
        - email
      AdminCreateUserConfig:
        AllowAdminCreateUserOnly: false
        InviteMessageTemplate:
          EmailSubject: "Your temporary password for WorkBench"
          EmailMessage: "Your username is {username} and temporary password is {####}"
      Policies:
        PasswordPolicy:
          MinimumLength: 8
          RequireLowercase: true
          RequireNumbers: true
          RequireSymbols: true
          RequireUppercase: true
      EmailConfiguration:
        EmailSendingAccount: COGNITO_DEFAULT
      VerificationMessageTemplate:
        DefaultEmailOption: CONFIRM_WITH_CODE
        EmailSubject: "Your verification code for WorkBench"
        EmailMessage: "Your verification code is {####}"

  UserPoolClient:
    Type: AWS::Cognito::UserPoolClient
    Properties:
      ClientName: !Sub "${pPrefix}-Client"
      UserPoolId: !Ref UserPool
      GenerateSecret: false
      RefreshTokenValidity: 30
      AccessTokenValidity: 60
      IdTokenValidity: 60
      TokenValidityUnits:
        AccessToken: "minutes"
        IdToken: "minutes"
        RefreshToken: "days"
      ExplicitAuthFlows:
        - ALLOW_USER_PASSWORD_AUTH
        - ALLOW_REFRESH_TOKEN_AUTH
        - ALLOW_USER_SRP_AUTH
        - ALLOW_CUSTOM_AUTH
      SupportedIdentityProviders:
        - COGNITO
      PreventUserExistenceErrors: ENABLED

  UserPoolDomain:
    Type: AWS::Cognito::UserPoolDomain
    Properties:
      UserPoolId: !Ref UserPool
      Domain: !Sub "${pPrefix}-${AWS::AccountId}-auth"
      ManagedLoginVersion: "2"

  CleanupDLQ:
    Type: AWS::SQS::Queue
    Properties:
      QueueName: !Sub "${pPrefix}-CleanupDLQ"
      MessageRetentionPeriod: 1209600  # 14 days
      Tags:
        - Key: Name
          Value: "WorkbenchV2"
    
  CognitoTriggersCustomResource:
    Type: AWS::Lambda::Function
    Properties:
      Description: !Sub "${DeploymentTrigger} - Workspaces and Solutions Lambda Function"
      FunctionName: !Sub "${pPrefix}-CognitoTriggersCustomResource"
      Handler: lambda_function.lambda_handler
      Runtime: python3.12
      VpcConfig:
        SubnetIds:
          - Fn::ImportValue:
              Fn::Sub: "${VPCPrefix}-Private-Subnet-1-ID"
          - Fn::ImportValue:
              Fn::Sub: "${VPCPrefix}-Private-Subnet-2-ID"
        SecurityGroupIds:
          - Fn::ImportValue:
              Fn::Sub: "${VPCPrefix}-Lambda-SG-ID"
      Role: !GetAtt CustomResourceLambdaExecutionRole.Arn
      Timeout: 300
      MemorySize: 1024
      Code:
        S3Bucket: !Ref pArtifactsBucketName
        S3Key: !Sub "lambda-${LambdaArtifactVersion}-${pPrefix}/workbenchcognitocustomresourcelambda/WorkbenchCognitoCustomResource.zip"
      Tags:
        - Key: Name
          Value: "WorkbenchV2"

  CognitoTriggersResource:
    Type: Custom::CognitoTriggers
    Properties:
      ServiceToken: !GetAtt CognitoTriggersCustomResource.Arn
      UserPoolId: !Ref UserPool
      PreSignUpLambdaArn: !GetAtt PreSignUpFunction.Arn
      PreAuthLambdaArn: !GetAtt PreAuthFunction.Arn
      PreTokenLambdaArn: !GetAtt PreTokenGenerationFunction.Arn
      PostConfirmationLambdaArn: !GetAtt PostConfirmationFunction.Arn
      PostAuthLambdaArn: !GetAtt PostAuthFunction.Arn
      Changesetflag: "2025-07-02"
      Tags:
        - Key: Name
          Value: "WorkbenchV2"

  PreSignUpFunction:
    Type: AWS::Lambda::Function
    Properties:
      Description: !Sub "${DeploymentTrigger} - Workspaces and Solutions Lambda Function"
      FunctionName: !Sub "${pPrefix}-PreSignUp"
      Handler: lambda_function.lambda_handler
      Role: !GetAtt UserExecutionRole.Arn
      Runtime: python3.12
      Timeout: 300
      MemorySize: 1024
      VpcConfig:
        SubnetIds:
          - Fn::ImportValue:
              Fn::Sub: "${VPCPrefix}-Private-Subnet-1-ID"
          - Fn::ImportValue:
              Fn::Sub: "${VPCPrefix}-Private-Subnet-2-ID"
        SecurityGroupIds:
          - Fn::ImportValue:
              Fn::Sub: "${VPCPrefix}-Lambda-SG-ID"
      Code:
        S3Bucket: !Ref pArtifactsBucketName
        S3Key: !Sub "lambda-${LambdaArtifactVersion}-${pPrefix}/workbenchpresignuplambda/WorkbenchPresignup.zip"
      Environment:
        Variables:
          QUEUE_URL: !Ref CleanupQueue
          USER_TABLE_NAME: !Ref UserTable
      Layers:
        - !ImportValue ServiceWorkbenchLambdaLayer
      Tags:
        - Key: Name
          Value: "WorkbenchV2"

  PreAuthFunction:
    Type: AWS::Lambda::Function
    Properties:
      Description: !Sub "${DeploymentTrigger} - Workspaces and Solutions Lambda Function"
      FunctionName: !Sub "${pPrefix}-PreAuth"
      Handler: lambda_function.lambda_handler
      Role: !GetAtt UserExecutionRole.Arn
      Runtime: python3.12
      Timeout: 300
      MemorySize: 1024
      VpcConfig:
        SubnetIds:
          - Fn::ImportValue:
              Fn::Sub: "${VPCPrefix}-Private-Subnet-1-ID"
          - Fn::ImportValue:
              Fn::Sub: "${VPCPrefix}-Private-Subnet-2-ID"
        SecurityGroupIds:
          - Fn::ImportValue:
              Fn::Sub: "${VPCPrefix}-Lambda-SG-ID"
      Code:
        S3Bucket: !Ref pArtifactsBucketName
        S3Key: !Sub "lambda-${LambdaArtifactVersion}-${pPrefix}/workbenchpreauthlambda/WorkbenchPreAuth.zip"
      Environment:
        Variables:
          USER_TABLE_NAME: !Ref UserTable
      Tags:
        - Key: Name
          Value: "WorkbenchV2"

  PreTokenGenerationFunction:
    Type: AWS::Lambda::Function
    Properties:
      Description: !Sub "${DeploymentTrigger} - Workspaces and Solutions Lambda Function"
      FunctionName: !Sub "${pPrefix}-PreTokenGen"
      Handler: lambda_function.lambda_handler
      Role: !GetAtt UserExecutionRole.Arn
      Runtime: python3.12
      Timeout: 300
      MemorySize: 1024
      VpcConfig:
        SubnetIds:
          - Fn::ImportValue:
              Fn::Sub: "${VPCPrefix}-Private-Subnet-1-ID"
          - Fn::ImportValue:
              Fn::Sub: "${VPCPrefix}-Private-Subnet-2-ID"
        SecurityGroupIds:
          - Fn::ImportValue:
              Fn::Sub: "${VPCPrefix}-Lambda-SG-ID"
      Code:
        S3Bucket: !Ref pArtifactsBucketName
        S3Key: !Sub "lambda-${LambdaArtifactVersion}-${pPrefix}/workbenchpretokengenerationlambda/WorkbenchPreTokengeneration.zip"
      Environment:
        Variables:
          USER_TABLE_NAME: !Ref UserTable
      Tags:
        - Key: Name
          Value: "WorkbenchV2"

  PostConfirmationFunction:
    Type: AWS::Lambda::Function
    Properties: 
      Description: !Sub "${DeploymentTrigger} - Workspaces and Solutions Lambda Function"
      FunctionName: !Sub "${pPrefix}-PostConfirm"
      Handler: lambda_function.lambda_handler
      Role: !GetAtt UserExecutionRole.Arn
      Runtime: python3.12
      Timeout: 300
      MemorySize: 1024
      VpcConfig:
        SubnetIds:
          - Fn::ImportValue:
              Fn::Sub: "${VPCPrefix}-Private-Subnet-1-ID"
          - Fn::ImportValue:
              Fn::Sub: "${VPCPrefix}-Private-Subnet-2-ID"
        SecurityGroupIds:
          - Fn::ImportValue:
              Fn::Sub: "${VPCPrefix}-Lambda-SG-ID"
      Code:
        S3Bucket: !Ref pArtifactsBucketName
        S3Key: !Sub "lambda-${LambdaArtifactVersion}-${pPrefix}/workbenchpostconfirmationlambda/WorkbenchPostConfirmation.zip"
      Environment:
        Variables:
          USER_TABLE_NAME: !Ref UserTable
          ROLE_TABLE_NAME: !Ref RolesTable
          DOMAIN: "ServiceWorkbench v2.0"
          SOURCE_EMAIL: "mayank.gupta@cloudwick.com"
          ACTIVITY_LOGS_TABLE: !Ref ActivityLogsTable
          WORKSPACES_TABLE_NAME: !Ref WorkspacesTable
          RESOURCE_ACCESS_TABLE: !Ref ResourceAccessTable
      Layers:
        - !ImportValue ServiceWorkbenchLambdaLayer
      Tags:
        - Key: Name
          Value: "WorkbenchV2"

  PostAuthFunction:
    Type: AWS::Lambda::Function
    Properties:
      Description: !Sub "${DeploymentTrigger} - Workspaces and Solutions Lambda Function"
      FunctionName: !Sub "${pPrefix}-PostAuth"
      Role: !GetAtt UserExecutionRole.Arn
      Handler: lambda_function.lambda_handler
      Runtime: python3.12
      Timeout: 300
      MemorySize: 1024
      VpcConfig:
        SubnetIds:
          - Fn::ImportValue:
              Fn::Sub: "${VPCPrefix}-Private-Subnet-1-ID"
          - Fn::ImportValue:
              Fn::Sub: "${VPCPrefix}-Private-Subnet-2-ID"
        SecurityGroupIds:
          - Fn::ImportValue:
              Fn::Sub: "${VPCPrefix}-Lambda-SG-ID"
      Code:
        S3Bucket: !Ref pArtifactsBucketName
        S3Key: !Sub "lambda-${LambdaArtifactVersion}-${pPrefix}/workbenchpostauthlambda/WorkbenchPostAuth.zip"
      Environment:
        Variables:
          ACTIVITY_LOGS_TABLE: !Ref ActivityLogsTable
          USERS_TABLE: !Ref UserTable
      Tags:
        - Key: Name
          Value: "WorkbenchV2"

  UserPoolCleanUp:
    Type: AWS::Lambda::Function
    Properties:
      Description: !Sub "${DeploymentTrigger} - Workspaces and Solutions Lambda Function"
      FunctionName: !Sub "${pPrefix}-Workbench-UserPool"
      Handler: lambda_function.lambda_handler
      Runtime: python3.12
      Timeout: 60
      MemorySize: 1024
      VpcConfig:
        SubnetIds:
          - Fn::ImportValue:
              Fn::Sub: "${VPCPrefix}-Private-Subnet-1-ID"
          - Fn::ImportValue:
              Fn::Sub: "${VPCPrefix}-Private-Subnet-2-ID"
        SecurityGroupIds:
          - Fn::ImportValue:
              Fn::Sub: "${VPCPrefix}-Lambda-SG-ID"
      Role: !GetAtt UserExecutionRole.Arn
      Code:
        S3Bucket: !Ref pArtifactsBucketName
        S3Key: !Sub "lambda-${LambdaArtifactVersion}-${pPrefix}/workbenchuserpoolcleanuplambda/WorkbenchUserpoolCleanup.zip"
      Environment:
        Variables:
          QUEUE_URL: !Ref CleanupQueue
          USER_POOL_ID: !Ref UserPool
          USER_TABLE_NAME: !Ref UserTable
      Tags:
        - Key: Name
          Value: "WorkbenchV2"

  PreSignUpPermission:
    Type: AWS::Lambda::Permission
    Properties:
      FunctionName: !GetAtt PreSignUpFunction.Arn
      Action: lambda:InvokeFunction
      Principal: cognito-idp.amazonaws.com
      SourceArn: !GetAtt UserPool.Arn

  PreAuthPermission:
    Type: AWS::Lambda::Permission
    Properties:
      FunctionName: !GetAtt PreAuthFunction.Arn
      Action: lambda:InvokeFunction
      Principal: cognito-idp.amazonaws.com
      SourceArn: !GetAtt UserPool.Arn

  PreTokenPermission:
    Type: AWS::Lambda::Permission
    Properties:
      FunctionName: !GetAtt PreTokenGenerationFunction.Arn
      Action: lambda:InvokeFunction
      Principal: cognito-idp.amazonaws.com
      SourceArn: !GetAtt UserPool.Arn

  PostConfirmPermission:
    Type: AWS::Lambda::Permission
    Properties:
      FunctionName: !GetAtt PostConfirmationFunction.Arn
      Action: lambda:InvokeFunction
      Principal: cognito-idp.amazonaws.com
      SourceArn: !GetAtt UserPool.Arn
  
  PostAuthPermission:
    Type: AWS::Lambda::Permission
    Properties:
      FunctionName: !GetAtt PostAuthFunction.Arn
      Action: lambda:InvokeFunction
      Principal: cognito-idp.amazonaws.com
      SourceArn: !GetAtt UserPool.Arn

# Event Source Mapping for Cleanup Queue
  CleanupQueueEventSourceMapping:
    Type: AWS::Lambda::EventSourceMapping
    Properties:
      BatchSize: 1
      Enabled: true
      EventSourceArn: !GetAtt CleanupQueue.Arn
      FunctionName: !GetAtt UserPoolCleanUp.Arn
      Tags:
        - Key: Name
          Value: "WorkbenchV2"

# Main SQS queue with redrive policy
  CleanupQueue:
    Type: AWS::SQS::Queue
    Properties:
      QueueName: !Sub "${pPrefix}-CleanupQueue"
      VisibilityTimeout: 65
      ReceiveMessageWaitTimeSeconds: 20
      DelaySeconds: 900
      RedrivePolicy:
        deadLetterTargetArn: !GetAtt CleanupDLQ.Arn
        maxReceiveCount: 5  # Message is sent to DLQ after 5 failed receives
      Tags:
        - Key: Name
          Value: "WorkbenchV2"

  # IAM Role for the Custom Resource Lambda
  CustomResourceLambdaExecutionRole:
    Type: AWS::IAM::Role
    Properties:
      AssumeRolePolicyDocument:
        Version: "2012-10-17"
        Statement:
          - Effect: Allow
            Principal:
              Service: lambda.amazonaws.com
            Action: sts:AssumeRole
      Policies:
        - PolicyName: CognitoAccess
          PolicyDocument:
            Version: "2012-10-17"
            Statement:
              - Effect: Allow
                Action:
                  - cognito-idp:UpdateUserPool
                Resource: !GetAtt UserPool.Arn
        - PolicyName: DynamoDBAccess
          PolicyDocument:
            Version: '2012-10-17'
            Statement:
              - Effect: Allow
                Action:
                  - dynamodb:UpdateItem
                Resource: !Sub "arn:aws:dynamodb:${AWS::Region}:${AWS::AccountId}:table/Workbench-*"
      ManagedPolicyArns:
        - arn:aws:iam::aws:policy/service-role/AWSLambdaBasicExecutionRole
        - arn:aws:iam::aws:policy/service-role/AWSLambdaVPCAccessExecutionRole
      Tags:
        - Key: Name
          Value: "WorkbenchV2"

  BedrockAgentLookupTable:
    Type: AWS::DynamoDB::Table
    Properties:
      TableName: !Sub "${pPrefix}-BedrockAgentLookup-Table"
      BillingMode: PAY_PER_REQUEST
      AttributeDefinitions:
        - AttributeName: AgentId
          AttributeType: S
      KeySchema:
        - AttributeName: AgentId
          KeyType: HASH
      Tags:
        - Key: Name
          Value: "WorkbenchV2"

  BedrockAgentExecutionRole:
    Type: AWS::IAM::Role
    Properties:
      RoleName: !Sub "${pPrefix}-BedrockAgentExecutionRole"
      AssumeRolePolicyDocument:
        Version: '2012-10-17'
        Statement:
          - Effect: Allow
            Principal:
              Service: bedrock.amazonaws.com
            Action: sts:AssumeRole
      Policies:
        - PolicyName: BedrockAgentPolicy
          PolicyDocument:
            Version: '2012-10-17'
            Statement:
              - Effect: Allow
                Action:
                  - bedrock:*
                Resource: "*"
              - Effect: Allow
                Action:
                  - lambda:InvokeFunction
                Resource: !Sub "arn:aws:lambda:${AWS::Region}:${AWS::AccountId}:function:*"

  CustomResourceRole:
    Type: AWS::IAM::Role
    Properties:
      RoleName: !Sub "${pPrefix}-BedrockCustomResourceRole"
      AssumeRolePolicyDocument:
        Version: '2012-10-17'
        Statement:
          - Effect: Allow
            Principal:
              Service: lambda.amazonaws.com
            Action: sts:AssumeRole
      ManagedPolicyArns:
        - arn:aws:iam::aws:policy/service-role/AWSLambdaBasicExecutionRole
      Policies:
        - PolicyName: BedrockAgentManagement
          PolicyDocument:
            Version: '2012-10-17'
            Statement:
              - Effect: Allow
                Action:
                  - bedrock:*
                Resource: "*"
              - Effect: Allow
                Action:
                  - dynamodb:GetItem
                  - dynamodb:PutItem
                  - dynamodb:UpdateItem
                  - dynamodb:DeleteItem
                Resource: !Sub "arn:aws:dynamodb:${AWS::Region}:${AWS::AccountId}:table/${pPrefix}-BedrockAgentLookup-Table"
              - Effect: Allow
                Action:
                  - lambda:AddPermission
                  - lambda:RemovePermission
                Resource: !Sub "arn:aws:lambda:${AWS::Region}:${AWS::AccountId}:function:*"
              - Effect: Allow
                Action:
                  - iam:PassRole
                Resource: !GetAtt BedrockAgentExecutionRole.Arn

  BedrockAgentCustomResource:
    Type: AWS::Lambda::Function
    Properties:
      FunctionName: !Sub "${pPrefix}-AgentCustomResourceLambda"
      Runtime: python3.11
      Handler: AgentCustomResourceLambda.lambda_handler
      Role: !GetAtt CustomResourceRole.Arn
      Timeout: 900
      MemorySize: 512
      Environment:
        Variables:
          ENVIRONMENT: !Sub "${pPrefix}"
          AGENTS_TABLE_NAME: !Sub "${pPrefix}-BedrockAgentLookup-Table"
          AGENT_EXECUTION_ROLE: !GetAtt BedrockAgentExecutionRole.Arn
          AWS_ACCOUNT_ID: !Ref AWS::AccountId
          KNOWLEDGE_BASE_ID: !Ref VectorKnowledgeBase
      Code:
        S3Bucket: !Ref pArtifactsBucketName
        S3Key: !Sub "lambda-${LambdaArtifactVersion}-${pPrefix}/agentcustomresourcelambda/AgentCustomResourceLambda.zip"
      Layers:
        - arn:aws:lambda:us-east-1:043309350924:layer:yaml-layer:1

  BedrockAgentManager:
    Type: AWS::CloudFormation::CustomResource
    Properties:
      ServiceToken: !GetAtt BedrockAgentCustomResource.Arn 
      Environment: !Sub "${pPrefix}"
      Version: "1.0"
<<<<<<< HEAD
      changesetflag: '968'
=======
      changesetflag: '19378456'
>>>>>>> f2404985

  UserExecutionRole:
    Type: AWS::IAM::Role
    Properties:
      AssumeRolePolicyDocument:
        Version: "2012-10-17"
        Statement:
          - Effect: Allow
            Principal:
              Service: lambda.amazonaws.com
            Action: sts:AssumeRole
      Policies:
        - PolicyName: CloudwatchLogs
          PolicyDocument:
            Version: "2012-10-17"
            Statement:
              - Sid: CloudWatchLogsAccess
                Effect: Allow
                Action:
                  - logs:CreateLogGroup
                  - logs:CreateLogStream
                  - logs:PutLogEvents
                Resource: "*"
        
        - PolicyName: SQSPolicies
          PolicyDocument:
            Version: "2012-10-17"
            Statement:
              - Sid: SQSPutPolicies
                Effect: Allow
                Action:
                  - sqs:SendMessage
                  - sqs:ReceiveMessage
                  - sqs:DeleteMessage
                  - sqs:GetQueueAttributes
                Resource: !GetAtt CleanupQueue.Arn
        
        - PolicyName: DynamoDBPolicies
          PolicyDocument:
            Version: "2012-10-17"
            Statement:
              - Sid: DynamoDBActivityLogsAccess
                Effect: Allow
                Action:
                  - dynamodb:PutItem
                  - dynamodb:GetItem
                  - dynamodb:DeleteItem
                  - dynamodb:Scan
                  - dynamodb:Query
                  - dynamodb:UpdateItem
                Resource: !Sub "arn:aws:dynamodb:${AWS::Region}:${AWS::AccountId}:table/Workbench-*"
        
        - PolicyName: CognitoPolicies
          PolicyDocument:
            Version: "2012-10-17"
            Statement:
              - Sid: CognitoAccess
                Effect: Allow
                Action:
                  - cognito-idp:AdminCreateUser
                  - cognito-idp:AdminDeleteUser
                  - cognito-idp:AdminGetUser
                  - cognito-idp:ListUsers
                  - cognito-idp:AdminUpdateUserAttributes
                Resource: !Sub "arn:aws:cognito-idp:${AWS::Region}:${AWS::AccountId}:userpool/${UserPool}"
        
        - PolicyName: SESPolicies
          PolicyDocument:
            Version: "2012-10-17"
            Statement:
              - Sid: SESAccess
                Effect: Allow
                Action:
                  - ses:SendEmail
                Resource: "*"

        - PolicyName: S3Policies
          PolicyDocument:
            Version: "2012-10-17"
            Statement:
              - Sid: S3PutAccess
                Effect: Allow
                Action:
                  - s3:PutObject
                Resource: "*"
        
        - PolicyName: SSMPolicies
          PolicyDocument:
            Version: "2012-10-17"
            Statement:
              - Sid: SSMAccess
                Effect: Allow
                Action:
                  - ssm:GetParameter
                  - ssm:PutParameter
                Resource: "*"
      
        - PolicyName: GlueJobPolicies
          PolicyDocument:
            Version: "2012-10-17"
            Statement:
              - Sid: GlueJobAccess
                Effect: Allow
                Action:
                  - glue:StartJobRun
                Resource:
                  - !Sub "arn:aws:glue:${AWS::Region}:${AWS::AccountId}:job/${GlueJob}"
      ManagedPolicyArns:
        - arn:aws:iam::aws:policy/service-role/AWSLambdaVPCAccessExecutionRole
        - arn:aws:iam::aws:policy/service-role/AWSLambdaBasicExecutionRole
      Tags:
        - Key: Name
          Value: "WorkbenchV2"

  RolesLambdaExecutionRole:
    Type: AWS::IAM::Role
    Properties:
      RoleName: !Sub "${pPrefix}-RolesLambdaExecutionRole"
      AssumeRolePolicyDocument:
        Version: '2012-10-17'
        Statement:
          - Effect: Allow
            Principal:
              Service: lambda.amazonaws.com
            Action: sts:AssumeRole
      Policies:
        - PolicyName: DynamoDBAccess
          PolicyDocument:
            Version: '2012-10-17'
            Statement:
              - Effect: Allow
                Action:
                  - dynamodb:GetItem
                  - dynamodb:PutItem
                  - dynamodb:UpdateItem
                  - dynamodb:Scan
                  - dynamodb:DeleteItem
                Resource: !Sub "arn:aws:dynamodb:${AWS::Region}:${AWS::AccountId}:table/Workbench-*"
      ManagedPolicyArns:
        - arn:aws:iam::aws:policy/service-role/AWSLambdaVPCAccessExecutionRole
        - arn:aws:iam::aws:policy/service-role/AWSLambdaBasicExecutionRole
      Tags:
        - Key: Name
          Value: "WorkbenchV2"
   
  WorkspaceLambdaExecutionRole:
    Type: AWS::IAM::Role
    Properties:
      RoleName: !Sub "${pPrefix}-WorkspaceLambdaExecutionRole"
      AssumeRolePolicyDocument:
        Version: '2012-10-17'
        Statement:
          - Effect: Allow
            Principal:
              Service: lambda.amazonaws.com
            Action: sts:AssumeRole
      Policies:
        - PolicyName: LambdaBasicExecution
          PolicyDocument:
            Version: '2012-10-17'
            Statement:
              - Effect: Allow
                Action:
                  - dynamodb:GetItem
                  - dynamodb:PutItem
                  - dynamodb:UpdateItem
                  - dynamodb:DeleteItem
                  - dynamodb:Query
                  - dynamodb:Scan
                Resource:
                  - !Sub arn:aws:dynamodb:${AWS::Region}:${AWS::AccountId}:table/Workbench-*
              - Effect: Allow
                Action:
                  - s3:GetObject
                  - s3:PutObject
                Resource:
                  - !ImportValue WorkspacesBucketArn
                  - !Sub
                    - "${BucketArn}/*"
                    - {BucketArn: !ImportValue WorkspacesBucketArn}
              - Effect: Allow
                Action: lambda:InvokeFunction
                Resource: 
                  - !Sub arn:aws:lambda:${AWS::Region}:${AWS::AccountId}:function:*-workspacesandsolutions-lambda
        - PolicyName: LogAccess
          PolicyDocument:
            Version: '2012-10-17'
            Statement:
              - Sid: AllowLogsAndGlueAccess
                Effect: Allow
                Action:
                  - logs:DescribeLogGroups
                  - logs:DescribeLogStreams
                  - logs:GetLogEvents
                  - glue:GetJobRuns
                Resource: '*'
        - PolicyName: S3Access
          PolicyDocument:
            Version: '2012-10-17'
            Statement:
              - Effect: Allow
                Action:
                  - s3:GetObject
                  - s3:PutObject
                  - s3:ListBucket
                Resource:
                  - !Sub "arn:aws:s3:::develop-service-workbench-workspaces/*"
                  - !Sub "arn:aws:s3:::develop-service-workbench-workspaces"

      ManagedPolicyArns:
        - arn:aws:iam::aws:policy/service-role/AWSLambdaVPCAccessExecutionRole
        - arn:aws:iam::aws:policy/service-role/AWSLambdaBasicExecutionRole
      Tags:
        - Key: Name
          Value: "WorkbenchV2"

  ChatLambdaRole:
    Type: AWS::IAM::Role
    Properties:
      RoleName: !Sub "${pPrefix}-ChatLambdaExecutionRole"
      AssumeRolePolicyDocument:
        Version: '2012-10-17'
        Statement:
          - Effect: Allow
            Principal:
              Service: lambda.amazonaws.com
            Action: sts:AssumeRole
      Policies:
        - PolicyName: BedrockAccess
          PolicyDocument:
            Version: '2012-10-17'
            Statement:
              - Sid: AllowLogsAndGlueAccess
                Effect: Allow
                Action:
                  - bedrock:Invoke
                Resource: '*'     
        - PolicyName: WebSocketAccess
          PolicyDocument:
            Version: '2012-10-17'
            Statement:
              - Effect: Allow
                Action:
                  - execute-api:ManageConnections
                Resource: !Sub "arn:aws:execute-api:${AWS::Region}:${AWS::AccountId}:${WebSocketApi}/*"
      ManagedPolicyArns:
        - arn:aws:iam::aws:policy/service-role/AWSLambdaVPCAccessExecutionRole
        - arn:aws:iam::aws:policy/service-role/AWSLambdaBasicExecutionRole
      Tags:
        - Key: Name
          Value: "WorkbenchV2"

  GlueJobRole:
    Type: AWS::IAM::Role
    Properties:
      RoleName: !Sub "${pPrefix}-GlueJobRole"
      AssumeRolePolicyDocument:
        Version: '2012-10-17'
        Statement:
          - Effect: Allow
            Principal:
              Service: glue.amazonaws.com
            Action: sts:AssumeRole
      ManagedPolicyArns:
        - arn:aws:iam::aws:policy/service-role/AWSGlueServiceRole
      Policies:
        - PolicyName: S3Access
          PolicyDocument:
            Version: '2012-10-17'
            Statement:
              - Effect: Allow
                Action:
                  - s3:GetObject
                  - s3:ListBucket
                  - s3:PutObject
                  - s3:DeleteObject
                Resource:
                  - !Sub "arn:aws:s3:::${pPrefix}-service-workbench-misc/*"
                  - !Sub "arn:aws:s3:::${pPrefix}-service-workbench-misc"
                  - !Sub "arn:aws:s3:::service-workbench-artifacts"
                  - !Sub "arn:aws:s3:::service-workbench-artifacts/*"
        - PolicyName: BedrockAccess
          PolicyDocument:
            Version: '2012-10-17'
            Statement:
              - Effect: Allow
                Action:
                  - bedrock:GetKnowledgeBase
                  - bedrock:GetDataSource
                  - bedrock:StartIngestionJob
                  - bedrock:GetIngestionJob
                  - bedrock:ListIngestionJobs
                Resource:
                  - !Sub "arn:aws:bedrock:${AWS::Region}:${AWS::AccountId}:knowledge-base/${VectorKnowledgeBase}"
                  - !Sub "arn:aws:bedrock:${AWS::Region}:${AWS::AccountId}:knowledge-base/${AuroraKnowledgeBase}"
        - PolicyName: CloudWatchAccess
          PolicyDocument:
            Version: '2012-10-17'
            Statement:
              - Effect: Allow
                Action:
                  - cloudwatch:PutMetricData
                Resource: "*"
        - PolicyName: LogsAccess
          PolicyDocument:
            Version: '2012-10-17'
            Statement:
              - Effect: Allow
                Action:
                  - logs:CreateLogGroup
                  - logs:CreateLogStream
                  - logs:PutLogEvents
                Resource: "*"
        - PolicyName: DynamoDBReadAccess
          PolicyDocument:
            Version: '2012-10-17'
            Statement:
              - Effect: Allow
                Action:
                  - dynamodb:DescribeTable
                  - dynamodb:ListStreams
                  - dynamodb:ExportTableToPointInTime
                  - dynamodb:DescribeExport
                Resource:
                  - !Sub "arn:aws:dynamodb:${AWS::Region}:${AWS::AccountId}:table/Workbench-${pPrefix}-*"
              - Effect: Allow
                Action:
                  - dynamodb:ListTables
                Resource:
                  - !Sub "arn:aws:dynamodb:${AWS::Region}:${AWS::AccountId}:table/*"
 

  AuroraDataSource:
    Type: AWS::Bedrock::DataSource
    Properties:
      KnowledgeBaseId: !Ref AuroraKnowledgeBase
      Name: !Sub "${pPrefix}-Aurora-datasource"
      Description: 'Data source for DynamoDB synced data'
      DataSourceConfiguration:
        Type: 'S3'
        S3Configuration:
          BucketArn: !Sub "arn:aws:s3:::${pPrefix}-service-workbench-misc"  
          InclusionPrefixes:
            - !Ref pTablesDataPrefix
      VectorIngestionConfiguration:
        ChunkingConfiguration:
          ChunkingStrategy: 'FIXED_SIZE'
          FixedSizeChunkingConfiguration:
            MaxTokens: 300
            OverlapPercentage: 20

  OpensearchDataSource:
    Type: AWS::Bedrock::DataSource
    Properties:
      KnowledgeBaseId: !Ref VectorKnowledgeBase
      Name: !Sub "${pPrefix}-Opensearch-datasource"
      Description: "S3 data source for documents"
      DataSourceConfiguration:
        Type: S3
        S3Configuration:
          BucketArn: !Sub "arn:aws:s3:::${pPrefix}-service-workbench-misc"  
          InclusionPrefixes:
            - !Ref pWebScrapDocumentsPrefix
      VectorIngestionConfiguration:
        ChunkingConfiguration:
          ChunkingStrategy: FIXED_SIZE
          FixedSizeChunkingConfiguration:
            MaxTokens: 300
            OverlapPercentage: 20

  GlueJob:
    Type: AWS::Glue::Job
    Properties:
      Name: !Sub "${pPrefix}-Workbench-RAGSync"
      Role: !GetAtt GlueJobRole.Arn
      Command:
        Name: glueetl
        ScriptLocation: !Sub "s3://service-workbench-artifacts/glue/ragsyncgluejob/RAGSyncGlueJob.py"
        PythonVersion: '3'
      DefaultArguments:
        '--job-language': 'python'
        '--job-bookmark-option': 'job-bookmark-disable'
        '--enable-metrics': 'true'
        '--enable-continuous-cloudwatch-log': 'true'
        '--enable-continuous-log-filter': 'true'
        '--DYNAMODB_TABLE_PREFIX': !Sub "Workbench-${pPrefix}"
        '--AURORA_KB_ID': !Ref AuroraKnowledgeBase
        '--AURORA_DS_ID': !Ref AuroraDataSource
        '--OPENSEARCH_KB_ID': !Ref VectorKnowledgeBase
        '--OPENSEARCH_DS_ID': !Ref OpensearchDataSource
        '--OPENSEARCH_S3_BUCKET': !Sub "${pPrefix}-service-workbench-misc"
        '--OPENSEARCH_S3_PREFIX': !Ref pWebScrapDocumentsPrefix
        '--AURORA_S3_BUCKET': !Sub "${pPrefix}-service-workbench-misc"
        '--AURORA_S3_PREFIX': !Ref pTablesDataPrefix
        '--ACTION': 'docsapp'
        '--WAIT_FOR_SYNC': 'true'
        '--AWS_REGION': !Ref AWS::Region
        '--AWS_ACCOUNT_ID': !Ref AWS::AccountId
        "--additional-python-modules": "boto3>=1.28.32,botocore>=1.31.32,requests==2.31.0,beautifulsoup4>=4.12.3"
      GlueVersion: '4.0'
      MaxCapacity: 10
      MaxRetries: 1
      Timeout: 2880
      Description: 'Sync DynamoDB tables to Knowledge Base via S3'


  LambdaAuthorizerFunction:
    Type: AWS::Lambda::Function
    Properties:
      Description: !Sub "${DeploymentTrigger} - Workspaces and Solutions Lambda Function"
      FunctionName: !Sub "${pPrefix}-LambdaAuthorizer"
      Handler: lambda_function.lambda_handler
      Runtime: python3.12
      Timeout: 300
      MemorySize: 1024
      VpcConfig:
        SubnetIds:
          - Fn::ImportValue:
              Fn::Sub: "${VPCPrefix}-Private-Subnet-1-ID"
          - Fn::ImportValue:
              Fn::Sub: "${VPCPrefix}-Private-Subnet-2-ID"
        SecurityGroupIds:
          - Fn::ImportValue:
              Fn::Sub: "${VPCPrefix}-Lambda-SG-ID"
      Role: !GetAtt UserExecutionRole.Arn
      Code:
        S3Bucket: "service-workbench-artifacts"
        S3Key: !Sub "lambda-${LambdaArtifactVersion}-${pPrefix}/workbenchlambdaauthorizerlambda/WorkbenchLambdaAuthorizer.zip"
      Environment:
        Variables:
          USER_POOL_ID: !Ref UserPool
          USERS_TABLE: !Ref UserTable
          CLIENT_ID: !Ref UserPoolClient
      Layers:
        - !ImportValue ServiceWorkbenchLambdaLayer
      Tags:
        - Key: Name
          Value: "WorkbenchV2" 

  WorkspacesAndSolutionsLambdaFunction:
    Type: AWS::Lambda::Function
    Properties:
      Description: !Sub "${DeploymentTrigger} - Workspaces and Solutions Lambda Function"
      FunctionName: !Sub "${pPrefix}-workspacesandsolutions-lambda"
      Handler: WorkspacesAndSolutionsLambda.lambda_handler
      Role: !GetAtt WorkspaceLambdaExecutionRole.Arn
      Runtime: python3.13
      VpcConfig:
        SubnetIds:
          - Fn::ImportValue:
              Fn::Sub: "${VPCPrefix}-Private-Subnet-1-ID"
          - Fn::ImportValue:
              Fn::Sub: "${VPCPrefix}-Private-Subnet-2-ID"
        SecurityGroupIds:
          - Fn::ImportValue:
              Fn::Sub: "${VPCPrefix}-Lambda-SG-ID"
      Environment:
        Variables:
          ACTIVITY_LOGS_TABLE: !Ref ActivityLogsTable
          SOLUTIONS_TABLE: !Ref SolutionsTable
          TEMPLATES_TABLE: !Ref TemplatesTable
          WORKSPACES_TABLE: !Ref WorkspacesTable
          EXECUTIONS_TABLE: !Ref SolutionExecutionsTable
          DATASOURCES_TABLE: !Ref DatasourcesTable
          ROLES_TABLE: !Ref RolesTable
          RESOURCE_ACCESS_TABLE: !Ref ResourceAccessTable
          WORKSPACES_BUCKET: !ImportValue WorkspacesBucket
          USERS_TABLE: !Ref UserTable
      Code:
        S3Bucket: !Ref pArtifactsBucketName
        S3Key: !Sub "lambda-${LambdaArtifactVersion}-${pPrefix}/workspacesandsolutionslambda/WorkspacesAndSolutionsLambda.zip"
      Layers:
        - !ImportValue ServiceWorkbenchLambdaLayer
      Tags:
        - Key: Name
          Value: "WorkbenchV2"
  
  DatasourceBucket:
    Type: AWS::S3::Bucket
    Properties:
      BucketName: !Sub "${pPrefix}-datasource-bucket"
      VersioningConfiguration:
        Status: Enabled
      PublicAccessBlockConfiguration:
        BlockPublicAcls: false
        BlockPublicPolicy: false
        IgnorePublicAcls: false
        RestrictPublicBuckets: false
      CorsConfiguration:
        CorsRules:
          - AllowedHeaders: ["*"]
            AllowedMethods: ["GET", "PUT", "POST", "DELETE"]
            AllowedOrigins: ["*"]
            ExposedHeaders: ["ETag"]
            MaxAge: 3000
      Tags:
        - Key: Name
          Value: "WorkbenchV2"
  
  DatasourceBucketPolicy:
    Type: AWS::S3::BucketPolicy
    Properties:
      Bucket: !Ref DatasourceBucket
      PolicyDocument:
        Version: "2012-10-17"
        Statement:
          - Sid: PublicReadGetObject
            Effect: Allow
            Principal: "*"
            Action: "s3:GetObject"
            Resource: !Sub "${DatasourceBucket.Arn}/*" 

  # API Gateway
  WorkbenchApi:
    Type: AWS::Serverless::Api
    Properties:
      Name: !Sub "${pPrefix}-${ApiName}"
      StageName: prod
      DefinitionUri:
        Bucket: !Ref pArtifactsBucketName
        Key: develop/swagger.yaml
      EndpointConfiguration: REGIONAL
      AlwaysDeploy: True
      # Description: !Sub "${DeploymentTrigger}"
      Description: "abc"

  WorkspaceLambdaInvokePermission:
    Type: AWS::Lambda::Permission
    Properties:
      FunctionName: !Ref WorkspacesAndSolutionsLambdaFunction
      Action: lambda:InvokeFunction
      Principal: apigateway.amazonaws.com
      SourceArn: !Sub 'arn:aws:execute-api:${AWS::Region}:${AWS::AccountId}:${WorkbenchApi}/*/*/*'

  UserTable:
    Type: AWS::DynamoDB::Table
    Properties:
      TableName: !Sub "Workbench-${pPrefix}-UserTable"
      BillingMode: PAY_PER_REQUEST
      AttributeDefinitions:
        - AttributeName: UserId
          AttributeType: S
        - AttributeName: Email
          AttributeType: S
      KeySchema:
        - AttributeName: UserId
          KeyType: HASH
      GlobalSecondaryIndexes:
        - IndexName: EmailIndex
          KeySchema:
            - AttributeName: Email
              KeyType: HASH
          Projection:
            ProjectionType: ALL
      PointInTimeRecoverySpecification:
        PointInTimeRecoveryEnabled: 'true'
        RecoveryPeriodInDays: 7
      Tags:
        - Key: Name
          Value: "WorkbenchV2"

  ActivityLogsTable:
    Type: AWS::DynamoDB::Table
    Properties:
      TableName: !Sub "Workbench-${pPrefix}-ActivityLogsTable"
      BillingMode: PAY_PER_REQUEST
      AttributeDefinitions:
        - AttributeName: LogId
          AttributeType: S
        - AttributeName: UserId
          AttributeType: S
      KeySchema:
        - AttributeName: LogId
          KeyType: HASH
      GlobalSecondaryIndexes:
        - IndexName: UserId-Index
          KeySchema:
            - AttributeName: UserId
              KeyType: HASH
          Projection:
            ProjectionType: ALL
      PointInTimeRecoverySpecification:
        PointInTimeRecoveryEnabled: 'true'
        RecoveryPeriodInDays: 7
      Tags:
        - Key: Name
          Value: "WorkbenchV2"

  WorkspacesTable:
    Type: AWS::DynamoDB::Table
    Properties:
      TableName: !Sub 'Workbench-${pPrefix}-WorkspacesTable'
      BillingMode: PAY_PER_REQUEST
      AttributeDefinitions:
        - AttributeName: WorkspaceId
          AttributeType: S
        - AttributeName: WorkspaceName
          AttributeType: S
        - AttributeName: CreatedBy
          AttributeType: S
      KeySchema:
        - AttributeName: WorkspaceId
          KeyType: HASH
      GlobalSecondaryIndexes:
        - IndexName: CreatedBy-index
          KeySchema:
            - AttributeName: CreatedBy
              KeyType: HASH
            - AttributeName: WorkspaceName
              KeyType: RANGE
          Projection:
            ProjectionType: ALL
      PointInTimeRecoverySpecification:
        PointInTimeRecoveryEnabled: 'true'
        RecoveryPeriodInDays: 7
      Tags:
        - Key: Name
          Value: "WorkbenchV2"

  SolutionsTable:
    Type: AWS::DynamoDB::Table
    Properties:
      TableName: !Sub 'Workbench-${pPrefix}-SolutionsTable'
      BillingMode: PAY_PER_REQUEST
      AttributeDefinitions:
        - AttributeName: WorkspaceId
          AttributeType: S
        - AttributeName: SolutionId
          AttributeType: S
      KeySchema:
        - AttributeName: WorkspaceId
          KeyType: HASH
        - AttributeName: SolutionId
          KeyType: RANGE
      PointInTimeRecoverySpecification:
        PointInTimeRecoveryEnabled: 'true'
        RecoveryPeriodInDays: 7
      Tags:
        - Key: Name
          Value: "WorkbenchV2"

  DatasourcesTable:
    Type: AWS::DynamoDB::Table
    Properties:
      TableName: !Sub 'Workbench-${pPrefix}-DatasourcesTable'
      BillingMode: PAY_PER_REQUEST
      AttributeDefinitions:
        - AttributeName: DatasourceId
          AttributeType: S
        - AttributeName: DatasourceName
          AttributeType: S
        - AttributeName: CreatedBy
          AttributeType: S
      KeySchema:
        - AttributeName: DatasourceId
          KeyType: HASH
      GlobalSecondaryIndexes:
        - IndexName: CreatedBy-DatasourceName-index
          KeySchema:
            - AttributeName: CreatedBy
              KeyType: HASH
            - AttributeName: DatasourceName
              KeyType: RANGE
          Projection:
            ProjectionType: ALL
      PointInTimeRecoverySpecification:
        PointInTimeRecoveryEnabled: 'true'
        RecoveryPeriodInDays: 7
      Tags:
        - Key: Name
          Value: "WorkbenchV2"

  ResourceAccessTable:
    Type: AWS::DynamoDB::Table
    Properties:
      TableName: !Sub 'Workbench-${pPrefix}-ResourceAccessTable'
      BillingMode: PAY_PER_REQUEST
      AttributeDefinitions:
        - AttributeName: Id
          AttributeType: S
        - AttributeName: AccessKey
          AttributeType: S
      KeySchema:
        - AttributeName: Id
          KeyType: HASH
        - AttributeName: AccessKey
          KeyType: RANGE
      GlobalSecondaryIndexes:
        - IndexName: AccessKey-Index
          KeySchema:
            - AttributeName: AccessKey
              KeyType: HASH
          Projection:
            ProjectionType: ALL
      PointInTimeRecoverySpecification:
        PointInTimeRecoveryEnabled: 'true'
        RecoveryPeriodInDays: 7
      Tags:
        - Key: Name
          Value: "WorkbenchV2"

  SolutionExecutionsTable:
    Type: AWS::DynamoDB::Table
    Properties:
      TableName: !Sub 'Workbench-${pPrefix}-SolutionExecutionsTable'
      BillingMode: PAY_PER_REQUEST
      AttributeDefinitions:
        - AttributeName: SolutionId
          AttributeType: S
        - AttributeName: ExecutionId
          AttributeType: S
      KeySchema:
        - AttributeName: SolutionId
          KeyType: HASH
        - AttributeName: ExecutionId
          KeyType: RANGE
      PointInTimeRecoverySpecification:
        PointInTimeRecoveryEnabled: 'true'
        RecoveryPeriodInDays: 7
      Tags:
        - Key: Name
          Value: "WorkbenchV2"
 
  TemplatesTable:
    Type: AWS::DynamoDB::Table
    Properties:
      TableName: !Sub 'Workbench-${pPrefix}-TemplatesTable'
      BillingMode: PAY_PER_REQUEST
      AttributeDefinitions:
        - AttributeName: SolutionId
          AttributeType: S
        - AttributeName: Version
          AttributeType: S
      KeySchema:
        - AttributeName: SolutionId
          KeyType: HASH
        - AttributeName: Version
          KeyType: RANGE
      PointInTimeRecoverySpecification:
        PointInTimeRecoveryEnabled: 'true'
        RecoveryPeriodInDays: 7
      Tags:
        - Key: Name
          Value: "WorkbenchV2"

  RolesTable:
    Type: AWS::DynamoDB::Table
    Properties:
      TableName: !Sub 'Workbench-${pPrefix}-RolesTable'
      AttributeDefinitions:
        - AttributeName: Role
          AttributeType: S
      BillingMode: PAY_PER_REQUEST
      KeySchema:
        - AttributeName: Role
          KeyType: HASH
      PointInTimeRecoverySpecification:
        PointInTimeRecoveryEnabled: 'true'
        RecoveryPeriodInDays: 7
      Tags:
        - Key: Name
          Value: "WorkbenchV2"
 
  RBACCustomResourceLambda:
    Type: AWS::Lambda::Function
    Properties:
      Description: !Sub "${DeploymentTrigger} - Workspaces and Solutions Lambda Function"
      FunctionName: !Sub "${pPrefix}-RBACCustomResource"
      Handler: lambda_function.lambda_handler
      Role: !GetAtt CustomResourceLambdaExecutionRole.Arn
      Runtime: python3.12
      Timeout: 900
      Layers:
        - !ImportValue ServiceWorkbenchLambdaLayer
      Code:
        S3Bucket: !Ref pArtifactsBucketName
        S3Key: !Sub "lambda-${LambdaArtifactVersion}-${pPrefix}/rbaccustomresource/rbac_custom_resource.zip"
      Tags:
        - Key: Name
          Value: "WorkbenchV2"
 
  RBACCustomResource:
    Type: Custom::RBACCustomResource
    DependsOn:
      - RBACCustomResourceLambda
    Properties:
      ServiceToken: !GetAtt RBACCustomResourceLambda.Arn
      RolesTable: !Sub "Workbench-${pPrefix}-RolesTable"
      Changesetflag: "2025-07-02"
      Tags:
        - Key: Name
          Value: "WorkbenchV2"

# Lambda Roles
  DatasourceLambdaRole:
    Type: AWS::IAM::Role
    Properties:
      RoleName: !Sub "${pPrefix}-UserExecutionRole"
      AssumeRolePolicyDocument:
        Version: "2012-10-17"
        Statement:
          - Effect: Allow
            Principal:
              Service: lambda.amazonaws.com
            Action: sts:AssumeRole

      Policies:
        - PolicyName: CloudwatchLogs
          PolicyDocument:
            Version: "2012-10-17"
            Statement:
              - Sid: CloudWatchLogsAccess
                Effect: Allow
                Action:
                  - logs:CreateLogGroup
                  - logs:CreateLogStream
                  - logs:PutLogEvents
                Resource: "*"
 
        - PolicyName: DynamoDBAccess
          PolicyDocument:
            Version: "2012-10-17"
            Statement:
              - Sid: DatasourcesTableAccess
                Effect: Allow
                Action:
                  - dynamodb:PutItem
                  - dynamodb:GetItem
                  - dynamodb:UpdateItem
                  - dynamodb:DeleteItem
                  - dynamodb:Scan
                  - dynamodb:Query
                Resource: 
                  - !GetAtt DatasourcesTable.Arn
                  - !GetAtt ActivityLogsTable.Arn
                  - !GetAtt RolesTable.Arn
                  - !GetAtt ResourceAccessTable.Arn
                  - !Sub "${DatasourcesTable.Arn}/index/CreatedBy-DatasourceName-index"
                  - !Sub "${ResourceAccessTable.Arn}/index/AccessKey-Index"

        - PolicyName: S3Access
          PolicyDocument:
            Version: "2012-10-17"
            Statement:
              - Sid: S3AccessToDatasourceFolder
                Effect: Allow
                Action:
                  - s3:PutObject
                  - s3:GetObject
                  - s3:DeleteObject
                  - s3:ListBucket
                Resource:
                  - !Sub arn:aws:s3:::${DatasourceBucket}
                  - !Sub arn:aws:s3:::${DatasourceBucket}/*
                  - !Sub arn:aws:s3:::${DatasourceBucket}/datasources/*

      ManagedPolicyArns:
        - arn:aws:iam::aws:policy/service-role/AWSLambdaBasicExecutionRole
        - arn:aws:iam::aws:policy/service-role/AWSLambdaVPCAccessExecutionRole

      Tags:
        - Key: Name
          Value: WorkbenchV2

  QueryParserExecutionRole:
    Type: AWS::IAM::Role
    Properties:
      RoleName: !Sub "${pPrefix}-QueryParserExecutionRole"
      AssumeRolePolicyDocument:
        Version: "2012-10-17"
        Statement:
          - Effect: Allow
            Principal:
              Service: lambda.amazonaws.com
            Action: sts:AssumeRole
      Policies:
        - PolicyName: CloudwatchLogs
          PolicyDocument:
            Version: "2012-10-17"
            Statement:
              - Sid: CloudWatchLogsAccess
                Effect: Allow
                Action:
                  - logs:CreateLogGroup
                  - logs:CreateLogStream
                  - logs:PutLogEvents
                Resource: "*"
        - PolicyName: DynamoDBAccess
          PolicyDocument:
            Version: "2012-10-17"
            Statement:
              - Sid: QueryParserTableAccess
                Effect: Allow
                Action:
                  - dynamodb:PutItem
                  - dynamodb:GetItem
                  - dynamodb:UpdateItem
                  - dynamodb:DeleteItem
                  - dynamodb:Scan
                  - dynamodb:Query
                  - dynamodb:BatchGetItem
                Resource:
                  - !GetAtt DatasourcesTable.Arn
                  - !GetAtt SolutionsTable.Arn
                  - !GetAtt WorkspacesTable.Arn
                  - !GetAtt ResourceAccessTable.Arn
                  - !Sub "${DatasourcesTable.Arn}/index/DatasourceName-index"
                  - !Sub "${SolutionsTable.Arn}/index/SolutionName-index"
                  - !Sub "${WorkspacesTable.Arn}/index/WorkspaceName-index"
                  - !Sub "${ResourceAccessTable.Arn}/index/AccessKey-Index"
        - PolicyName: S3Access
          PolicyDocument:
            Version: "2012-10-17"
            Statement:
              - Sid: AllowS3AccessTosolutionBucket
                Effect: Allow
                Action:
                  - s3:PutObject
                  - s3:GetObject
                  - s3:DeleteObject
                  - s3:ListBucket
                Resource:
                  - arn:aws:s3:::develop-service-workbench-workspaces
                  - arn:aws:s3:::develop-service-workbench-workspaces/*
      ManagedPolicyArns:
        - arn:aws:iam::aws:policy/service-role/AWSLambdaBasicExecutionRole
        - arn:aws:iam::aws:policy/service-role/AWSLambdaVPCAccessExecutionRole
      Tags:
        - Key: Name
          Value: WorkbenchV2

# Lambdas
  RolesLambdaFunction:
    Type: AWS::Lambda::Function
    Properties:
      Description: !Sub "${DeploymentTrigger} - Workspaces and Solutions Lambda Function"
      FunctionName: !Sub "${pPrefix}-RolesLambdaFunction"
      Handler: lambda_function.lambda_handler
      Role: !GetAtt RolesLambdaExecutionRole.Arn
      Runtime: python3.12
      Timeout: 900
      Environment:
        Variables:
          ROLES_TABLE: !Ref RolesTable
          ACTIVITY_LOGS_TABLE: !Ref ActivityLogsTable
      VpcConfig:
        SubnetIds:
          - Fn::ImportValue:
              Fn::Sub: "${VPCPrefix}-Private-Subnet-1-ID"
          - Fn::ImportValue:
              Fn::Sub: "${VPCPrefix}-Private-Subnet-2-ID"
        SecurityGroupIds:
          - Fn::ImportValue:
              Fn::Sub: "${VPCPrefix}-Lambda-SG-ID"
      Layers:
        - !ImportValue ServiceWorkbenchLambdaLayer
      Code:
        S3Bucket: !Ref pArtifactsBucketName
        S3Key: !Sub "lambda-${LambdaArtifactVersion}-${pPrefix}/roles/roles_lambda.zip"
      Tags:
        - Key: Name
          Value: "WorkbenchV2"

  UsersLambda:
    Type: AWS::Lambda::Function
    Properties:
      Description: !Sub "${DeploymentTrigger} - Workspaces and Solutions Lambda Function"
      FunctionName: !Sub "${pPrefix}-UsersLambdaFunction"
      Handler: lambda_function.lambda_handler
      Role: !GetAtt UserExecutionRole.Arn
      Runtime: python3.12
      Timeout: 900
      Environment:
        Variables:
          USER_TABLE_NAME: !Ref UserTable
          ACTIVITY_LOGS_TABLE: !Ref ActivityLogsTable
          MISC_BUCKET: !Ref MiscBucket
          ROLES_TABLE: !Ref RolesTable
          GLUE_JOB_NAME: !Ref GlueJob
      VpcConfig:
        SubnetIds:
          - Fn::ImportValue:
              Fn::Sub: "${VPCPrefix}-Private-Subnet-1-ID"
          - Fn::ImportValue:
              Fn::Sub: "${VPCPrefix}-Private-Subnet-2-ID"
        SecurityGroupIds:
          - Fn::ImportValue:
              Fn::Sub: "${VPCPrefix}-Lambda-SG-ID"
      Layers:
        - !ImportValue ServiceWorkbenchLambdaLayer
      Code:
        S3Bucket: !Ref pArtifactsBucketName
        S3Key: !Sub "lambda-${LambdaArtifactVersion}-${pPrefix}/workbenchuserslambda/WorkbenchUsersLambda.zip"
      Tags:
        - Key: Name
          Value: "WorkbenchV2"

  DatasourcesLambdaFunction:
    Type: AWS::Lambda::Function
    Properties:
      Description: !Sub "${DeploymentTrigger} - Workspaces and Solutions Lambda Function"
      FunctionName: !Sub "${pPrefix}-DatasourcesLambdaFunction"
      Handler: lambda_function.lambda_handler
      Role: !GetAtt DatasourceLambdaRole.Arn
      Runtime: python3.12
      Timeout: 900
      Environment:
        Variables:
          DATASOURCE_TABLE_NAME: !Ref DatasourcesTable
          DATASOURCE_BUCKET: !Ref DatasourceBucket
          ROLES_TABLE: !Ref RolesTable
          ACTIVITY_LOGS_TABLE: !Ref ActivityLogsTable
          RESOURCE_ACCESS_TABLE: !Ref ResourceAccessTable
      VpcConfig:
        SubnetIds:
          - Fn::ImportValue:
              Fn::Sub: "${VPCPrefix}-Private-Subnet-1-ID"
          - Fn::ImportValue:
              Fn::Sub: "${VPCPrefix}-Private-Subnet-2-ID"
        SecurityGroupIds:
          - Fn::ImportValue:
              Fn::Sub: "${VPCPrefix}-Lambda-SG-ID"
      Layers:
        - !ImportValue ServiceWorkbenchLambdaLayer
      Code:
        S3Bucket: !Ref pArtifactsBucketName
        S3Key: !Sub "lambda-${LambdaArtifactVersion}-${pPrefix}/workbenchdatasourcelambda/WorkbenchDatasourceLambda.zip"
      Tags:
        - Key: Name
          Value: "WorkbenchV2"

  ChatLambdaFunction:
    Type: AWS::Lambda::Function
    Properties:
      Description: !Sub "${DeploymentTrigger} - Workspaces and Solutions Lambda Function"
      FunctionName: !Sub "${pPrefix}-ChatLambdaFunction"
      Handler: lambda_function.lambda_handler
      Role: !GetAtt ChatLambdaRole.Arn
      Runtime: python3.12
      Timeout: 900
      VpcConfig:
        SubnetIds:
          - Fn::ImportValue:
              Fn::Sub: "${VPCPrefix}-Private-Subnet-1-ID"
          - Fn::ImportValue:
              Fn::Sub: "${VPCPrefix}-Private-Subnet-2-ID"
        SecurityGroupIds:
          - Fn::ImportValue:
              Fn::Sub: "${VPCPrefix}-Lambda-SG-ID"
      Layers:
        - !ImportValue ServiceWorkbenchLambdaLayer
      Code:
        S3Bucket: !Ref pArtifactsBucketName
        S3Key: !Sub "lambda-${LambdaArtifactVersion}-${pPrefix}/workbenchchatlambda/WorkbenchChat.zip"
      Tags:
        - Key: Name
          Value: "WorkbenchV2"

  ShareLambdaFunction:
    Type: AWS::Lambda::Function
    Properties:
      Description: !Sub "${DeploymentTrigger} - Share Lambda Function"
      FunctionName: !Sub "${pPrefix}-ShareLambdaFunction"
      Handler: lambda_function.lambda_handler
      Role: !GetAtt WorkspaceLambdaExecutionRole.Arn
      Runtime: python3.13
      Timeout: 600
      Environment:
        Variables:
          ACTIVITY_LOGS_TABLE: !Ref ActivityLogsTable
          SOLUTIONS_TABLE: !Ref SolutionsTable
          WORKSPACES_TABLE: !Ref WorkspacesTable
          RESOURCE_ACCESS_TABLE: !Ref ResourceAccessTable
          ROLES_TABLE: !Ref RolesTable
          USER_TABLE_NAME: !Ref UserTable
      VpcConfig:
        SubnetIds:
          - Fn::ImportValue:
              Fn::Sub: "${VPCPrefix}-Private-Subnet-1-ID"
          - Fn::ImportValue:
              Fn::Sub: "${VPCPrefix}-Private-Subnet-2-ID"
        SecurityGroupIds:
          - Fn::ImportValue:
              Fn::Sub: "${VPCPrefix}-Lambda-SG-ID"
      Layers:
        - !ImportValue ServiceWorkbenchLambdaLayer
      Code:
        S3Bucket: !Ref pArtifactsBucketName
        S3Key: !Sub "lambda-${LambdaArtifactVersion}-${pPrefix}/sharelambda/ShareLambda.zip"
      Tags:
        - Key: Name
          Value: "WorkbenchV2"
  
  QueryParserLambdaFunction:
    Type: AWS::Lambda::Function
    Properties:
      Description: !Sub "${DeploymentTrigger} - Query Parser Lambda Function"
      FunctionName: !Sub "${pPrefix}-QueryParserLambdaFunction"
      Handler: lambda_function.lambda_handler
      Role: !GetAtt QueryParserExecutionRole.Arn
      Runtime: python3.12
      Timeout: 900
      VpcConfig:
        SubnetIds:
          - Fn::ImportValue:
              Fn::Sub: "${VPCPrefix}-Private-Subnet-1-ID"
          - Fn::ImportValue:
              Fn::Sub: "${VPCPrefix}-Private-Subnet-2-ID"
        SecurityGroupIds:
          - Fn::ImportValue:
              Fn::Sub: "${VPCPrefix}-Lambda-SG-ID"
      Environment:
        Variables:
          DATASOURCE_TABLE_NAME: !Ref DatasourcesTable
          SOLUTION_TABLE_NAME: !Ref SolutionsTable
          WORKSPACE_TABLE_NAME: !Ref WorkspacesTable
          RESOURCE_ACCESS_TABLE: !Ref ResourceAccessTable
          SOLUTION_BUCKET_NAME: "develop-service-workbench-workspaces"
      Layers:
        - !ImportValue ServiceWorkbenchLambdaLayer
      Code:
        S3Bucket: !Ref pArtifactsBucketName
        S3Key: !Sub "lambda-${LambdaArtifactVersion}-${pPrefix}/workbenchqueryparseragentlambda/WorkbenchQueryParserAgent.zip"
      Tags:
        - Key: Name
          Value: "WorkbenchV2"

  ArchitectureAgentAGLambdaRole:
    Type: AWS::IAM::Role
    Properties:
      AssumeRolePolicyDocument:
        Version: '2012-10-17'
        Statement:
          - Effect: Allow
            Principal:
              Service: lambda.amazonaws.com
            Action: sts:AssumeRole
      Policies:
        - PolicyName: S3
          PolicyDocument:
            Version: '2012-10-17'
            Statement:
              - Effect: Allow
                Action:
                  - s3:GetObject
                  - s3:PutObject
                Resource:
                  - !ImportValue WorkspacesBucketArn
                  - !Sub
                    - "${BucketArn}/*"
                    - {BucketArn: !ImportValue WorkspacesBucketArn}
              - Effect: Allow
                Action:
                  - s3:ListBucket
                Resource:
                  - !ImportValue WorkspacesBucketArn
      ManagedPolicyArns:
        - arn:aws:iam::aws:policy/service-role/AWSLambdaBasicExecutionRole
        - arn:aws:iam::aws:policy/service-role/AWSLambdaVPCAccessExecutionRole
      Tags:
        - Key: Name
          Value: "WorkbenchV2"

  ArchitectureAgentAGLambdaFunction:
    Type: AWS::Lambda::Function
    Properties:
      Description: !Sub "${DeploymentTrigger} - Architecture Agent AG Lambda Function"
      FunctionName: !Sub "${pPrefix}-architecture-generation-lambda"
      Handler: lambda_function.lambda_handler
      Role: !GetAtt ArchitectureAgentAGLambdaRole.Arn
      Runtime: python3.12
      Timeout: 900
      VpcConfig:
        SubnetIds:
          - Fn::ImportValue:
              Fn::Sub: "${VPCPrefix}-Private-Subnet-1-ID"
          - Fn::ImportValue:
              Fn::Sub: "${VPCPrefix}-Private-Subnet-2-ID"
        SecurityGroupIds:
          - Fn::ImportValue:
              Fn::Sub: "${VPCPrefix}-Lambda-SG-ID"
      Environment:
        Variables:
          WORKSPACES_BUCKET: !ImportValue "WorkspacesBucket"
      Code:
        S3Bucket: !Ref pArtifactsBucketName
        S3Key: !Sub "lambda-${LambdaArtifactVersion}-${pPrefix}/architecutureagentag/ArchitectureAgentAG.zip"
      Tags:
        - Key: Name
          Value: "WorkbenchV2"

  ArchitectureAgentAGLambdaPermission:
    Type: AWS::Lambda::Permission
    Properties:
      FunctionName: !Ref ArchitectureAgentAGLambdaFunction
      Action: lambda:InvokeFunction
      Principal: bedrock.amazonaws.com
      SourceArn: !Sub arn:aws:bedrock:${AWS::Region}:${AWS::AccountId}:agent/*

# Lambda Permission for API Gateway to invoke Roles Lambda
  QueryParserLambdaFunctionInvokePermission:
    Type: AWS::Lambda::Permission
    Properties:
      FunctionName: !Ref QueryParserLambdaFunction
      Action: lambda:InvokeFunction
      Principal: bedrock.amazonaws.com
      SourceArn: !Sub arn:aws:bedrock:${AWS::Region}:${AWS::AccountId}:agent/*

  RolesLambdaFunctionInvokePermission:
    Type: AWS::Lambda::Permission
    Properties:
      FunctionName: !Ref RolesLambdaFunction
      Action: lambda:InvokeFunction
      Principal: apigateway.amazonaws.com
      SourceArn: !Sub arn:aws:execute-api:${AWS::Region}:${AWS::AccountId}:${WorkbenchApi}/*/*/*
     
  UsersLambdaFunctionInvokePermission:
    Type: AWS::Lambda::Permission
    Properties:
      FunctionName: !Ref UsersLambda
      Action: lambda:InvokeFunction
      Principal: apigateway.amazonaws.com
      SourceArn: !Sub arn:aws:execute-api:${AWS::Region}:${AWS::AccountId}:${WorkbenchApi}/*/*/*
  
  DatasourcesLambdaFunctionInvokePermission:
    Type: AWS::Lambda::Permission
    Properties:
      FunctionName: !Ref DatasourcesLambdaFunction
      Action: lambda:InvokeFunction
      Principal: apigateway.amazonaws.com
      SourceArn: !Sub arn:aws:execute-api:${AWS::Region}:${AWS::AccountId}:${WorkbenchApi}/*/*/*

  ShareLambdaFunctionInvokePermission:
    Type: AWS::Lambda::Permission
    Properties:
      FunctionName: !Ref ShareLambdaFunction
      Action: lambda:InvokeFunction
      Principal: apigateway.amazonaws.com
      SourceArn: !Sub arn:aws:execute-api:${AWS::Region}:${AWS::AccountId}:${WorkbenchApi}/*/*/*

  VectorKnowledgeBase:
    Type: AWS::Bedrock::KnowledgeBase
    Properties:
      Name: !Sub "${pPrefix}-KnowledgeBase"
      Description: "Stores vectorized data in OpenSearch"
      RoleArn: !ImportValue "CustomResourceLambdaRoleARN"
      StorageConfiguration:
        Type: OPENSEARCH_MANAGED_CLUSTER
        OpensearchManagedClusterConfiguration:
          DomainArn: !ImportValue "OpenSearchDBArn"
          DomainEndpoint: !Join
            - ""
            - - "https://"
              - !ImportValue "OpenSearchEndpoint"
          FieldMapping: 
            VectorField: "bedrock-knowledge-base-default-vector"  
            TextField: "AMAZON_BEDROCK_TEXT_CHUNK"               
            MetadataField: "AMAZON_BEDROCK_METADATA"  
          VectorIndexName: !Sub "${pPrefix}_vector_index"
      KnowledgeBaseConfiguration:
        Type: VECTOR
        VectorKnowledgeBaseConfiguration:
          EmbeddingModelArn: !Sub "arn:aws:bedrock:${AWS::Region}::foundation-model/amazon.titan-embed-text-v2:0"

  AuroraKnowledgeBase:
    Type: AWS::Bedrock::KnowledgeBase
    Properties:
      Name: !Sub "${pPrefix}-AuroraKB"
      Description: "Knowledge base using Aurora PostgreSQL"
      RoleArn: !ImportValue "CustomResourceLambdaRoleARN"
      KnowledgeBaseConfiguration:
        Type: "VECTOR"
        VectorKnowledgeBaseConfiguration:
          EmbeddingModelArn: "arn:aws:bedrock:us-east-1::foundation-model/amazon.titan-embed-text-v2:0"
      StorageConfiguration:
        Type: "RDS"
        RdsConfiguration:
          ResourceArn: !ImportValue "AuroraDBClusterARN"
          CredentialsSecretArn: !ImportValue "AuroraDBSecretARN"
          DatabaseName: !ImportValue "AuroraDBName"
          TableName: !Sub "${pRAGPrefix}_aurora_table" 
          FieldMapping:
            VectorField: "embedding"
            TextField: "content"
            MetadataField: "metadata"
            PrimaryKeyField: "id" 

  WebSocketApi:
    Type: AWS::ApiGatewayV2::Api
    Properties:
      Name: !Sub ${pPrefix}-Workbench-WebSocket
      ProtocolType: WEBSOCKET
      RouteSelectionExpression: "$request.body.action"

  IntegrationSendMessage:
    Type: AWS::ApiGatewayV2::Integration
    Properties:
      ApiId: !Ref WebSocketApi
      IntegrationType: AWS_PROXY
      IntegrationUri: !Sub
        - arn:aws:apigateway:${AWS::Region}:lambda:path/2015-03-31/functions/arn:aws:lambda:${AWS::Region}:${AWS::AccountId}:function:${FunctionName}/invocations
        - {FunctionName: !Ref ChatLambdaFunction}
      IntegrationMethod: POST
      ConnectionType: INTERNET
      PayloadFormatVersion: "1.0"
      PassthroughBehavior: WHEN_NO_MATCH

  IntegrationConnect:
    Type: AWS::ApiGatewayV2::Integration
    Properties:
      ApiId: !Ref WebSocketApi
      IntegrationType: AWS_PROXY
      IntegrationUri: !Sub
        - arn:aws:apigateway:${AWS::Region}:lambda:path/2015-03-31/functions/arn:aws:lambda:${AWS::Region}:${AWS::AccountId}:function:${FunctionName}/invocations
        - {FunctionName: !Ref ChatLambdaFunction}
      IntegrationMethod: POST
      ConnectionType: INTERNET
      PayloadFormatVersion: "1.0"
      PassthroughBehavior: WHEN_NO_MATCH

  IntegrationDisconnect:
    Type: AWS::ApiGatewayV2::Integration
    Properties:
      ApiId: !Ref WebSocketApi
      IntegrationType: AWS_PROXY
      IntegrationUri: !Sub
        - arn:aws:apigateway:${AWS::Region}:lambda:path/2015-03-31/functions/arn:aws:lambda:${AWS::Region}:${AWS::AccountId}:function:${FunctionName}/invocations
        - {FunctionName: !Ref ChatLambdaFunction}
      IntegrationMethod: POST
      ConnectionType: INTERNET
      PayloadFormatVersion: "1.0"
      PassthroughBehavior: WHEN_NO_MATCH
      
  RouteConnect:
    Type: AWS::ApiGatewayV2::Route
    Properties:
      ApiId: !Ref WebSocketApi
      RouteKey: $connect
      AuthorizationType: CUSTOM
      AuthorizerId: !Ref WebSocketAuthorizer
      Target: !Join ["/", ["integrations", !Ref IntegrationConnect]]

  RouteDisconnect:
    Type: AWS::ApiGatewayV2::Route
    Properties:
      ApiId: !Ref WebSocketApi
      RouteKey: $disconnect
      AuthorizationType: NONE
      Target: !Join ["/", ["integrations", !Ref IntegrationDisconnect]]

  RouteSendMessage:
    Type: AWS::ApiGatewayV2::Route
    Properties:
      ApiId: !Ref WebSocketApi
      RouteKey: sendMessage
      AuthorizationType: NONE
      Target: !Join ["/", ["integrations", !Ref IntegrationSendMessage]]


  Deployment:
    Type: AWS::ApiGatewayV2::Deployment
    DependsOn:
      - RouteConnect
      - RouteDisconnect
      - RouteSendMessage
    Properties:
      ApiId: !Ref WebSocketApi
  
  WebSocketAuthorizer:
    Type: AWS::ApiGatewayV2::Authorizer
    Properties:
      Name: !Sub "${pPrefix}-WebSocketAuthorizer"
      ApiId: !Ref WebSocketApi
      AuthorizerType: REQUEST
      IdentitySource:
        - route.request.querystring.token
      AuthorizerUri: !Sub
        - arn:aws:apigateway:${AWS::Region}:lambda:path/2015-03-31/functions/arn:aws:lambda:${AWS::Region}:${AWS::AccountId}:function:${FunctionName}/invocations
        - {FunctionName: !Ref LambdaAuthorizerFunction}

  WebSocketStage:
    Type: AWS::ApiGatewayV2::Stage
    Properties:
      StageName: !Ref pWebSocketStage
      AutoDeploy: true
      DeploymentId: !Ref Deployment
      ApiId: !Ref WebSocketApi
      DefaultRouteSettings:
        DataTraceEnabled: false
        DetailedMetricsEnabled: false
        LoggingLevel: OFF

  AuthorizerLambdaInvokePermission:
    Type: AWS::Lambda::Permission
    Properties:
      FunctionName: !Ref LambdaAuthorizerFunction
      Action: lambda:InvokeFunction
      Principal: apigateway.amazonaws.com
      SourceArn: !Sub 
        - "arn:aws:execute-api:${AWS::Region}:${AWS::AccountId}:${WebSocketApi}/*"
        - WebSocketApi: !Ref WebSocketApi

  LambdaInvokePermission:
    Type: AWS::Lambda::Permission
    Properties:
      FunctionName: !Ref ChatLambdaFunction
      Action: lambda:InvokeFunction
      Principal: apigateway.amazonaws.com
      SourceArn: !Sub "arn:aws:execute-api:${AWS::Region}:${AWS::AccountId}:${WebSocketApi}/*"

  WorkbenchLambdaAuthorizerInvokePermission:
    Type: AWS::Lambda::Permission
    Properties:
      FunctionName: !Ref LambdaAuthorizerFunction
      Action: lambda:InvokeFunction
      Principal: apigateway.amazonaws.com
      SourceArn: !Sub arn:aws:execute-api:${AWS::Region}:${AWS::AccountId}:${WorkbenchApi}/*    

  # CFTGenerationAgentLambdaRole:
  #   Type: AWS::IAM::Role
  #   Properties:
  #     RoleName: !Sub "${pPrefix}-CFTGenerationAgentLambdaRole"
  #     AssumeRolePolicyDocument:
  #       Version: '2012-10-17'
  #       Statement:
  #         - Effect: Allow
  #           Principal:
  #             Service: lambda.amazonaws.com
  #           Action: sts:AssumeRole
  #     ManagedPolicyArns:
  #       - arn:aws:iam::aws:policy/AdministratorAccess
  #     Tags:
  #       - Key: Name
  #         Value: "WorkbenchV2"

  CFTGenerationAgentLambdaRole:
    Type: AWS::IAM::Role
    Properties:
      AssumeRolePolicyDocument:
        Version: '2012-10-17'
        Statement:
          - Effect: Allow
            Principal:
              Service: lambda.amazonaws.com
            Action: sts:AssumeRole
      Policies:
        - PolicyName: S3
          PolicyDocument:
            Version: '2012-10-17'
            Statement:
              - Effect: Allow
                Action:
                  - s3:GetObject
                  - s3:PutObject
                Resource:
                  - !ImportValue WorkspacesBucketArn
                  - !Sub
                    - "${BucketArn}/*"
                    - {BucketArn: !ImportValue WorkspacesBucketArn}
      ManagedPolicyArns:
        - arn:aws:iam::aws:policy/service-role/AWSLambdaBasicExecutionRole
        - arn:aws:iam::aws:policy/service-role/AWSLambdaVPCAccessExecutionRole
      Tags:
        - Key: Name
          Value: "WorkbenchV2"

  CFTGenerationAgentLambda:
    Type: AWS::Lambda::Function
    Properties:
      FunctionName: !Sub "${pPrefix}-CFTGenerationAgentLambda"
      Runtime: python3.11
      Handler: CFTGenerationAgentLambda.lambda_handler
      Role: !GetAtt CFTGenerationAgentLambdaRole.Arn
      Timeout: 900
      MemorySize: 512
      Environment:
        Variables:
          ENVIRONMENT: !Sub "${pPrefix}"
          AWS_ACCOUNT_ID: !Ref AWS::AccountId
      Code:
        S3Bucket: !Ref pArtifactsBucketName
        S3Key: !Sub "lambda-${LambdaArtifactVersion}-${pPrefix}/cftgenerationagentlambda/CFTGenerationAgentLambda.zip"
      Tags:
        - Key: Name
          Value: "WorkbenchV2"

Outputs:

  WorkspaceLambdaFunctionName:
    Description: Name of the Workspace Lambda function
    Value: !Ref WorkspacesAndSolutionsLambdaFunction

  ApiUrl:
    Description: "Invoke URL for the deployed API"
    Value: !Sub "https://${WorkbenchApi}.execute-api.${AWS::Region}.amazonaws.com/prod"
  
  CloudfrontDistributionId:
    Description: CloudFront distribution ID
    Value: !GetAtt WebsiteDistribution.Id
    Export:
      Name: !Sub "${pPrefix}-CloudFrontDistributionId"

  CloudFrontDomainName:
    Description: Domain name of the CloudFront distribution
    Value: !GetAtt WebsiteDistribution.DomainName
    Export:
      Name: !Sub "${pPrefix}-CloudFrontDomainName"
    
  CognitoUserPoolId:
    Value: !Ref UserPool
    Export:
      Name: !Sub "${pPrefix}-CognitoUserPoolId"

  CognitoAppClientId:
    Value: !Ref UserPoolClient
    Export:
      Name: !Sub "${pPrefix}-CognitoAppClientId"

  CognitoRegion:
    Value: !Ref "AWS::Region"
    Export:
      Name: !Sub "${pPrefix}-Region"

  WebSocketApiUrl:
    Value: !Sub "wss://${WebSocketApi}.execute-api.${AWS::Region}.amazonaws.com/${pWebSocketStage}"
    Export:
      Name: !Sub "${pPrefix}-WebSocketApiUrl"<|MERGE_RESOLUTION|>--- conflicted
+++ resolved
@@ -707,11 +707,7 @@
       ServiceToken: !GetAtt BedrockAgentCustomResource.Arn 
       Environment: !Sub "${pPrefix}"
       Version: "1.0"
-<<<<<<< HEAD
-      changesetflag: '968'
-=======
-      changesetflag: '19378456'
->>>>>>> f2404985
+      changesetflag: '96843'
 
   UserExecutionRole:
     Type: AWS::IAM::Role
