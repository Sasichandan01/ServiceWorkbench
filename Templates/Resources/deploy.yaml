AWSTemplateFormatVersion: '2010-09-09'
Description: Development cloudFormation template for the Service Workbench V2

Parameters:
  pApplicationPrefix:
    Type: String
<<<<<<< HEAD
    Description: Prefix for Lambda function naming
    Default: develop
  pTableName:
    Type: String
    Description: Table name for Aurora DB
    Default: wb_bhargav
=======
    Default: 'dev'
    Description: 'Prefix for resource naming (dev, staging, prod)'
>>>>>>> c819483d
  ApiName:
    Type: String
    Default: WorkbenchAPI
    Description: Name of the API Gateway API
  VPCPrefix:
    Type: String
    Default: WorkbenchVPC
    Description: Environment name prefix for VPC resources
  pArtifactsBucketName:
    Type: String
    Default: "service-workbench-artifacts"
    Description: Name of the S3 bucket for artifacts
  DeploymentTrigger:
    Type: String
    Description: time

Resources:

  WorkspaceLambdaFunction:
    Type: AWS::Lambda::Function
    Properties:
      FunctionName: !Sub "${pPrefix}-workspaces-lambda"
      Handler: index.handler
      Role: !ImportValue WorkspaceLambdaExecutionRole
      Runtime: python3.13
      VpcConfig:
        SubnetIds:
          - Fn::ImportValue:
              Fn::Sub: "${VPCPrefix}-Private-Subnet-1-ID"
          - Fn::ImportValue:
              Fn::Sub: "${VPCPrefix}-Private-Subnet-2-ID"
        SecurityGroupIds:
          - Fn::ImportValue:
              Fn::Sub: "${VPCPrefix}-Lambda-SG-ID"
      Code:
        ZipFile: |
          def handler(event, context):
              return {"statusCode": 200, "body": "Hello from Lambda!"}
      Tags:
        - Key: Name
          Value: "WorkbenchV2"

  # API Gateway
  WorkbenchApi:
    Type: AWS::ApiGateway::RestApi
    Properties:
      Name: !Ref ApiName
      BodyS3Location:
        Bucket: service-workbench-artifacts
        Key: develop/swagger.yaml
      FailOnWarnings: true

  WorkspaceLambdaInvokePermission:
    Type: AWS::Lambda::Permission
    Properties:
      FunctionName: !Ref WorkspaceLambdaFunction
      Action: lambda:InvokeFunction
      Principal: apigateway.amazonaws.com
      SourceArn: !Sub 'arn:aws:execute-api:${AWS::Region}:${AWS::AccountId}:${WorkbenchApi}/*/*/*'

  # API Gateway Deployment
  WorkbenchApiDeployment:
    Type: AWS::ApiGateway::Deployment
    DependsOn: WorkspaceLambdaInvokePermission
    Properties:
      RestApiId: !Ref WorkbenchApi
      Description: "Deployment triggered on template update"

  WorkbenchApiStage:
    Type: AWS::ApiGateway::Stage
    Properties:
      RestApiId: !Ref WorkbenchApi
      DeploymentId: !Ref WorkbenchApiDeployment
      StageName: prod
<<<<<<< HEAD
      Description: test stage
      
=======
      Variables:
        redeployHash: !Sub "${DeploymentTrigger}"

  # DynamoDB Tables
  WorkspacesTable:
    Type: AWS::DynamoDB::Table
    Properties:
      TableName: !Sub 'Workbench-${pPrefix}-WorkspacesTable'
      BillingMode: PAY_PER_REQUEST
      AttributeDefinitions:
        - AttributeName: WorkspaceId
          AttributeType: S
      KeySchema:
        - AttributeName: WorkspaceId
          KeyType: HASH
      Tags:
        - Key: Name
          Value: "WorkbenchV2"

  SolutionsTable:
    Type: AWS::DynamoDB::Table
    Properties:
      TableName: !Sub 'Workbench-${pPrefix}-SolutionsTable'
      BillingMode: PAY_PER_REQUEST
      AttributeDefinitions:
        - AttributeName: WorkspaceId
          AttributeType: S
        - AttributeName: SolutionId
          AttributeType: S
      KeySchema:
        - AttributeName: WorkspaceId
          KeyType: HASH
        - AttributeName: SolutionId
          KeyType: RANGE
      Tags:
        - Key: Name
          Value: "WorkbenchV2"

  DatasourcesTable:
    Type: AWS::DynamoDB::Table
    Properties:
      TableName: !Sub 'Workbench-${pPrefix}-DatasourcesTable'
      BillingMode: PAY_PER_REQUEST
      AttributeDefinitions:
        - AttributeName: DatasourceId
          AttributeType: S
      KeySchema:
        - AttributeName: DatasourceId
          KeyType: HASH
      Tags:
        - Key: Name
          Value: "WorkbenchV2"

  ResourceAccessTable:
    Type: AWS::DynamoDB::Table
    Properties:
      TableName: !Sub 'Workbench-${pPrefix}-ResourceAccessTable'
      BillingMode: PAY_PER_REQUEST
      AttributeDefinitions:
        - AttributeName: Id
          AttributeType: S
        - AttributeName: AccessKey
          AttributeType: S
      KeySchema:
        - AttributeName: Id
          KeyType: HASH
        - AttributeName: AccessKey
          KeyType: RANGE
      Tags:
        - Key: Name
          Value: "WorkbenchV2"

  SolutionExecutionsTable:
    Type: AWS::DynamoDB::Table
    Properties:
      TableName: !Sub 'Workbench-${pPrefix}-SolutionExecutionsTable'
      BillingMode: PAY_PER_REQUEST
      AttributeDefinitions:
        - AttributeName: ExecutionId
          AttributeType: S
      KeySchema:
        - AttributeName: ExecutionId
          KeyType: HASH
      Tags:
        - Key: Name
          Value: "WorkbenchV2"
>>>>>>> c819483d

  RolesTable:
    Type: AWS::DynamoDB::Table
    Properties:
      TableName: !Sub 'Workbench-${pPrefix}-RolesTable'
      AttributeDefinitions:
        - AttributeName: Role
          AttributeType: S
      BillingMode: PAY_PER_REQUEST
      KeySchema:
        - AttributeName: Role
          KeyType: HASH
      Tags:
        - Key: Name
          Value: "WorkbenchV2"

  RBACCustomResourceLambda:
    Type: AWS::Lambda::Function
    Properties:
      FunctionName: !Sub "${pPrefix}-RBACCustomResource"
      Handler: lambda_function.lambda_handler
      Role: !ImportValue WorkbenchCustomResourceLambdaExecutionRole
      Runtime: python3.12
      Timeout: 900
      Layers:
        - !ImportValue ServiceWorkbenchLambdaLayer
      Code:
        S3Bucket: service-workbench-artifacts
        S3Key: lambda/rbaccustomresource/rbac_custom_resource.zip
      Tags:
        - Key: Name
          Value: "WorkbenchV2"

  RBACCustomResource:
    Type: Custom::RBACCustomResource
    DependsOn:
      - RBACCustomResourceLambda
    Properties:
      ServiceToken: !GetAtt RBACCustomResourceLambda.Arn
      RolesTable: !Sub "Workbench-${pPrefix}-RolesTable"
      Changesetflag: "2025-07-02"
      Tags:
        - Key: Name
          Value: "WorkbenchV2"

  RolesLambdaFunction:
    Type: AWS::Lambda::Function
    Properties:
      FunctionName: !Sub "${pPrefix}-RolesLambdaFunction"
      Handler: lambda_function.lambda_handler
      Role: !ImportValue RolesLambdaFunctionRole
      Runtime: python3.12
      Timeout: 900
      Environment:
        Variables:
          ROLES_TABLE: !Sub "${pPrefix}-RolesTable"
      VpcConfig:
        SubnetIds:
          - Fn::ImportValue:
              Fn::Sub: "${VPCPrefix}-Private-Subnet-1-ID"
          - Fn::ImportValue:
              Fn::Sub: "${VPCPrefix}-Private-Subnet-2-ID"
        SecurityGroupIds:
          - Fn::ImportValue:
              Fn::Sub: "${VPCPrefix}-Lambda-SG-ID"
      Layers:
        - !ImportValue ServiceWorkbenchLambdaLayer
      Code:
        S3Bucket: service-workbench-artifacts
        S3Key: lambda/roles/roles_lambda.zip
      Tags:
        - Key: Name
          Value: "WorkbenchV2"

  RolesLambdaFunctionInvokePermission:
    Type: AWS::Lambda::Permission
    Properties:
      FunctionName: !Ref RolesLambdaFunction
      Action: lambda:InvokeFunction
      Principal: apigateway.amazonaws.com
      SourceArn: !Sub arn:aws:execute-api:${AWS::Region}:${AWS::AccountId}:${WorkbenchApi}/*/*/*

  # VectorKnowledgeBase:
  #   Type: AWS::Bedrock::KnowledgeBase
  #   Properties:
  #     Name: !Sub "${pApplicationPrefix}-KnowledgeBase"
  #     Description: "Stores vectorized data in OpenSearch"
  #     RoleArn: !ImportValue "develop-CustomResourceLambdaRoleARN"
  #     StorageConfiguration:
  #       Type: OPENSEARCH_MANAGED_CLUSTER
  #       OpensearchManagedClusterConfiguration:
  #         DomainArn: !ImportValue "develop-OpenSearchDBArn"
  #         DomainEndpoint: !Join
  #          - ""
  #          - - "https://"
  #            - !ImportValue "develop-OpenSearchEndpoint"
  #         FieldMapping: 
  #           VectorField: "bedrock-knowledge-base-default-vector"  
  #           TextField: "AMAZON_BEDROCK_TEXT_CHUNK"               
  #           MetadataField: "AMAZON_BEDROCK_METADATA"  
  #         VectorIndexName: !Sub "${pApplicationPrefix}-vector-index"
  #     KnowledgeBaseConfiguration:
  #       Type: VECTOR
  #       VectorKnowledgeBaseConfiguration:
  #         EmbeddingModelArn: !Sub "arn:aws:bedrock:${AWS::Region}::foundation-model/amazon.titan-embed-text-v2:0"

  # AuroraKnowledgeBase:
  #   Type: AWS::Bedrock::KnowledgeBase
  #   Properties:
  #     Name: !Sub "${pApplicationPrefix}-AuroraKB"
  #     Description: "Knowledge base using Aurora PostgreSQL"
  #     RoleArn: !ImportValue "develop-CustomResourceLambdaRoleARN"
  #     KnowledgeBaseConfiguration:
  #       Type: "VECTOR"
  #       VectorKnowledgeBaseConfiguration:
  #         EmbeddingModelArn: "arn:aws:bedrock:us-east-1::foundation-model/amazon.titan-embed-text-v2:0"
  #     StorageConfiguration:
  #       Type: "RDS"
  #        RdsConfiguration:
  #         ResourceArn: !ImportValue "develop-AuroraDBClusterARN"
  #         CredentialsSecretArn: !ImportValue "develop-AuroraDBSecretARN"
  #         DatabaseName: !ImportValue "develop-AuroraDBName"
  #         TableName: !Sub "${pApplicationPrefix}_aurora_table" 
  #         FieldMapping:
  #           VectorField: "embedding"
  #           TextField: "content"
  #           MetadataField: "metadata"
  #           PrimaryKeyField: "id" 

Outputs:

  WorkspaceLambdaFunctionName:
    Description: Name of the Workspace Lambda function
    Value: !Ref WorkspaceLambdaFunction

  ApiUrl:
    Description: "Invoke URL for the deployed API"
    Value: !Sub "https://${WorkbenchApi}.execute-api.${AWS::Region}.amazonaws.com/prod"<|MERGE_RESOLUTION|>--- conflicted
+++ resolved
@@ -2,19 +2,14 @@
 Description: Development cloudFormation template for the Service Workbench V2
 
 Parameters:
-  pApplicationPrefix:
-    Type: String
-<<<<<<< HEAD
+  pPrefix:
+    Type: String
     Description: Prefix for Lambda function naming
-    Default: develop
+    Default: dev
   pTableName:
     Type: String
     Description: Table name for Aurora DB
     Default: wb_bhargav
-=======
-    Default: 'dev'
-    Description: 'Prefix for resource naming (dev, staging, prod)'
->>>>>>> c819483d
   ApiName:
     Type: String
     Default: WorkbenchAPI
@@ -89,10 +84,6 @@
       RestApiId: !Ref WorkbenchApi
       DeploymentId: !Ref WorkbenchApiDeployment
       StageName: prod
-<<<<<<< HEAD
-      Description: test stage
-      
-=======
       Variables:
         redeployHash: !Sub "${DeploymentTrigger}"
 
@@ -179,7 +170,6 @@
       Tags:
         - Key: Name
           Value: "WorkbenchV2"
->>>>>>> c819483d
 
   RolesTable:
     Type: AWS::DynamoDB::Table
@@ -265,7 +255,7 @@
   # VectorKnowledgeBase:
   #   Type: AWS::Bedrock::KnowledgeBase
   #   Properties:
-  #     Name: !Sub "${pApplicationPrefix}-KnowledgeBase"
+  #     Name: !Sub "${pPrefix}-KnowledgeBase"
   #     Description: "Stores vectorized data in OpenSearch"
   #     RoleArn: !ImportValue "develop-CustomResourceLambdaRoleARN"
   #     StorageConfiguration:
@@ -280,7 +270,7 @@
   #           VectorField: "bedrock-knowledge-base-default-vector"  
   #           TextField: "AMAZON_BEDROCK_TEXT_CHUNK"               
   #           MetadataField: "AMAZON_BEDROCK_METADATA"  
-  #         VectorIndexName: !Sub "${pApplicationPrefix}-vector-index"
+  #         VectorIndexName: !Sub "${pPrefix}-vector-index"
   #     KnowledgeBaseConfiguration:
   #       Type: VECTOR
   #       VectorKnowledgeBaseConfiguration:
@@ -289,7 +279,7 @@
   # AuroraKnowledgeBase:
   #   Type: AWS::Bedrock::KnowledgeBase
   #   Properties:
-  #     Name: !Sub "${pApplicationPrefix}-AuroraKB"
+  #     Name: !Sub "${pPrefix}-AuroraKB"
   #     Description: "Knowledge base using Aurora PostgreSQL"
   #     RoleArn: !ImportValue "develop-CustomResourceLambdaRoleARN"
   #     KnowledgeBaseConfiguration:
@@ -302,7 +292,7 @@
   #         ResourceArn: !ImportValue "develop-AuroraDBClusterARN"
   #         CredentialsSecretArn: !ImportValue "develop-AuroraDBSecretARN"
   #         DatabaseName: !ImportValue "develop-AuroraDBName"
-  #         TableName: !Sub "${pApplicationPrefix}_aurora_table" 
+  #         TableName: !Sub "${pPrefix}_aurora_table" 
   #         FieldMapping:
   #           VectorField: "embedding"
   #           TextField: "content"
