--- conflicted
+++ resolved
@@ -767,11 +767,7 @@
       ServiceToken: !GetAtt BedrockAgentCustomResource.Arn 
       Environment: !Sub "${pPrefix}"
       Version: "1.0"
-<<<<<<< HEAD
-      Changesetflag: '198'
-=======
-      Changesetflag: '19198'
->>>>>>> b20c7985
+      Changesetflag: '2024'
 
   UserExecutionRole:
     Type: AWS::IAM::Role
