--- conflicted
+++ resolved
@@ -38,8 +38,6 @@
     Default: "prod"
     Description: "Stage name for websocket api"
 
-<<<<<<< HEAD
-=======
   pTablesDataPrefix:
     Type: String
     Default: "tables"
@@ -49,7 +47,6 @@
     Type: String
     Default: "webscrap"
     Description: "Prefix for storing web scraping data into s3"
->>>>>>> 35182489
 Resources:
 
   # S3 Bucket for artifacts
@@ -807,8 +804,6 @@
         - Key: Name
           Value: "WorkbenchV2"
 
-<<<<<<< HEAD
-=======
   GlueJobRole:
     Type: AWS::IAM::Role
     Properties:
@@ -955,7 +950,6 @@
       Description: 'Sync DynamoDB tables to Knowledge Base via S3'
 
 
->>>>>>> 35182489
   LambdaAuthorizerFunction:
     Type: AWS::Lambda::Function
     Properties:
