--- conflicted
+++ resolved
@@ -1,4 +1,5 @@
 AWSTemplateFormatVersion: '2010-09-09'
+Description: Sample CloudFormation template with Lambda, API Gateway, and permissions
 Description: Sample CloudFormation template with Lambda, API Gateway, and permissions
 
 Parameters:
@@ -9,8 +10,13 @@
     Type: String
     Default: WorkbenchAPI
     Description: Name of the API Gateway API
+  ApiName:
+    Type: String
+    Default: WorkbenchAPI
+    Description: Name of the API Gateway API
 
 Resources:
+
 
   LambdaExecutionRole:
     Type: AWS::IAM::Role
@@ -59,15 +65,12 @@
       Handler: index.handler
       Role: !GetAtt LambdaExecutionRole.Arn
       Runtime: python3.13
-<<<<<<< HEAD
       VpcConfig:
         SubnetIds:
           - !ImportValue PrivateSubnet1Id
           - !ImportValue PrivateSubnet2Id
         SecurityGroupIds:
           - !ImportValue LambdaSecurityGroupId
-=======
->>>>>>> 6ae49344
       Code:
         ZipFile: |
           def handler(event, context):
