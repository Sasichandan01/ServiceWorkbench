AWSTemplateFormatVersion: '2010-09-09'
Description: Development cloudFormation template for the Service Workbench V2
Transform: 'AWS::Serverless-2016-10-31'

Parameters:
  pPrefix:
    Type: String
    Default: "develop"
    Description: Prefix for Lambda function naming

  LambdaArtifactVersion:
    Type: String
    Description: S3 path version folder for Lambda artifacts
  
  # GlueArtifactVersion:
  #   Type: String
  #   Description: S3 path version folder for Glue artifacts

  ApiName:
    Type: String
    Default: WorkbenchAPI
    Description: Name of the API Gateway API

  VPCPrefix:
    Type: String
    Default: WorkbenchVPC
    Description: Environment name prefix for VPC resources

  pArtifactsBucketName:
    Type: String
    Default: "service-workbench-artifacts"
    Description: Name of the S3 bucket for artifacts

  pRAGPrefix:
    Type: String
    Default: "develop"
    Description: rag-prefix
  
  DeploymentTrigger:
    Type: String
    Default: "2025-07-02T00:00:00Z"
    Description: Trigger date for deployment, used for versioning

  pWebSocketStage:
    Type: String
    Default: "prod"
    Description: "Stage name for websocket api"

  pTablesDataPrefix:
    Type: String
    Default: "tables"
    Description: "Prefix for stroing ddb data in s3"

  pWebScrapDocumentsPrefix:
    Type: String
    Default: "webscrap"
    Description: "Prefix for storing web scraping data into s3"
Resources:

  # S3 Bucket for artifacts
  MiscBucket:
    Type: AWS::S3::Bucket
    Properties:
      BucketName: !Sub "${pPrefix}-service-workbench-misc"
      PublicAccessBlockConfiguration:
        BlockPublicAcls: false
        BlockPublicPolicy: false
        IgnorePublicAcls: false
        RestrictPublicBuckets: false
      Tags:
        - Key: Name
          Value: "WorkbenchV2"

  MiscBucketPolicy:
    Type: AWS::S3::BucketPolicy
    Properties:
      Bucket: !Ref MiscBucket
      PolicyDocument:
        Version: "2012-10-17"
        Statement:
          - Sid: PublicReadGetObject
            Effect: Allow
            Principal: "*"
            Action: "s3:GetObject"
            Resource: !Sub "${MiscBucket.Arn}/*"

  # CloudFront Origin Access Control (OAC)
  WebsiteOAC:
    Type: AWS::CloudFront::OriginAccessControl
    Properties:
      OriginAccessControlConfig:
        Name: !Sub "${pPrefix}-service-workbench-oac"
        OriginAccessControlOriginType: s3
        SigningBehavior: always
        SigningProtocol: sigv4

# CloudFront Distribution
  WebsiteDistribution:
    Type: AWS::CloudFront::Distribution
    Properties:
      DistributionConfig:
        Enabled: true
        DefaultRootObject: index.html
        Origins:
          - Id: S3Origin
            DomainName: !ImportValue WebsiteBucketRegionalDomainName
            S3OriginConfig: {}
            OriginAccessControlId: !Ref WebsiteOAC
            OriginPath: !Sub "/${pPrefix}-web"
        DefaultCacheBehavior:
          TargetOriginId: S3Origin
          ViewerProtocolPolicy: redirect-to-https
          AllowedMethods: [GET, HEAD, OPTIONS]
          CachedMethods: [GET, HEAD, OPTIONS]
          Compress: true
          ForwardedValues:
            QueryString: false
            Cookies:
              Forward: none
        Logging:
          Bucket: !ImportValue LogsBucketDomainName
          Prefix: !Sub "${pPrefix}-cloudfront-logs/"
          IncludeCookies: false
        CustomErrorResponses:
          - ErrorCode: 403
            ResponseCode: 200
            ResponsePagePath: /index.html
          - ErrorCode: 404
            ResponseCode: 200
            ResponsePagePath: /index.html
        PriceClass: PriceClass_100
        HttpVersion: http2
        IPV6Enabled: true
      Tags:
        - Key: Name
          Value: "ServiceWorkbench"

# S3 Bucket Policy to allow CloudFront OAC access only
  WebsiteBucketPolicy:
    Type: AWS::S3::BucketPolicy
    Properties:
      Bucket: !ImportValue WebsiteBucketName
      PolicyDocument:
        Version: '2012-10-17'
        Statement:
          - Effect: Allow
            Principal:
              Service: cloudfront.amazonaws.com
            Action: s3:GetObject
            Resource: !Sub
              - "arn:aws:s3:::${BucketName}/*"
              - {BucketName: !ImportValue WebsiteBucketName}

# Bucket policy to allow CloudFront to write logs
  CloudFrontLogBucketPolicy:
    Type: AWS::S3::BucketPolicy
    Properties:
      Bucket: !ImportValue LogsBucketName
      PolicyDocument:
        Version: '2012-10-17'
        Statement:
          - Effect: Allow
            Principal:
              Service: cloudfront.amazonaws.com
            Action: s3:PutObject
            Resource: !Sub
              - "arn:aws:s3:::${BucketName}/*"
              - {BucketName: !ImportValue LogsBucketName}
            Condition:
              StringEquals:
                AWS:SourceArn: !Sub 'arn:aws:cloudfront::${AWS::AccountId}:distribution/${WebsiteDistribution}'
          - Effect: Allow
            Principal:
              Service: cloudfront.amazonaws.com
            Action: s3:GetBucketAcl
            Resource: !ImportValue LogsBucketArn
            Condition:
              StringEquals:
                AWS:SourceArn: !Sub 'arn:aws:cloudfront::${AWS::AccountId}:distribution/${WebsiteDistribution}'

# Cognito User Pool and Client
  UserPool:
    Type: AWS::Cognito::UserPool
    Properties:
      UserPoolName: !Sub "${pPrefix}-UserPool"
      AliasAttributes:
        - email
        - preferred_username
      Schema:
        - Name: email
          AttributeDataType: String
          Required: true
          Mutable: true
        - Name: name
          AttributeDataType: String
          Required: true
          Mutable: true
        - Name: preferred_username
          AttributeDataType: String
          Required: false
          Mutable: true
        - Name: Role
          AttributeDataType: String
          Required: false
          Mutable: true
      AutoVerifiedAttributes:
        - email
      AdminCreateUserConfig:
        AllowAdminCreateUserOnly: false
        InviteMessageTemplate:
          EmailSubject: "Your temporary password for WorkBench"
          EmailMessage: "Your username is {username} and temporary password is {####}"
      Policies:
        PasswordPolicy:
          MinimumLength: 8
          RequireLowercase: true
          RequireNumbers: true
          RequireSymbols: true
          RequireUppercase: true
      EmailConfiguration:
        EmailSendingAccount: COGNITO_DEFAULT
      VerificationMessageTemplate:
        DefaultEmailOption: CONFIRM_WITH_CODE
        EmailSubject: "Your verification code for WorkBench"
        EmailMessage: "Your verification code is {####}"

  UserPoolClient:
    Type: AWS::Cognito::UserPoolClient
    Properties:
      ClientName: !Sub "${pPrefix}-Client"
      UserPoolId: !Ref UserPool
      GenerateSecret: false
      RefreshTokenValidity: 30
      AccessTokenValidity: 60
      IdTokenValidity: 60
      TokenValidityUnits:
        AccessToken: "minutes"
        IdToken: "minutes"
        RefreshToken: "days"
      ExplicitAuthFlows:
        - ALLOW_USER_PASSWORD_AUTH
        - ALLOW_REFRESH_TOKEN_AUTH
        - ALLOW_USER_SRP_AUTH
        - ALLOW_CUSTOM_AUTH
      SupportedIdentityProviders:
        - COGNITO
      PreventUserExistenceErrors: ENABLED

  UserPoolDomain:
    Type: AWS::Cognito::UserPoolDomain
    Properties:
      UserPoolId: !Ref UserPool
      Domain: !Sub "${pPrefix}-${AWS::AccountId}-auth"
      ManagedLoginVersion: "2"

  CleanupDLQ:
    Type: AWS::SQS::Queue
    Properties:
      QueueName: !Sub "${pPrefix}-CleanupDLQ"
      MessageRetentionPeriod: 1209600  # 14 days
      Tags:
        - Key: Name
          Value: "WorkbenchV2"
    
  CognitoTriggersCustomResource:
    Type: AWS::Lambda::Function
    Properties:
      Description: !Sub "${DeploymentTrigger} - Workspaces and Solutions Lambda Function"
      FunctionName: !Sub "${pPrefix}-CognitoTriggersCustomResource"
      Handler: lambda_function.lambda_handler
      Runtime: python3.12
      VpcConfig:
        SubnetIds:
          - Fn::ImportValue:
              Fn::Sub: "${VPCPrefix}-Private-Subnet-1-ID"
          - Fn::ImportValue:
              Fn::Sub: "${VPCPrefix}-Private-Subnet-2-ID"
        SecurityGroupIds:
          - Fn::ImportValue:
              Fn::Sub: "${VPCPrefix}-Lambda-SG-ID"
      Role: !GetAtt CustomResourceLambdaExecutionRole.Arn
      Timeout: 300
      MemorySize: 1024
      Code:
        S3Bucket: !Ref pArtifactsBucketName
        S3Key: !Sub "lambda-${LambdaArtifactVersion}-${pPrefix}/workbenchcognitocustomresourcelambda/WorkbenchCognitoCustomResource.zip"
      Tags:
        - Key: Name
          Value: "WorkbenchV2"

  CognitoTriggersResource:
    Type: Custom::CognitoTriggers
    Properties:
      ServiceToken: !GetAtt CognitoTriggersCustomResource.Arn
      UserPoolId: !Ref UserPool
      PreSignUpLambdaArn: !GetAtt PreSignUpFunction.Arn
      PreAuthLambdaArn: !GetAtt PreAuthFunction.Arn
      PreTokenLambdaArn: !GetAtt PreTokenGenerationFunction.Arn
      PostConfirmationLambdaArn: !GetAtt PostConfirmationFunction.Arn
      PostAuthLambdaArn: !GetAtt PostAuthFunction.Arn
      Changesetflag: "2025-07-02"
      Tags:
        - Key: Name
          Value: "WorkbenchV2"

  PreSignUpFunction:
    Type: AWS::Lambda::Function
    Properties:
      Description: !Sub "${DeploymentTrigger} - Workspaces and Solutions Lambda Function"
      FunctionName: !Sub "${pPrefix}-PreSignUp"
      Handler: lambda_function.lambda_handler
      Role: !GetAtt UserExecutionRole.Arn
      Runtime: python3.12
      Timeout: 300
      MemorySize: 1024
      VpcConfig:
        SubnetIds:
          - Fn::ImportValue:
              Fn::Sub: "${VPCPrefix}-Private-Subnet-1-ID"
          - Fn::ImportValue:
              Fn::Sub: "${VPCPrefix}-Private-Subnet-2-ID"
        SecurityGroupIds:
          - Fn::ImportValue:
              Fn::Sub: "${VPCPrefix}-Lambda-SG-ID"
      Code:
        S3Bucket: !Ref pArtifactsBucketName
        S3Key: !Sub "lambda-${LambdaArtifactVersion}-${pPrefix}/workbenchpresignuplambda/WorkbenchPresignup.zip"
      Environment:
        Variables:
          QUEUE_URL: !Ref CleanupQueue
          USER_TABLE_NAME: !Ref UserTable
      Layers:
        - !ImportValue ServiceWorkbenchLambdaLayer
      Tags:
        - Key: Name
          Value: "WorkbenchV2"

  PreAuthFunction:
    Type: AWS::Lambda::Function
    Properties:
      Description: !Sub "${DeploymentTrigger} - Workspaces and Solutions Lambda Function"
      FunctionName: !Sub "${pPrefix}-PreAuth"
      Handler: lambda_function.lambda_handler
      Role: !GetAtt UserExecutionRole.Arn
      Runtime: python3.12
      Timeout: 300
      MemorySize: 1024
      VpcConfig:
        SubnetIds:
          - Fn::ImportValue:
              Fn::Sub: "${VPCPrefix}-Private-Subnet-1-ID"
          - Fn::ImportValue:
              Fn::Sub: "${VPCPrefix}-Private-Subnet-2-ID"
        SecurityGroupIds:
          - Fn::ImportValue:
              Fn::Sub: "${VPCPrefix}-Lambda-SG-ID"
      Code:
        S3Bucket: !Ref pArtifactsBucketName
        S3Key: !Sub "lambda-${LambdaArtifactVersion}-${pPrefix}/workbenchpreauthlambda/WorkbenchPreAuth.zip"
      Environment:
        Variables:
          USER_TABLE_NAME: !Ref UserTable
      Tags:
        - Key: Name
          Value: "WorkbenchV2"

  PreTokenGenerationFunction:
    Type: AWS::Lambda::Function
    Properties:
      Description: !Sub "${DeploymentTrigger} - Workspaces and Solutions Lambda Function"
      FunctionName: !Sub "${pPrefix}-PreTokenGen"
      Handler: lambda_function.lambda_handler
      Role: !GetAtt UserExecutionRole.Arn
      Runtime: python3.12
      Timeout: 300
      MemorySize: 1024
      VpcConfig:
        SubnetIds:
          - Fn::ImportValue:
              Fn::Sub: "${VPCPrefix}-Private-Subnet-1-ID"
          - Fn::ImportValue:
              Fn::Sub: "${VPCPrefix}-Private-Subnet-2-ID"
        SecurityGroupIds:
          - Fn::ImportValue:
              Fn::Sub: "${VPCPrefix}-Lambda-SG-ID"
      Code:
        S3Bucket: !Ref pArtifactsBucketName
        S3Key: !Sub "lambda-${LambdaArtifactVersion}-${pPrefix}/workbenchpretokengenerationlambda/WorkbenchPreTokengeneration.zip"
      Environment:
        Variables:
          USER_TABLE_NAME: !Ref UserTable
      Tags:
        - Key: Name
          Value: "WorkbenchV2"

  PostConfirmationFunction:
    Type: AWS::Lambda::Function
    Properties: 
      Description: !Sub "${DeploymentTrigger} - Workspaces and Solutions Lambda Function"
      FunctionName: !Sub "${pPrefix}-PostConfirm"
      Handler: lambda_function.lambda_handler
      Role: !GetAtt UserExecutionRole.Arn
      Runtime: python3.12
      Timeout: 300
      MemorySize: 1024
      VpcConfig:
        SubnetIds:
          - Fn::ImportValue:
              Fn::Sub: "${VPCPrefix}-Private-Subnet-1-ID"
          - Fn::ImportValue:
              Fn::Sub: "${VPCPrefix}-Private-Subnet-2-ID"
        SecurityGroupIds:
          - Fn::ImportValue:
              Fn::Sub: "${VPCPrefix}-Lambda-SG-ID"
      Code:
        S3Bucket: !Ref pArtifactsBucketName
        S3Key: !Sub "lambda-${LambdaArtifactVersion}-${pPrefix}/workbenchpostconfirmationlambda/WorkbenchPostConfirmation.zip"
      Environment:
        Variables:
          USER_TABLE_NAME: !Ref UserTable
          ROLE_TABLE_NAME: !Ref RolesTable
          DOMAIN: "ServiceWorkbench v2.0"
          SOURCE_EMAIL: "mayank.gupta@cloudwick.com"
          ACTIVITY_LOGS_TABLE: !Ref ActivityLogsTable

      Tags:
        - Key: Name
          Value: "WorkbenchV2"

  PostAuthFunction:
    Type: AWS::Lambda::Function
    Properties:
      Description: !Sub "${DeploymentTrigger} - Workspaces and Solutions Lambda Function"
      FunctionName: !Sub "${pPrefix}-PostAuth"
      Role: !GetAtt UserExecutionRole.Arn
      Handler: lambda_function.lambda_handler
      Runtime: python3.12
      Timeout: 300
      MemorySize: 1024
      VpcConfig:
        SubnetIds:
          - Fn::ImportValue:
              Fn::Sub: "${VPCPrefix}-Private-Subnet-1-ID"
          - Fn::ImportValue:
              Fn::Sub: "${VPCPrefix}-Private-Subnet-2-ID"
        SecurityGroupIds:
          - Fn::ImportValue:
              Fn::Sub: "${VPCPrefix}-Lambda-SG-ID"
      Code:
        S3Bucket: !Ref pArtifactsBucketName
        S3Key: !Sub "lambda-${LambdaArtifactVersion}-${pPrefix}/workbenchpostauthlambda/WorkbenchPostAuth.zip"
      Environment:
        Variables:
          ACTIVITY_LOGS_TABLE: !Ref ActivityLogsTable
          USERS_TABLE: !Ref UserTable
      Tags:
        - Key: Name
          Value: "WorkbenchV2"

  UserPoolCleanUp:
    Type: AWS::Lambda::Function
    Properties:
      Description: !Sub "${DeploymentTrigger} - Workspaces and Solutions Lambda Function"
      FunctionName: !Sub "${pPrefix}-Workbench-UserPool"
      Handler: lambda_function.lambda_handler
      Runtime: python3.12
      Timeout: 60
      MemorySize: 1024
      VpcConfig:
        SubnetIds:
          - Fn::ImportValue:
              Fn::Sub: "${VPCPrefix}-Private-Subnet-1-ID"
          - Fn::ImportValue:
              Fn::Sub: "${VPCPrefix}-Private-Subnet-2-ID"
        SecurityGroupIds:
          - Fn::ImportValue:
              Fn::Sub: "${VPCPrefix}-Lambda-SG-ID"
      Role: !GetAtt UserExecutionRole.Arn
      Code:
        S3Bucket: !Ref pArtifactsBucketName
        S3Key: !Sub "lambda-${LambdaArtifactVersion}-${pPrefix}/workbenchuserpoolcleanuplambda/WorkbenchUserpoolCleanup.zip"
      Environment:
        Variables:
          QUEUE_URL: !Ref CleanupQueue
          USER_POOL_ID: !Ref UserPool
          USER_TABLE_NAME: !Ref UserTable
      Tags:
        - Key: Name
          Value: "WorkbenchV2"

  PreSignUpPermission:
    Type: AWS::Lambda::Permission
    Properties:
      FunctionName: !GetAtt PreSignUpFunction.Arn
      Action: lambda:InvokeFunction
      Principal: cognito-idp.amazonaws.com
      SourceArn: !GetAtt UserPool.Arn

  PreAuthPermission:
    Type: AWS::Lambda::Permission
    Properties:
      FunctionName: !GetAtt PreAuthFunction.Arn
      Action: lambda:InvokeFunction
      Principal: cognito-idp.amazonaws.com
      SourceArn: !GetAtt UserPool.Arn

  PreTokenPermission:
    Type: AWS::Lambda::Permission
    Properties:
      FunctionName: !GetAtt PreTokenGenerationFunction.Arn
      Action: lambda:InvokeFunction
      Principal: cognito-idp.amazonaws.com
      SourceArn: !GetAtt UserPool.Arn

  PostConfirmPermission:
    Type: AWS::Lambda::Permission
    Properties:
      FunctionName: !GetAtt PostConfirmationFunction.Arn
      Action: lambda:InvokeFunction
      Principal: cognito-idp.amazonaws.com
      SourceArn: !GetAtt UserPool.Arn
  
  PostAuthPermission:
    Type: AWS::Lambda::Permission
    Properties:
      FunctionName: !GetAtt PostAuthFunction.Arn
      Action: lambda:InvokeFunction
      Principal: cognito-idp.amazonaws.com
      SourceArn: !GetAtt UserPool.Arn

# Event Source Mapping for Cleanup Queue
  CleanupQueueEventSourceMapping:
    Type: AWS::Lambda::EventSourceMapping
    Properties:
      BatchSize: 1
      Enabled: true
      EventSourceArn: !GetAtt CleanupQueue.Arn
      FunctionName: !GetAtt UserPoolCleanUp.Arn
      Tags:
        - Key: Name
          Value: "WorkbenchV2"

# Main SQS queue with redrive policy
  CleanupQueue:
    Type: AWS::SQS::Queue
    Properties:
      QueueName: !Sub "${pPrefix}-CleanupQueue"
      VisibilityTimeout: 65
      ReceiveMessageWaitTimeSeconds: 20
      DelaySeconds: 900
      RedrivePolicy:
        deadLetterTargetArn: !GetAtt CleanupDLQ.Arn
        maxReceiveCount: 5  # Message is sent to DLQ after 5 failed receives
      Tags:
        - Key: Name
          Value: "WorkbenchV2"

  # IAM Role for the Custom Resource Lambda
  CustomResourceLambdaExecutionRole:
    Type: AWS::IAM::Role
    Properties:
      AssumeRolePolicyDocument:
        Version: "2012-10-17"
        Statement:
          - Effect: Allow
            Principal:
              Service: lambda.amazonaws.com
            Action: sts:AssumeRole
      Policies:
        - PolicyName: CognitoAccess
          PolicyDocument:
            Version: "2012-10-17"
            Statement:
              - Effect: Allow
                Action:
                  - cognito-idp:UpdateUserPool
                Resource: !GetAtt UserPool.Arn
        - PolicyName: DynamoDBAccess
          PolicyDocument:
            Version: '2012-10-17'
            Statement:
              - Effect: Allow
                Action:
                  - dynamodb:UpdateItem
                Resource: !Sub "arn:aws:dynamodb:${AWS::Region}:${AWS::AccountId}:table/Workbench-*"
      ManagedPolicyArns:
        - arn:aws:iam::aws:policy/service-role/AWSLambdaBasicExecutionRole
        - arn:aws:iam::aws:policy/service-role/AWSLambdaVPCAccessExecutionRole
      Tags:
        - Key: Name
          Value: "WorkbenchV2"

  UserExecutionRole:
    Type: AWS::IAM::Role
    Properties:
      AssumeRolePolicyDocument:
        Version: "2012-10-17"
        Statement:
          - Effect: Allow
            Principal:
              Service: lambda.amazonaws.com
            Action: sts:AssumeRole
      Policies:
        - PolicyName: CloudwatchLogs
          PolicyDocument:
            Version: "2012-10-17"
            Statement:
              - Sid: CloudWatchLogsAccess
                Effect: Allow
                Action:
                  - logs:CreateLogGroup
                  - logs:CreateLogStream
                  - logs:PutLogEvents
                Resource: "*"
        
        - PolicyName: SQSPolicies
          PolicyDocument:
            Version: "2012-10-17"
            Statement:
              - Sid: SQSPutPolicies
                Effect: Allow
                Action:
                  - sqs:SendMessage
                  - sqs:ReceiveMessage
                  - sqs:DeleteMessage
                  - sqs:GetQueueAttributes
                Resource: !GetAtt CleanupQueue.Arn
        
        - PolicyName: DynamoDBPolicies
          PolicyDocument:
            Version: "2012-10-17"
            Statement:
              - Sid: DynamoDBActivityLogsAccess
                Effect: Allow
                Action:
                  - dynamodb:PutItem
                  - dynamodb:GetItem
                  - dynamodb:DeleteItem
                  - dynamodb:Scan
                  - dynamodb:Query
                  - dynamodb:UpdateItem
                Resource: !Sub "arn:aws:dynamodb:${AWS::Region}:${AWS::AccountId}:table/Workbench-*"
        
        - PolicyName: CognitoPolicies
          PolicyDocument:
            Version: "2012-10-17"
            Statement:
              - Sid: CognitoAccess
                Effect: Allow
                Action:
                  - cognito-idp:AdminCreateUser
                  - cognito-idp:AdminDeleteUser
                  - cognito-idp:AdminGetUser
                  - cognito-idp:ListUsers
                  - cognito-idp:AdminUpdateUserAttributes
                Resource: !Sub "arn:aws:cognito-idp:${AWS::Region}:${AWS::AccountId}:userpool/${UserPool}"
        
        - PolicyName: SESPolicies
          PolicyDocument:
            Version: "2012-10-17"
            Statement:
              - Sid: SESAccess
                Effect: Allow
                Action:
                  - ses:SendEmail
                Resource: "*"

        - PolicyName: S3Policies
          PolicyDocument:
            Version: "2012-10-17"
            Statement:
              - Sid: S3PutAccess
                Effect: Allow
                Action:
                  - s3:PutObject
                Resource: "*"
        
        - PolicyName: SSMPolicies
          PolicyDocument:
            Version: "2012-10-17"
            Statement:
              - Sid: SSMAccess
                Effect: Allow
                Action:
                  - ssm:GetParameter
                  - ssm:PutParameter
                Resource: "*"
      
        - PolicyName: GlueJobPolicies
          PolicyDocument:
            Version: "2012-10-17"
            Statement:
              - Sid: GlueJobAccess
                Effect: Allow
                Action:
                  - glue:StartJobRun
                Resource:
                  - !Sub "arn:aws:glue:${AWS::Region}:${AWS::AccountId}:job/${GlueJob}"
      ManagedPolicyArns:
        - arn:aws:iam::aws:policy/service-role/AWSLambdaVPCAccessExecutionRole
        - arn:aws:iam::aws:policy/service-role/AWSLambdaBasicExecutionRole
      Tags:
        - Key: Name
          Value: "WorkbenchV2"

  RolesLambdaExecutionRole:
    Type: AWS::IAM::Role
    Properties:
      RoleName: !Sub "${pPrefix}-RolesLambdaExecutionRole"
      AssumeRolePolicyDocument:
        Version: '2012-10-17'
        Statement:
          - Effect: Allow
            Principal:
              Service: lambda.amazonaws.com
            Action: sts:AssumeRole
      Policies:
        - PolicyName: DynamoDBAccess
          PolicyDocument:
            Version: '2012-10-17'
            Statement:
              - Effect: Allow
                Action:
                  - dynamodb:GetItem
                  - dynamodb:PutItem
                  - dynamodb:UpdateItem
                  - dynamodb:Scan
                  - dynamodb:DeleteItem
                Resource: !Sub "arn:aws:dynamodb:${AWS::Region}:${AWS::AccountId}:table/Workbench-*"
      ManagedPolicyArns:
        - arn:aws:iam::aws:policy/service-role/AWSLambdaVPCAccessExecutionRole
        - arn:aws:iam::aws:policy/service-role/AWSLambdaBasicExecutionRole
      Tags:
        - Key: Name
          Value: "WorkbenchV2"
   
  WorkspaceLambdaExecutionRole:
    Type: AWS::IAM::Role
    Properties:
      RoleName: !Sub "${pPrefix}-WorkspaceLambdaExecutionRole"
      AssumeRolePolicyDocument:
        Version: '2012-10-17'
        Statement:
          - Effect: Allow
            Principal:
              Service: lambda.amazonaws.com
            Action: sts:AssumeRole
      Policies:
        - PolicyName: LambdaBasicExecution
          PolicyDocument:
            Version: '2012-10-17'
            Statement:
              - Effect: Allow
                Action:
                  - dynamodb:GetItem
                  - dynamodb:PutItem
                  - dynamodb:UpdateItem
                  - dynamodb:DeleteItem
                  - dynamodb:Query
                  - dynamodb:Scan
                Resource:
                  - !Sub arn:aws:dynamodb:${AWS::Region}:${AWS::AccountId}:table/Workbench-*
              - Effect: Allow
                Action:
                  - s3:GetObject
                  - s3:PutObject
                Resource:
                  - !ImportValue WorkspacesBucketArn
                  - !Sub
                    - "${BucketArn}/*"
                    - {BucketArn: !ImportValue WorkspacesBucketArn}
              - Effect: Allow
                Action: lambda:InvokeFunction
                Resource: 
                  - !Sub arn:aws:lambda:${AWS::Region}:${AWS::AccountId}:function:*-workspacesandsolutions-lambda
        - PolicyName: LogAccess
          PolicyDocument:
            Version: '2012-10-17'
            Statement:
              - Sid: AllowLogsAndGlueAccess
                Effect: Allow
                Action:
                  - logs:DescribeLogGroups
                  - logs:DescribeLogStreams
                  - logs:GetLogEvents
                  - glue:GetJobRuns
                Resource: '*'

      ManagedPolicyArns:
        - arn:aws:iam::aws:policy/service-role/AWSLambdaVPCAccessExecutionRole
        - arn:aws:iam::aws:policy/service-role/AWSLambdaBasicExecutionRole
      Tags:
        - Key: Name
          Value: "WorkbenchV2"

  ChatLambdaRole:
    Type: AWS::IAM::Role
    Properties:
      RoleName: !Sub "${pPrefix}-ChatLambdaExecutionRole"
      AssumeRolePolicyDocument:
        Version: '2012-10-17'
        Statement:
          - Effect: Allow
            Principal:
              Service: lambda.amazonaws.com
            Action: sts:AssumeRole
      Policies:
        - PolicyName: BedrockAccess
          PolicyDocument:
            Version: '2012-10-17'
            Statement:
              - Sid: AllowLogsAndGlueAccess
                Effect: Allow
                Action:
                  - bedrock:Invoke
                Resource: '*'         
      ManagedPolicyArns:
        - arn:aws:iam::aws:policy/service-role/AWSLambdaVPCAccessExecutionRole
        - arn:aws:iam::aws:policy/service-role/AWSLambdaBasicExecutionRole
      Tags:
        - Key: Name
          Value: "WorkbenchV2"

  GlueJobRole:
    Type: AWS::IAM::Role
    Properties:
      RoleName: !Sub "${pPrefix}-GlueJobRole"
      AssumeRolePolicyDocument:
        Version: '2012-10-17'
        Statement:
          - Effect: Allow
            Principal:
              Service: glue.amazonaws.com
            Action: sts:AssumeRole
      ManagedPolicyArns:
        - arn:aws:iam::aws:policy/service-role/AWSGlueServiceRole
      Policies:
        - PolicyName: S3Access
          PolicyDocument:
            Version: '2012-10-17'
            Statement:
              - Effect: Allow
                Action:
                  - s3:GetObject
                  - s3:ListBucket
                  - s3:PutObject
                  - s3:DeleteObject
                Resource:
                  - !Sub "arn:aws:s3:::${pPrefix}-service-workbench-misc/*"
                  - !Sub "arn:aws:s3:::${pPrefix}-service-workbench-misc"
                  - !Sub "arn:aws:s3:::service-workbench-artifacts"
                  - !Sub "arn:aws:s3:::service-workbench-artifacts/*"
        - PolicyName: BedrockAccess
          PolicyDocument:
            Version: '2012-10-17'
            Statement:
              - Effect: Allow
                Action:
                  - bedrock:GetKnowledgeBase
                  - bedrock:GetDataSource
                  - bedrock:StartIngestionJob
                  - bedrock:GetIngestionJob
                  - bedrock:ListIngestionJobs
                Resource:
                  - !Sub "arn:aws:bedrock:${AWS::Region}:${AWS::AccountId}:knowledge-base/${VectorKnowledgeBase}"
                  - !Sub "arn:aws:bedrock:${AWS::Region}:${AWS::AccountId}:knowledge-base/${AuroraKnowledgeBase}"
        - PolicyName: CloudWatchAccess
          PolicyDocument:
            Version: '2012-10-17'
            Statement:
              - Effect: Allow
                Action:
                  - cloudwatch:PutMetricData
                Resource: "*"
        - PolicyName: LogsAccess
          PolicyDocument:
            Version: '2012-10-17'
            Statement:
              - Effect: Allow
                Action:
                  - logs:CreateLogGroup
                  - logs:CreateLogStream
                  - logs:PutLogEvents
                Resource: "*"
        - PolicyName: DynamoDBReadAccess
          PolicyDocument:
            Version: '2012-10-17'
            Statement:
              - Effect: Allow
                Action:
                  - dynamodb:DescribeTable
                  - dynamodb:ListStreams
                  - dynamodb:ExportTableToPointInTime
                  - dynamodb:DescribeExport
                Resource:
                  - !Sub "arn:aws:dynamodb:${AWS::Region}:${AWS::AccountId}:table/Workbench-${pPrefix}-*"
              - Effect: Allow
                Action:
                  - dynamodb:ListTables
                Resource:
                  - !Sub "arn:aws:dynamodb:${AWS::Region}:${AWS::AccountId}:table/*"
 

  AuroraDataSource:
    Type: AWS::Bedrock::DataSource
    Properties:
      KnowledgeBaseId: !Ref AuroraKnowledgeBase
      Name: !Sub "${pPrefix}-Aurora-datasource"
      Description: 'Data source for DynamoDB synced data'
      DataSourceConfiguration:
        Type: 'S3'
        S3Configuration:
          BucketArn: !Sub "arn:aws:s3:::${pPrefix}-service-workbench-misc"  
          InclusionPrefixes:
            - !Ref pTablesDataPrefix
      VectorIngestionConfiguration:
        ChunkingConfiguration:
          ChunkingStrategy: 'FIXED_SIZE'
          FixedSizeChunkingConfiguration:
            MaxTokens: 300
            OverlapPercentage: 20

  OpensearchDataSource:
    Type: AWS::Bedrock::DataSource
    Properties:
      KnowledgeBaseId: !Ref VectorKnowledgeBase
      Name: !Sub "${pPrefix}-Opensearch-datasource"
      Description: "S3 data source for documents"
      DataSourceConfiguration:
        Type: S3
        S3Configuration:
          BucketArn: !Sub "arn:aws:s3:::${pPrefix}-service-workbench-misc"  
          InclusionPrefixes:
            - !Ref pWebScrapDocumentsPrefix
      VectorIngestionConfiguration:
        ChunkingConfiguration:
          ChunkingStrategy: FIXED_SIZE
          FixedSizeChunkingConfiguration:
            MaxTokens: 300
            OverlapPercentage: 20

  GlueJob:
    Type: AWS::Glue::Job
    Properties:
      Name: !Sub "${pPrefix}-Workbench-RAGSync"
      Role: !GetAtt GlueJobRole.Arn
      Command:
        Name: glueetl
        ScriptLocation: !Sub "s3://service-workbench-artifacts/glue/ragsyncgluejob/RAGSyncGlueJob.py"
        PythonVersion: '3'
      DefaultArguments:
        '--job-language': 'python'
        '--job-bookmark-option': 'job-bookmark-disable'
        '--enable-metrics': 'true'
        '--enable-continuous-cloudwatch-log': 'true'
        '--enable-continuous-log-filter': 'true'
        '--DYNAMODB_TABLE_PREFIX': !Sub "Workbench-${pPrefix}"
        '--AURORA_KB_ID': !Ref AuroraKnowledgeBase
        '--AURORA_DS_ID': !Ref AuroraDataSource
        '--OPENSEARCH_KB_ID': !Ref VectorKnowledgeBase
        '--OPENSEARCH_DS_ID': !Ref OpensearchDataSource
        '--OPENSEARCH_S3_BUCKET': !Sub "${pPrefix}-service-workbench-misc"
        '--OPENSEARCH_S3_PREFIX': !Ref pWebScrapDocumentsPrefix
        '--AURORA_S3_BUCKET': !Sub "${pPrefix}-service-workbench-misc"
        '--AURORA_S3_PREFIX': !Ref pTablesDataPrefix
        '--ACTION': 'docsapp'
        '--WAIT_FOR_SYNC': 'true'
        '--AWS_REGION': !Ref AWS::Region
        '--AWS_ACCOUNT_ID': !Ref AWS::AccountId
        "--additional-python-modules": "boto3>=1.28.32,botocore>=1.31.32,requests==2.31.0,beautifulsoup4>=4.12.3"
      GlueVersion: '4.0'
      MaxCapacity: 10
      MaxRetries: 1
      Timeout: 2880
      Description: 'Sync DynamoDB tables to Knowledge Base via S3'


  LambdaAuthorizerFunction:
    Type: AWS::Lambda::Function
    Properties:
      Description: !Sub "${DeploymentTrigger} - Workspaces and Solutions Lambda Function"
      FunctionName: !Sub "${pPrefix}-LambdaAuthorizer"
      Handler: lambda_function.lambda_handler
      Runtime: python3.12
      Timeout: 300
      MemorySize: 1024
      VpcConfig:
        SubnetIds:
          - Fn::ImportValue:
              Fn::Sub: "${VPCPrefix}-Private-Subnet-1-ID"
          - Fn::ImportValue:
              Fn::Sub: "${VPCPrefix}-Private-Subnet-2-ID"
        SecurityGroupIds:
          - Fn::ImportValue:
              Fn::Sub: "${VPCPrefix}-Lambda-SG-ID"
      Role: !GetAtt UserExecutionRole.Arn
      Layers:
        - !ImportValue ServiceWorkbenchLambdaLayer
      Code:
        S3Bucket: "service-workbench-artifacts"
        S3Key: !Sub "lambda-${LambdaArtifactVersion}-${pPrefix}/workbenchlambdaauthorizerlambda/WorkbenchLambdaAuthorizer.zip"
      Environment:
        Variables:
          USER_POOL_ID: !Ref UserPool
          USERS_TABLE: !Ref UserTable
          CLIENT_ID: !Ref UserPoolClient
      Tags:
        - Key: Name
          Value: "WorkbenchV2" 

  WorkspacesAndSolutionsLambdaFunction:
    Type: AWS::Lambda::Function
    Properties:
      Description: !Sub "${DeploymentTrigger} - Workspaces and Solutions Lambda Function"
      FunctionName: !Sub "${pPrefix}-workspacesandsolutions-lambda"
      Handler: WorkspacesAndSolutionsLambda.lambda_handler
      Role: !GetAtt WorkspaceLambdaExecutionRole.Arn
      Runtime: python3.13
      VpcConfig:
        SubnetIds:
          - Fn::ImportValue:
              Fn::Sub: "${VPCPrefix}-Private-Subnet-1-ID"
          - Fn::ImportValue:
              Fn::Sub: "${VPCPrefix}-Private-Subnet-2-ID"
        SecurityGroupIds:
          - Fn::ImportValue:
              Fn::Sub: "${VPCPrefix}-Lambda-SG-ID"
      Environment:
        Variables:
          ACTIVITY_LOGS_TABLE: !Ref ActivityLogsTable
          SOLUTIONS_TABLE: !Ref SolutionsTable
          TEMPLATES_TABLE: !Ref TemplatesTable
          WORKSPACES_TABLE: !Ref WorkspacesTable
          EXECUTIONS_TABLE: !Ref SolutionExecutionsTable
          DATASOURCES_TABLE: !Ref DatasourcesTable
          ROLES_TABLE: !Ref RolesTable
          RESOURCE_ACCESS_TABLE: !Ref ResourceAccessTable
          WORKSPACES_BUCKET: !ImportValue WorkspacesBucket
      Code:
        S3Bucket: !Ref pArtifactsBucketName
        S3Key: !Sub "lambda-${LambdaArtifactVersion}-${pPrefix}/workspacesandsolutionslambda/WorkspacesAndSolutionsLambda.zip"
      Layers:
        - !ImportValue ServiceWorkbenchLambdaLayer
      Tags:
        - Key: Name
          Value: "WorkbenchV2"
  
  DatasourceBucket:
    Type: AWS::S3::Bucket
    Properties:
      BucketName: !Sub "${pPrefix}-datasource-bucket"
      VersioningConfiguration:
        Status: Enabled
      PublicAccessBlockConfiguration:
        BlockPublicAcls: false
        BlockPublicPolicy: false
        IgnorePublicAcls: false
        RestrictPublicBuckets: false
      CorsConfiguration:
        CorsRules:
          - AllowedHeaders: ["*"]
            AllowedMethods: ["GET", "PUT", "POST", "DELETE"]
            AllowedOrigins: ["*"]
            ExposedHeaders: ["ETag"]
            MaxAge: 3000
      Tags:
        - Key: Name
          Value: "WorkbenchV2"
  
  DatasourceBucketPolicy:
    Type: AWS::S3::BucketPolicy
    Properties:
      Bucket: !Ref DatasourceBucket
      PolicyDocument:
        Version: "2012-10-17"
        Statement:
          - Sid: PublicReadGetObject
            Effect: Allow
            Principal: "*"
            Action: "s3:GetObject"
            Resource: !Sub "${DatasourceBucket.Arn}/*" 

  # API Gateway
  WorkbenchApi:
    Type: AWS::Serverless::Api
    Properties:
      Name: !Sub "${pPrefix}-${ApiName}"
      StageName: prod
      DefinitionUri:
        Bucket: !Ref pArtifactsBucketName
        Key: develop/swagger.yaml
      EndpointConfiguration: REGIONAL
      AlwaysDeploy: True
      Description: "api Gateway for workbench"

  WorkspaceLambdaInvokePermission:
    Type: AWS::Lambda::Permission
    Properties:
      FunctionName: !Ref WorkspacesAndSolutionsLambdaFunction
      Action: lambda:InvokeFunction
      Principal: apigateway.amazonaws.com
      SourceArn: !Sub 'arn:aws:execute-api:${AWS::Region}:${AWS::AccountId}:${WorkbenchApi}/*/*/*'

  UserTable:
    Type: AWS::DynamoDB::Table
    Properties:
      TableName: !Sub "Workbench-${pPrefix}-UserTable"
      BillingMode: PAY_PER_REQUEST
      AttributeDefinitions:
        - AttributeName: UserId
          AttributeType: S
        - AttributeName: Email
          AttributeType: S
      KeySchema:
        - AttributeName: UserId
          KeyType: HASH
      GlobalSecondaryIndexes:
        - IndexName: EmailIndex
          KeySchema:
            - AttributeName: Email
              KeyType: HASH
          Projection:
            ProjectionType: ALL
      PointInTimeRecoverySpecification:
        PointInTimeRecoveryEnabled: 'true'
        RecoveryPeriodInDays: 7
      Tags:
        - Key: Name
          Value: "WorkbenchV2"

  ActivityLogsTable:
    Type: AWS::DynamoDB::Table
    Properties:
      TableName: !Sub "Workbench-${pPrefix}-ActivityLogsTable"
      BillingMode: PAY_PER_REQUEST
      AttributeDefinitions:
        - AttributeName: LogId
          AttributeType: S
      KeySchema:
        - AttributeName: LogId
          KeyType: HASH
      PointInTimeRecoverySpecification:
        PointInTimeRecoveryEnabled: 'true'
        RecoveryPeriodInDays: 7
      Tags:
        - Key: Name
          Value: "WorkbenchV2"

  WorkspacesTable:
    Type: AWS::DynamoDB::Table
    Properties:
      TableName: !Sub 'Workbench-${pPrefix}-WorkspacesTable'
      BillingMode: PAY_PER_REQUEST
      AttributeDefinitions:
        - AttributeName: WorkspaceId
          AttributeType: S
        - AttributeName: WorkspaceName
          AttributeType: S
        - AttributeName: CreatedBy
          AttributeType: S
      KeySchema:
        - AttributeName: WorkspaceId
          KeyType: HASH
      GlobalSecondaryIndexes:
        - IndexName: CreatedBy-index
          KeySchema:
            - AttributeName: CreatedBy
              KeyType: HASH
            - AttributeName: WorkspaceName
              KeyType: RANGE
          Projection:
            ProjectionType: ALL
      PointInTimeRecoverySpecification:
        PointInTimeRecoveryEnabled: 'true'
        RecoveryPeriodInDays: 7
      Tags:
        - Key: Name
          Value: "WorkbenchV2"

  SolutionsTable:
    Type: AWS::DynamoDB::Table
    Properties:
      TableName: !Sub 'Workbench-${pPrefix}-SolutionsTable'
      BillingMode: PAY_PER_REQUEST
      AttributeDefinitions:
        - AttributeName: WorkspaceId
          AttributeType: S
        - AttributeName: SolutionId
          AttributeType: S
      KeySchema:
        - AttributeName: WorkspaceId
          KeyType: HASH
        - AttributeName: SolutionId
          KeyType: RANGE
      PointInTimeRecoverySpecification:
        PointInTimeRecoveryEnabled: 'true'
        RecoveryPeriodInDays: 7
      Tags:
        - Key: Name
          Value: "WorkbenchV2"

  DatasourcesTable:
    Type: AWS::DynamoDB::Table
    Properties:
      TableName: !Sub 'Workbench-${pPrefix}-DatasourcesTable'
      BillingMode: PAY_PER_REQUEST
      AttributeDefinitions:
        - AttributeName: DatasourceId
          AttributeType: S
        - AttributeName: DatasourceName
          AttributeType: S
        - AttributeName: CreatedBy
          AttributeType: S
      KeySchema:
        - AttributeName: DatasourceId
          KeyType: HASH
      GlobalSecondaryIndexes:
        - IndexName: CreatedBy-DatasourceName-index
          KeySchema:
            - AttributeName: CreatedBy
              KeyType: HASH
            - AttributeName: DatasourceName
              KeyType: RANGE
          Projection:
            ProjectionType: ALL
      PointInTimeRecoverySpecification:
        PointInTimeRecoveryEnabled: 'true'
        RecoveryPeriodInDays: 7
      Tags:
        - Key: Name
          Value: "WorkbenchV2"

  ResourceAccessTable:
    Type: AWS::DynamoDB::Table
    Properties:
      TableName: !Sub 'Workbench-${pPrefix}-ResourceAccessTable'
      BillingMode: PAY_PER_REQUEST
      AttributeDefinitions:
        - AttributeName: Id
          AttributeType: S
        - AttributeName: AccessKey
          AttributeType: S
      KeySchema:
        - AttributeName: Id
          KeyType: HASH
        - AttributeName: AccessKey
          KeyType: RANGE
      GlobalSecondaryIndexes:
        - IndexName: AccessKey-Index
          KeySchema:
            - AttributeName: AccessKey
              KeyType: HASH
          Projection:
            ProjectionType: ALL
      PointInTimeRecoverySpecification:
        PointInTimeRecoveryEnabled: 'true'
        RecoveryPeriodInDays: 7
      Tags:
        - Key: Name
          Value: "WorkbenchV2"

  SolutionExecutionsTable:
    Type: AWS::DynamoDB::Table
    Properties:
      TableName: !Sub 'Workbench-${pPrefix}-SolutionExecutionsTable'
      BillingMode: PAY_PER_REQUEST
      AttributeDefinitions:
        - AttributeName: SolutionId
          AttributeType: S
        - AttributeName: ExecutionId
          AttributeType: S
      KeySchema:
        - AttributeName: SolutionId
          KeyType: HASH
        - AttributeName: ExecutionId
          KeyType: RANGE
      PointInTimeRecoverySpecification:
        PointInTimeRecoveryEnabled: 'true'
        RecoveryPeriodInDays: 7
      Tags:
        - Key: Name
          Value: "WorkbenchV2"
 
  TemplatesTable:
    Type: AWS::DynamoDB::Table
    Properties:
      TableName: !Sub 'Workbench-${pPrefix}-TemplatesTable'
      BillingMode: PAY_PER_REQUEST
      AttributeDefinitions:
        - AttributeName: SolutionId
          AttributeType: S
        - AttributeName: Version
          AttributeType: S
      KeySchema:
        - AttributeName: SolutionId
          KeyType: HASH
        - AttributeName: Version
          KeyType: RANGE
      PointInTimeRecoverySpecification:
        PointInTimeRecoveryEnabled: 'true'
        RecoveryPeriodInDays: 7
      Tags:
        - Key: Name
          Value: "WorkbenchV2"

  RolesTable:
    Type: AWS::DynamoDB::Table
    Properties:
      TableName: !Sub 'Workbench-${pPrefix}-RolesTable'
      AttributeDefinitions:
        - AttributeName: Role
          AttributeType: S
      BillingMode: PAY_PER_REQUEST
      KeySchema:
        - AttributeName: Role
          KeyType: HASH
      PointInTimeRecoverySpecification:
        PointInTimeRecoveryEnabled: 'true'
        RecoveryPeriodInDays: 7
      Tags:
        - Key: Name
          Value: "WorkbenchV2"
 
  RBACCustomResourceLambda:
    Type: AWS::Lambda::Function
    Properties:
      Description: !Sub "${DeploymentTrigger} - Workspaces and Solutions Lambda Function"
      FunctionName: !Sub "${pPrefix}-RBACCustomResource"
      Handler: lambda_function.lambda_handler
      Role: !GetAtt CustomResourceLambdaExecutionRole.Arn
      Runtime: python3.12
      Timeout: 900
      Layers:
        - !ImportValue ServiceWorkbenchLambdaLayer
      Code:
        S3Bucket: !Ref pArtifactsBucketName
        S3Key: !Sub "lambda-${LambdaArtifactVersion}-${pPrefix}/rbaccustomresource/rbac_custom_resource.zip"
      Tags:
        - Key: Name
          Value: "WorkbenchV2"
 
  RBACCustomResource:
    Type: Custom::RBACCustomResource
    DependsOn:
      - RBACCustomResourceLambda
    Properties:
      ServiceToken: !GetAtt RBACCustomResourceLambda.Arn
      RolesTable: !Sub "Workbench-${pPrefix}-RolesTable"
      Changesetflag: "2025-07-02"
      Tags:
        - Key: Name
          Value: "WorkbenchV2"

# Lambda Roles
  DatasourceLambdaRole:
    Type: AWS::IAM::Role
    Properties:
      RoleName: !Sub "${pPrefix}-UserExecutionRole"
      AssumeRolePolicyDocument:
        Version: "2012-10-17"
        Statement:
          - Effect: Allow
            Principal:
              Service: lambda.amazonaws.com
            Action: sts:AssumeRole

      Policies:
        - PolicyName: CloudwatchLogs
          PolicyDocument:
            Version: "2012-10-17"
            Statement:
              - Sid: CloudWatchLogsAccess
                Effect: Allow
                Action:
                  - logs:CreateLogGroup
                  - logs:CreateLogStream
                  - logs:PutLogEvents
                Resource: "*"
 
        - PolicyName: DynamoDBAccess
          PolicyDocument:
            Version: "2012-10-17"
            Statement:
              - Sid: DatasourcesTableAccess
                Effect: Allow
                Action:
                  - dynamodb:PutItem
                  - dynamodb:GetItem
                  - dynamodb:UpdateItem
                  - dynamodb:DeleteItem
                  - dynamodb:Scan
                  - dynamodb:Query
                Resource: 
                  - !GetAtt DatasourcesTable.Arn
                  - !GetAtt ActivityLogsTable.Arn
                  - !GetAtt RolesTable.Arn
                  - !GetAtt ResourceAccessTable.Arn
                  - !Sub "${DatasourcesTable.Arn}/index/CreatedBy-DatasourceName-index"
                  - !Sub "${ResourceAccessTable.Arn}/index/AccessKey-Index"

        - PolicyName: S3Access
          PolicyDocument:
            Version: "2012-10-17"
            Statement:
              - Sid: S3AccessToDatasourceFolder
                Effect: Allow
                Action:
                  - s3:PutObject
                  - s3:GetObject
                  - s3:DeleteObject
                  - s3:ListBucket
                Resource:
                  - !Sub arn:aws:s3:::${DatasourceBucket}
                  - !Sub arn:aws:s3:::${DatasourceBucket}/*
                  - !Sub arn:aws:s3:::${DatasourceBucket}/datasources/*

      ManagedPolicyArns:
        - arn:aws:iam::aws:policy/service-role/AWSLambdaBasicExecutionRole
        - arn:aws:iam::aws:policy/service-role/AWSLambdaVPCAccessExecutionRole

      Tags:
        - Key: Name
          Value: WorkbenchV2



# Lambdas
  RolesLambdaFunction:
    Type: AWS::Lambda::Function
    Properties:
      Description: !Sub "${DeploymentTrigger} - Workspaces and Solutions Lambda Function"
      FunctionName: !Sub "${pPrefix}-RolesLambdaFunction"
      Handler: lambda_function.lambda_handler
      Role: !GetAtt RolesLambdaExecutionRole.Arn
      Runtime: python3.12
      Timeout: 900
      Environment:
        Variables:
          ROLES_TABLE: !Ref RolesTable
          ACTIVITY_LOGS_TABLE: !Ref ActivityLogsTable
      VpcConfig:
        SubnetIds:
          - Fn::ImportValue:
              Fn::Sub: "${VPCPrefix}-Private-Subnet-1-ID"
          - Fn::ImportValue:
              Fn::Sub: "${VPCPrefix}-Private-Subnet-2-ID"
        SecurityGroupIds:
          - Fn::ImportValue:
              Fn::Sub: "${VPCPrefix}-Lambda-SG-ID"
      Layers:
        - !ImportValue ServiceWorkbenchLambdaLayer
      Code:
        S3Bucket: !Ref pArtifactsBucketName
        S3Key: !Sub "lambda-${LambdaArtifactVersion}-${pPrefix}/roles/roles_lambda.zip"
      Tags:
        - Key: Name
          Value: "WorkbenchV2"

  UsersLambda:
    Type: AWS::Lambda::Function
    Properties:
      Description: !Sub "${DeploymentTrigger} - Workspaces and Solutions Lambda Function"
      FunctionName: !Sub "${pPrefix}-UsersLambdaFunction"
      Handler: lambda_function.lambda_handler
      Role: !GetAtt UserExecutionRole.Arn
      Runtime: python3.12
      Timeout: 900
      Environment:
        Variables:
          USER_TABLE_NAME: !Ref UserTable
          ACTIVITY_LOGS_TABLE: !Ref ActivityLogsTable
          MISC_BUCKET: !Ref MiscBucket
          ROLES_TABLE: !Ref RolesTable
          GLUE_JOB_NAME: !Ref GlueJob
      VpcConfig:
        SubnetIds:
          - Fn::ImportValue:
              Fn::Sub: "${VPCPrefix}-Private-Subnet-1-ID"
          - Fn::ImportValue:
              Fn::Sub: "${VPCPrefix}-Private-Subnet-2-ID"
        SecurityGroupIds:
          - Fn::ImportValue:
              Fn::Sub: "${VPCPrefix}-Lambda-SG-ID"
      Layers:
        - !ImportValue ServiceWorkbenchLambdaLayer
      Code:
        S3Bucket: !Ref pArtifactsBucketName
        S3Key: !Sub "lambda-${LambdaArtifactVersion}-${pPrefix}/workbenchuserslambda/WorkbenchUsersLambda.zip"
      Tags:
        - Key: Name
          Value: "WorkbenchV2"

  DatasourcesLambdaFunction:
    Type: AWS::Lambda::Function
    Properties:
      Description: !Sub "${DeploymentTrigger} - Workspaces and Solutions Lambda Function"
      FunctionName: !Sub "${pPrefix}-DatasourcesLambdaFunction"
      Handler: lambda_function.lambda_handler
      Role: !GetAtt DatasourceLambdaRole.Arn
      Runtime: python3.12
      Timeout: 900
      Environment:
        Variables:
          DATASOURCE_TABLE_NAME: !Ref DatasourcesTable
          DATASOURCE_BUCKET: !Ref DatasourceBucket
          ROLES_TABLE: !Ref RolesTable
          ACTIVITY_LOGS_TABLE: !Ref ActivityLogsTable
          RESOURCE_ACCESS_TABLE: !Ref ResourceAccessTable
      VpcConfig:
        SubnetIds:
          - Fn::ImportValue:
              Fn::Sub: "${VPCPrefix}-Private-Subnet-1-ID"
          - Fn::ImportValue:
              Fn::Sub: "${VPCPrefix}-Private-Subnet-2-ID"
        SecurityGroupIds:
          - Fn::ImportValue:
              Fn::Sub: "${VPCPrefix}-Lambda-SG-ID"
      Layers:
        - !ImportValue ServiceWorkbenchLambdaLayer
      Code:
        S3Bucket: !Ref pArtifactsBucketName
        S3Key: !Sub "lambda-${LambdaArtifactVersion}-${pPrefix}/workbenchdatasourcelambda/WorkbenchDatasourceLambda.zip"
      Tags:
        - Key: Name
          Value: "WorkbenchV2"

  ChatLambdaFunction:
    Type: AWS::Lambda::Function
    Properties:
      Description: !Sub "${DeploymentTrigger} - Workspaces and Solutions Lambda Function"
      FunctionName: !Sub "${pPrefix}-ChatLambdaFunction"
      Handler: lambda_function.lambda_handler
      Role: !GetAtt ChatLambdaRole.Arn
      Runtime: python3.12
      Timeout: 900
      Environment:
        Variables:
          WEBSOCKET_URL: !Ref WebSocketApi
          WEBSOCKET_STAGE: !Ref pWebSocketStage
      VpcConfig:
        SubnetIds:
          - Fn::ImportValue:
              Fn::Sub: "${VPCPrefix}-Private-Subnet-1-ID"
          - Fn::ImportValue:
              Fn::Sub: "${VPCPrefix}-Private-Subnet-2-ID"
        SecurityGroupIds:
          - Fn::ImportValue:
              Fn::Sub: "${VPCPrefix}-Lambda-SG-ID"
      Layers:
        - !ImportValue ServiceWorkbenchLambdaLayer
      Code:
        S3Bucket: !Ref pArtifactsBucketName
        S3Key: !Sub "lambda-${LambdaArtifactVersion}-${pPrefix}/workbenchchatlambda/WorkbenchChat.zip"
      Tags:
        - Key: Name
          Value: "WorkbenchV2"

  ShareLambdaFunction:
    Type: AWS::Lambda::Function
    Properties:
      Description: !Sub "${DeploymentTrigger} - Share Lambda Function"
      FunctionName: !Sub "${pPrefix}-ShareLambdaFunction"
      Handler: ShareLambda.lambda_handler
      Role: !GetAtt WorkspaceLambdaExecutionRole.Arn
      Runtime: python3.13
      Timeout: 900
      Environment:
        Variables:
          ACTIVITY_LOGS_TABLE: !Ref ActivityLogsTable
          SOLUTIONS_TABLE: !Ref SolutionsTable
          WORKSPACES_TABLE: !Ref WorkspacesTable
          RESOURCE_ACCESS_TABLE: !Ref ResourceAccessTable
          ROLES_TABLE: !Ref RolesTable
          USER_TABLE_NAME: !Ref UserTable
      VpcConfig:
        SubnetIds:
          - Fn::ImportValue:
              Fn::Sub: "${VPCPrefix}-Private-Subnet-1-ID"
          - Fn::ImportValue:
              Fn::Sub: "${VPCPrefix}-Private-Subnet-2-ID"
        SecurityGroupIds:
          - Fn::ImportValue:
              Fn::Sub: "${VPCPrefix}-Lambda-SG-ID"
      Layers:
        - !ImportValue ServiceWorkbenchLambdaLayer
      Code:
        S3Bucket: !Ref pArtifactsBucketName
        S3Key: !Sub "lambda-${LambdaArtifactVersion}-${pPrefix}/sharelambda/ShareLambda.zip"
      Tags:
        - Key: Name
          Value: "WorkbenchV2"

# Lambda Permission for API Gateway to invoke Roles Lambda
  RolesLambdaFunctionInvokePermission:
    Type: AWS::Lambda::Permission
    Properties:
      FunctionName: !Ref RolesLambdaFunction
      Action: lambda:InvokeFunction
      Principal: apigateway.amazonaws.com
      SourceArn: !Sub arn:aws:execute-api:${AWS::Region}:${AWS::AccountId}:${WorkbenchApi}/*/*/*
     
  UsersLambdaFunctionInvokePermission:
    Type: AWS::Lambda::Permission
    Properties:
      FunctionName: !Ref UsersLambda
      Action: lambda:InvokeFunction
      Principal: apigateway.amazonaws.com
      SourceArn: !Sub arn:aws:execute-api:${AWS::Region}:${AWS::AccountId}:${WorkbenchApi}/*/*/*
  
  DatasourcesLambdaFunctionInvokePermission:
    Type: AWS::Lambda::Permission
    Properties:
      FunctionName: !Ref DatasourcesLambdaFunction
      Action: lambda:InvokeFunction
      Principal: apigateway.amazonaws.com
      SourceArn: !Sub arn:aws:execute-api:${AWS::Region}:${AWS::AccountId}:${WorkbenchApi}/*/*/*

  ShareLambdaFunctionInvokePermission:
    Type: AWS::Lambda::Permission
    Properties:
      FunctionName: !Ref ShareLambdaFunction
      Action: lambda:InvokeFunction
      Principal: apigateway.amazonaws.com
      SourceArn: !Sub arn:aws:execute-api:${AWS::Region}:${AWS::AccountId}:${WorkbenchApi}/*/*/*

  VectorKnowledgeBase:
    Type: AWS::Bedrock::KnowledgeBase
    Properties:
      Name: !Sub "${pPrefix}-KnowledgeBase"
      Description: "Stores vectorized data in OpenSearch"
      RoleArn: !ImportValue "CustomResourceLambdaRoleARN"
      StorageConfiguration:
        Type: OPENSEARCH_MANAGED_CLUSTER
        OpensearchManagedClusterConfiguration:
          DomainArn: !ImportValue "OpenSearchDBArn"
          DomainEndpoint: !Join
            - ""
            - - "https://"
              - !ImportValue "OpenSearchEndpoint"
          FieldMapping: 
            VectorField: "bedrock-knowledge-base-default-vector"  
            TextField: "AMAZON_BEDROCK_TEXT_CHUNK"               
            MetadataField: "AMAZON_BEDROCK_METADATA"  
          VectorIndexName: !Sub "${pPrefix}_vector_index"
      KnowledgeBaseConfiguration:
        Type: VECTOR
        VectorKnowledgeBaseConfiguration:
          EmbeddingModelArn: !Sub "arn:aws:bedrock:${AWS::Region}::foundation-model/amazon.titan-embed-text-v2:0"

  AuroraKnowledgeBase:
    Type: AWS::Bedrock::KnowledgeBase
    Properties:
      Name: !Sub "${pPrefix}-AuroraKB"
      Description: "Knowledge base using Aurora PostgreSQL"
      RoleArn: !ImportValue "CustomResourceLambdaRoleARN"
      KnowledgeBaseConfiguration:
        Type: "VECTOR"
        VectorKnowledgeBaseConfiguration:
          EmbeddingModelArn: "arn:aws:bedrock:us-east-1::foundation-model/amazon.titan-embed-text-v2:0"
      StorageConfiguration:
        Type: "RDS"
        RdsConfiguration:
          ResourceArn: !ImportValue "AuroraDBClusterARN"
          CredentialsSecretArn: !ImportValue "AuroraDBSecretARN"
          DatabaseName: !ImportValue "AuroraDBName"
          TableName: !Sub "${pRAGPrefix}_aurora_table" 
          FieldMapping:
            VectorField: "embedding"
            TextField: "content"
            MetadataField: "metadata"
            PrimaryKeyField: "id" 

  WebSocketApi:
    Type: AWS::ApiGatewayV2::Api
    Properties:
      Name: !Sub ${pPrefix}-Workbench-WebSocket
      ProtocolType: WEBSOCKET
      RouteSelectionExpression: "$request.body.action"

  IntegrationSendMessage:
    Type: AWS::ApiGatewayV2::Integration
    Properties:
      ApiId: !Ref WebSocketApi
      IntegrationType: AWS_PROXY
      IntegrationUri: !Sub
        - arn:aws:apigateway:${AWS::Region}:lambda:path/2015-03-31/functions/arn:aws:lambda:${AWS::Region}:${AWS::AccountId}:function:${FunctionName}/invocations
        - {FunctionName: !Ref ChatLambdaFunction}
      IntegrationMethod: POST
      ConnectionType: INTERNET
      PayloadFormatVersion: "1.0"
      PassthroughBehavior: WHEN_NO_MATCH

  IntegrationConnect:
    Type: AWS::ApiGatewayV2::Integration
    Properties:
      ApiId: !Ref WebSocketApi
      IntegrationType: AWS_PROXY
      IntegrationUri: !Sub
        - arn:aws:apigateway:${AWS::Region}:lambda:path/2015-03-31/functions/arn:aws:lambda:${AWS::Region}:${AWS::AccountId}:function:${FunctionName}/invocations
        - {FunctionName: !Ref ChatLambdaFunction}
      IntegrationMethod: POST
      ConnectionType: INTERNET
      PayloadFormatVersion: "1.0"
      PassthroughBehavior: WHEN_NO_MATCH

  IntegrationDisconnect:
    Type: AWS::ApiGatewayV2::Integration
    Properties:
      ApiId: !Ref WebSocketApi
      IntegrationType: AWS_PROXY
      IntegrationUri: !Sub
        - arn:aws:apigateway:${AWS::Region}:lambda:path/2015-03-31/functions/arn:aws:lambda:${AWS::Region}:${AWS::AccountId}:function:${FunctionName}/invocations
        - {FunctionName: !Ref ChatLambdaFunction}
      IntegrationMethod: POST
      ConnectionType: INTERNET
      PayloadFormatVersion: "1.0"
      PassthroughBehavior: WHEN_NO_MATCH
      
  RouteConnect:
    Type: AWS::ApiGatewayV2::Route
    Properties:
      ApiId: !Ref WebSocketApi
      RouteKey: $connect
      AuthorizationType: CUSTOM
      AuthorizerId: !Ref WebSocketAuthorizer
      Target: !Join ["/", ["integrations", !Ref IntegrationConnect]]

  RouteDisconnect:
    Type: AWS::ApiGatewayV2::Route
    Properties:
      ApiId: !Ref WebSocketApi
      RouteKey: $disconnect
      AuthorizationType: NONE
      Target: !Join ["/", ["integrations", !Ref IntegrationDisconnect]]

  SendMessage:
    Type: AWS::ApiGatewayV2::Route
    Properties:
      ApiId: !Ref WebSocketApi
      RouteKey: sendMessage
      AuthorizationType: NONE
      Target: !Join ["/", ["integrations", !Ref IntegrationSendMessage]]


  Deployment:
    Type: AWS::ApiGatewayV2::Deployment
    DependsOn:
      - RouteConnect
      - RouteDisconnect
      - RouteSendMessage
    Properties:
      ApiId: !Ref WebSocketApi
  
  WebSocketAuthorizer:
    Type: AWS::ApiGatewayV2::Authorizer
    Properties:
      Name: !Sub "${pPrefix}-WebSocketAuthorizer"
      ApiId: !Ref WebSocketApi
      AuthorizerType: REQUEST
      IdentitySource:
        - route.request.querystring.token
      AuthorizerUri: !Sub
        - arn:aws:apigateway:${AWS::Region}:lambda:path/2015-03-31/functions/arn:aws:lambda:${AWS::Region}:${AWS::AccountId}:function:${FunctionName}/invocations
        - {FunctionName: !Ref LambdaAuthorizerFunction}

  WebSocketStage:
    Type: AWS::ApiGatewayV2::Stage
    Properties:
      StageName: !Ref pWebSocketStage
      AutoDeploy: true
      DeploymentId: !Ref Deployment
      ApiId: !Ref WebSocketApi
      DefaultRouteSettings:
        DataTraceEnabled: false
        DetailedMetricsEnabled: false
        LoggingLevel: OFF

  AuthorizerLambdaInvokePermission:
    Type: AWS::Lambda::Permission
    Properties:
      FunctionName: !Ref LambdaAuthorizerFunction
      Action: lambda:InvokeFunction
      Principal: apigateway.amazonaws.com
      SourceArn: !Sub 
        - "arn:aws:execute-api:${AWS::Region}:${AWS::AccountId}:${WebSocketApi}/*"
        - WebSocketApi: !Ref WebSocketApi

  LambdaInvokePermission:
    Type: AWS::Lambda::Permission
    Properties:
      FunctionName: !Ref ChatLambdaFunction
      Action: lambda:InvokeFunction
      Principal: apigateway.amazonaws.com
      SourceArn: !Sub "arn:aws:execute-api:${AWS::Region}:${AWS::AccountId}:${WebSocketApi}/*"

  WorkbenchLambdaAuthorizerInvokePermission:
    Type: AWS::Lambda::Permission
    Properties:
      FunctionName: !Ref LambdaAuthorizerFunction
      Action: lambda:InvokeFunction
      Principal: apigateway.amazonaws.com
      SourceArn: !Sub arn:aws:execute-api:${AWS::Region}:${AWS::AccountId}:${WorkbenchApi}/*

Outputs:

  WorkspaceLambdaFunctionName:
    Description: Name of the Workspace Lambda function
    Value: !Ref WorkspacesAndSolutionsLambdaFunction

  ApiUrl:
    Description: "Invoke URL for the deployed API"
    Value: !Sub "https://${WorkbenchApi}.execute-api.${AWS::Region}.amazonaws.com/prod"
  
  CloudfrontDistributionId:
    Description: CloudFront distribution ID
    Value: !GetAtt WebsiteDistribution.Id
    Export:
      Name: !Sub "${pPrefix}-CloudFrontDistributionId"

  CloudFrontDomainName:
    Description: Domain name of the CloudFront distribution
    Value: !GetAtt WebsiteDistribution.DomainName
    Export:
      Name: !Sub "${pPrefix}-CloudFrontDomainName"
    
  CognitoUserPoolId:
    Value: !Ref UserPool
    Export:
      Name: !Sub "${pPrefix}-CognitoUserPoolId"

  CognitoAppClientId:
    Value: !Ref UserPoolClient
    Export:
      Name: !Sub "${pPrefix}-CognitoAppClientId"

  CognitoRegion:
    Value: !Ref "AWS::Region"
    Export:
      Name: !Sub "${pPrefix}-Region"
<<<<<<< HEAD

  WebSocketApiUrl:
    Value: !Sub "wss://${WebSocketApi}.execute-api.${AWS::Region}.amazonaws.com/${pWebSocketStage}"
    Export:
      Name: !Sub "${pPrefix}-WebSocketApiUrl"

   
=======
                 
>>>>>>> 5f1dce12
<|MERGE_RESOLUTION|>--- conflicted
+++ resolved
@@ -1837,14 +1837,8 @@
     Value: !Ref "AWS::Region"
     Export:
       Name: !Sub "${pPrefix}-Region"
-<<<<<<< HEAD
 
   WebSocketApiUrl:
     Value: !Sub "wss://${WebSocketApi}.execute-api.${AWS::Region}.amazonaws.com/${pWebSocketStage}"
     Export:
-      Name: !Sub "${pPrefix}-WebSocketApiUrl"
-
-   
-=======
-                 
->>>>>>> 5f1dce12
+      Name: !Sub "${pPrefix}-WebSocketApiUrl"