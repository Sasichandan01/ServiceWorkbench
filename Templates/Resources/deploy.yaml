AWSTemplateFormatVersion: '2010-09-09'
Description: Development cloudFormation template for the Service Workbench V2
Transform: 'AWS::Serverless-2016-10-31'

Parameters:
  pPrefix:
    Type: String
    Default: "develop"
    Description: Prefix for Lambda function naming
<<<<<<< HEAD
    Default: develop
  pTableName:
    Type: String
    Description: Table name for Aurora DB
    Default: wb_bhargav
=======

>>>>>>> bf4d6501
  ApiName:
    Type: String
    Default: WorkbenchAPI
    Description: Name of the API Gateway API

  VPCPrefix:
    Type: String
    Default: WorkbenchVPC
    Description: Environment name prefix for VPC resources

  pArtifactsBucketName:
    Type: String
    Default: "service-workbench-artifacts"
    Description: Name of the S3 bucket for artifacts

  pRAGPrefix:
    Type: String
    Default: "develop"
    Description: rag-prefix
  
  DeploymentTrigger:
    Type: String
    Default: "2025-07-02T00:00:00Z"
    Description: Trigger date for deployment, used for versioning

  pWebSocketStage:
    Type: String
    Default: "prod"
    Description: "Stage name for websocket api"

Resources:

  # S3 Bucket for artifacts
  MiscBucket:
    Type: AWS::S3::Bucket
    Properties:
      BucketName: !Sub "${pPrefix}-service-workbench-misc"
      # AccessControl: PublicRead
      VersioningConfiguration:
        Status: Enabled
      PublicAccessBlockConfiguration:
        BlockPublicAcls: false
        BlockPublicPolicy: false
        IgnorePublicAcls: false
        RestrictPublicBuckets: false
      Tags:
        - Key: Name
          Value: "WorkbenchV2"

  MiscBucketPolicy:
    Type: AWS::S3::BucketPolicy
    Properties:
      Bucket: !Ref MiscBucket
      PolicyDocument:
        Version: "2012-10-17"
        Statement:
          - Sid: PublicReadGetObject
            Effect: Allow
            Principal: "*"
            Action: "s3:GetObject"
            Resource: !Sub "${MiscBucket.Arn}/*"

  # CloudFront Origin Access Control (OAC)
  WebsiteOAC:
    Type: AWS::CloudFront::OriginAccessControl
    Properties:
      OriginAccessControlConfig:
        Name: !Sub "${pPrefix}-service-workbench-oac"
        OriginAccessControlOriginType: s3
        SigningBehavior: always
        SigningProtocol: sigv4

# CloudFront Distribution
  WebsiteDistribution:
    Type: AWS::CloudFront::Distribution
    Properties:
      DistributionConfig:
        Enabled: true
        DefaultRootObject: index.html
        Origins:
          - Id: S3Origin
            DomainName: !ImportValue WebsiteBucketRegionalDomainName
            S3OriginConfig: {}
            OriginAccessControlId: !Ref WebsiteOAC
            OriginPath: !Sub "/${pPrefix}-web"
        DefaultCacheBehavior:
          TargetOriginId: S3Origin
          ViewerProtocolPolicy: redirect-to-https
          AllowedMethods: [GET, HEAD, OPTIONS]
          CachedMethods: [GET, HEAD, OPTIONS]
          Compress: true
          ForwardedValues:
            QueryString: false
            Cookies:
              Forward: none
        Logging:
          Bucket: !ImportValue LogsBucketDomainName
          Prefix: !Sub "${pPrefix}-cloudfront-logs/"
          IncludeCookies: false
        CustomErrorResponses:
          - ErrorCode: 403
            ResponseCode: 200
            ResponsePagePath: /index.html
          - ErrorCode: 404
            ResponseCode: 200
            ResponsePagePath: /index.html
        PriceClass: PriceClass_100
        HttpVersion: http2
        IPV6Enabled: true
      Tags:
        - Key: Name
          Value: "ServiceWorkbench"

# S3 Bucket Policy to allow CloudFront OAC access only
  WebsiteBucketPolicy:
    Type: AWS::S3::BucketPolicy
    Properties:
      Bucket: !ImportValue WebsiteBucketName
      PolicyDocument:
        Version: '2012-10-17'
        Statement:
          - Effect: Allow
            Principal:
              Service: cloudfront.amazonaws.com
            Action: s3:GetObject
            Resource: !Sub
              - "arn:aws:s3:::${BucketName}/*"
              - {BucketName: !ImportValue WebsiteBucketName}

# Bucket policy to allow CloudFront to write logs
  CloudFrontLogBucketPolicy:
    Type: AWS::S3::BucketPolicy
    Properties:
      Bucket: !ImportValue LogsBucketName
      PolicyDocument:
        Version: '2012-10-17'
        Statement:
          - Effect: Allow
            Principal:
              Service: cloudfront.amazonaws.com
            Action: s3:PutObject
            Resource: !Sub
              - "arn:aws:s3:::${BucketName}/*"
              - {BucketName: !ImportValue LogsBucketName}
            Condition:
              StringEquals:
                AWS:SourceArn: !Sub 'arn:aws:cloudfront::${AWS::AccountId}:distribution/${WebsiteDistribution}'
          - Effect: Allow
            Principal:
              Service: cloudfront.amazonaws.com
            Action: s3:GetBucketAcl
            Resource: !ImportValue LogsBucketArn
            Condition:
              StringEquals:
                AWS:SourceArn: !Sub 'arn:aws:cloudfront::${AWS::AccountId}:distribution/${WebsiteDistribution}'

# Cognito User Pool and Client
  UserPool:
    Type: AWS::Cognito::UserPool
    Properties:
      UserPoolName: !Sub "${pPrefix}-UserPool"
      AliasAttributes:
        - email
        - preferred_username
      Schema:
        - Name: email
          AttributeDataType: String
          Required: true
          Mutable: true
        - Name: name
          AttributeDataType: String
          Required: true
          Mutable: true
        - Name: preferred_username
          AttributeDataType: String
          Required: false
          Mutable: true
        - Name: Role
          AttributeDataType: String
          Required: false
          Mutable: true
      AutoVerifiedAttributes:
        - email
      AdminCreateUserConfig:
        AllowAdminCreateUserOnly: false
        InviteMessageTemplate:
          EmailSubject: "Your temporary password for WorkBench"
          EmailMessage: "Your username is {username} and temporary password is {####}"
      Policies:
        PasswordPolicy:
          MinimumLength: 8
          RequireLowercase: true
          RequireNumbers: true
          RequireSymbols: true
          RequireUppercase: true
      EmailConfiguration:
        EmailSendingAccount: COGNITO_DEFAULT
      VerificationMessageTemplate:
        DefaultEmailOption: CONFIRM_WITH_CODE
        EmailSubject: "Your verification code for WorkBench"
        EmailMessage: "Your verification code is {####}"

  UserPoolClient:
    Type: AWS::Cognito::UserPoolClient
    Properties:
      ClientName: !Sub "${pPrefix}-Client"
      UserPoolId: !Ref UserPool
      GenerateSecret: false
      RefreshTokenValidity: 30
      AccessTokenValidity: 60
      IdTokenValidity: 60
      TokenValidityUnits:
        AccessToken: "minutes"
        IdToken: "minutes"
        RefreshToken: "days"
      ExplicitAuthFlows:
        - ALLOW_USER_PASSWORD_AUTH
        - ALLOW_REFRESH_TOKEN_AUTH
        - ALLOW_USER_SRP_AUTH
        - ALLOW_CUSTOM_AUTH
      SupportedIdentityProviders:
        - COGNITO
      PreventUserExistenceErrors: ENABLED

  UserPoolDomain:
    Type: AWS::Cognito::UserPoolDomain
    Properties:
      UserPoolId: !Ref UserPool
      Domain: !Sub "${pPrefix}-${AWS::AccountId}-auth"
      ManagedLoginVersion: "2"

  CleanupDLQ:
    Type: AWS::SQS::Queue
    Properties:
      QueueName: !Sub "${pPrefix}-CleanupDLQ"
      MessageRetentionPeriod: 1209600  # 14 days
      Tags:
        - Key: Name
          Value: "WorkbenchV2"
    
  CognitoTriggersCustomResource:
    Type: AWS::Lambda::Function
    Properties:
      Description: !Sub "${DeploymentTrigger} - Workspaces and Solutions Lambda Function"
      FunctionName: !Sub "${pPrefix}-CognitoTriggersCustomResource"
      Handler: lambda_function.lambda_handler
      Runtime: python3.12
      VpcConfig:
        SubnetIds:
          - Fn::ImportValue:
              Fn::Sub: "${VPCPrefix}-Private-Subnet-1-ID"
          - Fn::ImportValue:
              Fn::Sub: "${VPCPrefix}-Private-Subnet-2-ID"
        SecurityGroupIds:
          - Fn::ImportValue:
              Fn::Sub: "${VPCPrefix}-Lambda-SG-ID"
      Role: !GetAtt CustomResourceLambdaExecutionRole.Arn
      Timeout: 300
      MemorySize: 1024
      Code:
        S3Bucket: !Ref pArtifactsBucketName
        S3Key: "lambda/workbenchcognitocustomresourcelambda/WorkbenchCognitoCustomResource.zip"
      Tags:
        - Key: Name
          Value: "WorkbenchV2"

  CognitoTriggersResource:
    Type: Custom::CognitoTriggers
    Properties:
      ServiceToken: !GetAtt CognitoTriggersCustomResource.Arn
      UserPoolId: !Ref UserPool
      PreSignUpLambdaArn: !GetAtt PreSignUpFunction.Arn
      PreAuthLambdaArn: !GetAtt PreAuthFunction.Arn
      PreTokenLambdaArn: !GetAtt PreTokenGenerationFunction.Arn
      PostConfirmationLambdaArn: !GetAtt PostConfirmationFunction.Arn
      PostAuthLambdaArn: !GetAtt PostAuthFunction.Arn
      Changesetflag: "2025-07-02"
      Tags:
        - Key: Name
          Value: "WorkbenchV2"

  PreSignUpFunction:
    Type: AWS::Lambda::Function
    Properties:
      Description: !Sub "${DeploymentTrigger} - Workspaces and Solutions Lambda Function"
      FunctionName: !Sub "${pPrefix}-PreSignUp"
      Handler: lambda_function.lambda_handler
      Role: !GetAtt UserExecutionRole.Arn
      Runtime: python3.12
      Timeout: 300
      MemorySize: 1024
      VpcConfig:
        SubnetIds:
          - Fn::ImportValue:
              Fn::Sub: "${VPCPrefix}-Private-Subnet-1-ID"
          - Fn::ImportValue:
              Fn::Sub: "${VPCPrefix}-Private-Subnet-2-ID"
        SecurityGroupIds:
          - Fn::ImportValue:
              Fn::Sub: "${VPCPrefix}-Lambda-SG-ID"
      Code:
        S3Bucket: !Ref pArtifactsBucketName
        S3Key: "lambda/workbenchpresignuplambda/WorkbenchPresignup.zip"
      Environment:
        Variables:
          QUEUE_URL: !Ref CleanupQueue
          USER_TABLE_NAME: !Ref UserTable
      Layers:
        - !ImportValue ServiceWorkbenchLambdaLayer
      Tags:
        - Key: Name
          Value: "WorkbenchV2"

  PreAuthFunction:
    Type: AWS::Lambda::Function
    Properties:
      Description: !Sub "${DeploymentTrigger} - Workspaces and Solutions Lambda Function"
      FunctionName: !Sub "${pPrefix}-PreAuth"
      Handler: lambda_function.lambda_handler
      Role: !GetAtt UserExecutionRole.Arn
      Runtime: python3.12
      Timeout: 300
      MemorySize: 1024
      VpcConfig:
        SubnetIds:
          - Fn::ImportValue:
              Fn::Sub: "${VPCPrefix}-Private-Subnet-1-ID"
          - Fn::ImportValue:
              Fn::Sub: "${VPCPrefix}-Private-Subnet-2-ID"
        SecurityGroupIds:
          - Fn::ImportValue:
              Fn::Sub: "${VPCPrefix}-Lambda-SG-ID"
      Code:
        S3Bucket: !Ref pArtifactsBucketName
        S3Key: "lambda/workbenchpreauthlambda/WorkbenchPreAuth.zip"
      Environment:
        Variables:
          USER_TABLE_NAME: !Ref UserTable
      Tags:
        - Key: Name
          Value: "WorkbenchV2"

  PreTokenGenerationFunction:
    Type: AWS::Lambda::Function
    Properties:
      Description: !Sub "${DeploymentTrigger} - Workspaces and Solutions Lambda Function"
      FunctionName: !Sub "${pPrefix}-PreTokenGen"
      Handler: lambda_function.lambda_handler
      Role: !GetAtt UserExecutionRole.Arn
      Runtime: python3.12
      Timeout: 300
      MemorySize: 1024
      VpcConfig:
        SubnetIds:
          - Fn::ImportValue:
              Fn::Sub: "${VPCPrefix}-Private-Subnet-1-ID"
          - Fn::ImportValue:
              Fn::Sub: "${VPCPrefix}-Private-Subnet-2-ID"
        SecurityGroupIds:
          - Fn::ImportValue:
              Fn::Sub: "${VPCPrefix}-Lambda-SG-ID"
      Code:
        S3Bucket: !Ref pArtifactsBucketName
        S3Key: "lambda/workbenchpretokengenerationlambda/WorkbenchPreTokengeneration.zip"
      Environment:
        Variables:
          USER_TABLE_NAME: !Ref UserTable
      Tags:
        - Key: Name
          Value: "WorkbenchV2"

  PostConfirmationFunction:
    Type: AWS::Lambda::Function
    Properties: 
      Description: !Sub "${DeploymentTrigger} - Workspaces and Solutions Lambda Function"
      FunctionName: !Sub "${pPrefix}-PostConfirm"
      Handler: lambda_function.lambda_handler
      Role: !GetAtt UserExecutionRole.Arn
      Runtime: python3.12
      Timeout: 300
      MemorySize: 1024
      VpcConfig:
        SubnetIds:
          - Fn::ImportValue:
              Fn::Sub: "${VPCPrefix}-Private-Subnet-1-ID"
          - Fn::ImportValue:
              Fn::Sub: "${VPCPrefix}-Private-Subnet-2-ID"
        SecurityGroupIds:
          - Fn::ImportValue:
              Fn::Sub: "${VPCPrefix}-Lambda-SG-ID"
      Code:
        S3Bucket: !Ref pArtifactsBucketName
        S3Key: "lambda/workbenchpostconfirmationlambda/WorkbenchPostConfirmation.zip"
      Environment:
        Variables:
          USER_TABLE_NAME: !Ref UserTable
          ROLE_TABLE_NAME: !Ref RolesTable
          DOMAIN: "ServiceWorkbench v2.0"
          SOURCE_EMAIL: "mayank.gupta@cloudwick.com"
          ACTIVITY_LOGS_TABLE: !Ref ActivityLogsTable

      Tags:
        - Key: Name
          Value: "WorkbenchV2"

  PostAuthFunction:
    Type: AWS::Lambda::Function
    Properties:
      Description: !Sub "${DeploymentTrigger} - Workspaces and Solutions Lambda Function"
      FunctionName: !Sub "${pPrefix}-PostAuth"
      Role: !GetAtt UserExecutionRole.Arn
      Handler: lambda_function.lambda_handler
      Runtime: python3.12
      Timeout: 300
      MemorySize: 1024
      VpcConfig:
        SubnetIds:
          - Fn::ImportValue:
              Fn::Sub: "${VPCPrefix}-Private-Subnet-1-ID"
          - Fn::ImportValue:
              Fn::Sub: "${VPCPrefix}-Private-Subnet-2-ID"
        SecurityGroupIds:
          - Fn::ImportValue:
              Fn::Sub: "${VPCPrefix}-Lambda-SG-ID"
      Code:
        S3Bucket: !Ref pArtifactsBucketName
        S3Key: "lambda/workbenchpostauthlambda/WorkbenchPostAuth.zip"
      Environment:
        Variables:
          ACTIVITY_LOGS_TABLE: !Ref ActivityLogsTable
      Tags:
        - Key: Name
          Value: "WorkbenchV2"

  UserPoolCleanUp:
    Type: AWS::Lambda::Function
    Properties:
      Description: !Sub "${DeploymentTrigger} - Workspaces and Solutions Lambda Function"
      FunctionName: !Sub "${pPrefix}-Workbench-UserPool"
      Handler: lambda_function.lambda_handler
      Runtime: python3.12
      Timeout: 60
      MemorySize: 1024
      VpcConfig:
        SubnetIds:
          - Fn::ImportValue:
              Fn::Sub: "${VPCPrefix}-Private-Subnet-1-ID"
          - Fn::ImportValue:
              Fn::Sub: "${VPCPrefix}-Private-Subnet-2-ID"
        SecurityGroupIds:
          - Fn::ImportValue:
              Fn::Sub: "${VPCPrefix}-Lambda-SG-ID"
      Role: !GetAtt UserExecutionRole.Arn
      Code:
        S3Bucket: !Ref pArtifactsBucketName
        S3Key: "lambda/workbenchuserpoolcleanuplambda/WorkbenchUserpoolCleanup.zip"
      Environment:
        Variables:
          QUEUE_URL: !Ref CleanupQueue
          USER_POOL_ID: !Ref UserPool
          USER_TABLE_NAME: !Ref UserTable
      Tags:
        - Key: Name
          Value: "WorkbenchV2"

  PreSignUpPermission:
    Type: AWS::Lambda::Permission
    Properties:
      FunctionName: !GetAtt PreSignUpFunction.Arn
      Action: lambda:InvokeFunction
      Principal: cognito-idp.amazonaws.com
      SourceArn: !GetAtt UserPool.Arn

  PreAuthPermission:
    Type: AWS::Lambda::Permission
    Properties:
      FunctionName: !GetAtt PreAuthFunction.Arn
      Action: lambda:InvokeFunction
      Principal: cognito-idp.amazonaws.com
      SourceArn: !GetAtt UserPool.Arn

  PreTokenPermission:
    Type: AWS::Lambda::Permission
    Properties:
      FunctionName: !GetAtt PreTokenGenerationFunction.Arn
      Action: lambda:InvokeFunction
      Principal: cognito-idp.amazonaws.com
      SourceArn: !GetAtt UserPool.Arn

  PostConfirmPermission:
    Type: AWS::Lambda::Permission
    Properties:
      FunctionName: !GetAtt PostConfirmationFunction.Arn
      Action: lambda:InvokeFunction
      Principal: cognito-idp.amazonaws.com
      SourceArn: !GetAtt UserPool.Arn
  
  PostAuthPermission:
    Type: AWS::Lambda::Permission
    Properties:
      FunctionName: !GetAtt PostAuthFunction.Arn
      Action: lambda:InvokeFunction
      Principal: cognito-idp.amazonaws.com
      SourceArn: !GetAtt UserPool.Arn

# Event Source Mapping for Cleanup Queue
  CleanupQueueEventSourceMapping:
    Type: AWS::Lambda::EventSourceMapping
    Properties:
      BatchSize: 1
      Enabled: true
      EventSourceArn: !GetAtt CleanupQueue.Arn
      FunctionName: !GetAtt UserPoolCleanUp.Arn
      Tags:
        - Key: Name
          Value: "WorkbenchV2"

# Main SQS queue with redrive policy
  CleanupQueue:
    Type: AWS::SQS::Queue
    Properties:
      QueueName: !Sub "${pPrefix}-CleanupQueue"
      VisibilityTimeout: 65
      ReceiveMessageWaitTimeSeconds: 20
      DelaySeconds: 900
      RedrivePolicy:
        deadLetterTargetArn: !GetAtt CleanupDLQ.Arn
        maxReceiveCount: 5  # Message is sent to DLQ after 5 failed receives
      Tags:
        - Key: Name
          Value: "WorkbenchV2"

  # IAM Role for the Custom Resource Lambda
  CustomResourceLambdaExecutionRole:
    Type: AWS::IAM::Role
    Properties:
      AssumeRolePolicyDocument:
        Version: "2012-10-17"
        Statement:
          - Effect: Allow
            Principal:
              Service: lambda.amazonaws.com
            Action: sts:AssumeRole
      Policies:
        - PolicyName: CognitoAccess
          PolicyDocument:
            Version: "2012-10-17"
            Statement:
              - Effect: Allow
                Action:
                  - cognito-idp:UpdateUserPool
                Resource: !GetAtt UserPool.Arn
        - PolicyName: DynamoDBAccess
          PolicyDocument:
            Version: '2012-10-17'
            Statement:
              - Effect: Allow
                Action:
                  - dynamodb:UpdateItem
                Resource: !Sub "arn:aws:dynamodb:${AWS::Region}:${AWS::AccountId}:table/Workbench-*"
      ManagedPolicyArns:
        - arn:aws:iam::aws:policy/service-role/AWSLambdaBasicExecutionRole
        - arn:aws:iam::aws:policy/service-role/AWSLambdaVPCAccessExecutionRole
      Tags:
        - Key: Name
          Value: "WorkbenchV2"

  UserExecutionRole:
    Type: AWS::IAM::Role
    Properties:
      AssumeRolePolicyDocument:
        Version: "2012-10-17"
        Statement:
          - Effect: Allow
            Principal:
              Service: lambda.amazonaws.com
            Action: sts:AssumeRole
      Policies:
        - PolicyName: CloudwatchLogs
          PolicyDocument:
            Version: "2012-10-17"
            Statement:
              - Sid: CloudWatchLogsAccess
                Effect: Allow
                Action:
                  - logs:CreateLogGroup
                  - logs:CreateLogStream
                  - logs:PutLogEvents
                Resource: "*"
        
        - PolicyName: SQSPolicies
          PolicyDocument:
            Version: "2012-10-17"
            Statement:
              - Sid: SQSPutPolicies
                Effect: Allow
                Action:
                  - sqs:SendMessage
                  - sqs:ReceiveMessage
                  - sqs:DeleteMessage
                  - sqs:GetQueueAttributes
                Resource: !GetAtt CleanupQueue.Arn
        
        - PolicyName: DynamoDBPolicies
          PolicyDocument:
            Version: "2012-10-17"
            Statement:
              - Sid: DynamoDBActivityLogsAccess
                Effect: Allow
                Action:
                  - dynamodb:PutItem
                  - dynamodb:GetItem
                  - dynamodb:DeleteItem
                  - dynamodb:Scan
                  - dynamodb:Query
                  - dynamodb:UpdateItem
                Resource: !Sub "arn:aws:dynamodb:${AWS::Region}:${AWS::AccountId}:table/Workbench-*"
        
        - PolicyName: CognitoPolicies
          PolicyDocument:
            Version: "2012-10-17"
            Statement:
              - Sid: CognitoAccess
                Effect: Allow
                Action:
                  - cognito-idp:AdminCreateUser
                  - cognito-idp:AdminDeleteUser
                  - cognito-idp:AdminGetUser
                  - cognito-idp:ListUsers
                  - cognito-idp:AdminUpdateUserAttributes
                Resource: !Sub "arn:aws:cognito-idp:${AWS::Region}:${AWS::AccountId}:userpool/${UserPool}"
        
        - PolicyName: SESPolicies
          PolicyDocument:
            Version: "2012-10-17"
            Statement:
              - Sid: SESAccess
                Effect: Allow
                Action:
                  - ses:SendEmail
                Resource: "*"

        - PolicyName: S3Policies
          PolicyDocument:
            Version: "2012-10-17"
            Statement:
              - Sid: S3PutAccess
                Effect: Allow
                Action:
                  - s3:PutObject
                Resource: "*"
        
        - PolicyName: SSMPolicies
          PolicyDocument:
            Version: "2012-10-17"
            Statement:
              - Sid: SSMAccess
                Effect: Allow
                Action:
                  - ssm:GetParameter
                  - ssm:PutParameter
                Resource: "*"
      ManagedPolicyArns:
        - arn:aws:iam::aws:policy/service-role/AWSLambdaVPCAccessExecutionRole
        - arn:aws:iam::aws:policy/service-role/AWSLambdaBasicExecutionRole
      Tags:
        - Key: Name
          Value: "WorkbenchV2"

  RolesLambdaExecutionRole:
    Type: AWS::IAM::Role
    Properties:
      RoleName: !Sub "${pPrefix}-RolesLambdaExecutionRole"
      AssumeRolePolicyDocument:
        Version: '2012-10-17'
        Statement:
          - Effect: Allow
            Principal:
              Service: lambda.amazonaws.com
            Action: sts:AssumeRole
      Policies:
        - PolicyName: DynamoDBAccess
          PolicyDocument:
            Version: '2012-10-17'
            Statement:
              - Effect: Allow
                Action:
                  - dynamodb:GetItem
                  - dynamodb:PutItem
                  - dynamodb:UpdateItem
                  - dynamodb:Scan
                  - dynamodb:DeleteItem
                Resource: !Sub "arn:aws:dynamodb:${AWS::Region}:${AWS::AccountId}:table/Workbench-*"
      ManagedPolicyArns:
        - arn:aws:iam::aws:policy/service-role/AWSLambdaVPCAccessExecutionRole
        - arn:aws:iam::aws:policy/service-role/AWSLambdaBasicExecutionRole
      Tags:
        - Key: Name
          Value: "WorkbenchV2"
    
  WorkspaceLambdaExecutionRole:
    Type: AWS::IAM::Role
    Properties:
      RoleName: !Sub "${pPrefix}-WorkspaceLambdaExecutionRole"
      AssumeRolePolicyDocument:
        Version: '2012-10-17'
        Statement:
          - Effect: Allow
            Principal:
              Service: lambda.amazonaws.com
            Action: sts:AssumeRole
      Policies:
        - PolicyName: LambdaBasicExecution
          PolicyDocument:
            Version: '2012-10-17'
            Statement:
              - Effect: Allow
                Action:
                  - dynamodb:GetItem
                  - dynamodb:PutItem
                  - dynamodb:UpdateItem
                  - dynamodb:DeleteItem
                  - dynamodb:Query
                  - dynamodb:Scan
                Resource:
                  - !Sub arn:aws:dynamodb:${AWS::Region}:${AWS::AccountId}:table/Workbench-*
              - Effect: Allow
                Action:
                  - s3:GetObject
                  - s3:PutObject
                Resource:
                  - !ImportValue WorkspacesBucketArn
                  - !Sub
                    - "${BucketArn}/*"
                    - {BucketArn: !ImportValue WorkspacesBucketArn}
              - Effect: Allow
                Action: lambda:InvokeFunction
                Resource: 
                  - !Sub arn:aws:lambda:${AWS::Region}:${AWS::AccountId}:function:*-workspacesandsolutions-lambda
        - PolicyName: LogAccess
          PolicyDocument:
            Version: '2012-10-17'
            Statement:
              - Sid: AllowLogsAndGlueAccess
                Effect: Allow
                Action:
                  - logs:DescribeLogGroups
                  - logs:DescribeLogStreams
                  - logs:GetLogEvents
                  - glue:GetJobRuns
                Resource: '*'

      ManagedPolicyArns:
        - arn:aws:iam::aws:policy/service-role/AWSLambdaVPCAccessExecutionRole
        - arn:aws:iam::aws:policy/service-role/AWSLambdaBasicExecutionRole
      Tags:
        - Key: Name
          Value: "WorkbenchV2"

  ChatLambdaRole:
    Type: AWS::IAM::Role
    Properties:
      RoleName: !Sub "${pPrefix}-ChatLambdaExecutionRole"
      AssumeRolePolicyDocument:
        Version: '2012-10-17'
        Statement:
          - Effect: Allow
            Principal:
              Service: lambda.amazonaws.com
            Action: sts:AssumeRole
      Policies:
        - PolicyName: BedrockAccess
          PolicyDocument:
            Version: '2012-10-17'
            Statement:
              - Sid: AllowLogsAndGlueAccess
                Effect: Allow
                Action:
                  - bedrock:Invoke
                Resource: '*'         
      ManagedPolicyArns:
        - arn:aws:iam::aws:policy/service-role/AWSLambdaVPCAccessExecutionRole
        - arn:aws:iam::aws:policy/service-role/AWSLambdaBasicExecutionRole
      Tags:
        - Key: Name
          Value: "WorkbenchV2"

  LambdaAuthorizerFunction:
    Type: AWS::Lambda::Function
    Properties:
      Description: !Sub "${DeploymentTrigger} - Workspaces and Solutions Lambda Function"
      FunctionName: !Sub "${pPrefix}-LambdaAuthorizer"
      Handler: lambda_function.lambda_handler
      Runtime: python3.12
      Timeout: 300
      MemorySize: 1024
      VpcConfig:
        SubnetIds:
          - Fn::ImportValue:
              Fn::Sub: "${VPCPrefix}-Private-Subnet-1-ID"
          - Fn::ImportValue:
              Fn::Sub: "${VPCPrefix}-Private-Subnet-2-ID"
        SecurityGroupIds:
          - Fn::ImportValue:
              Fn::Sub: "${VPCPrefix}-Lambda-SG-ID"
      Role: !GetAtt UserExecutionRole.Arn
      Code:
        S3Bucket: "service-workbench-artifacts"
        S3Key: "lambda/workbenchlambdaauthorizerlambda/WorkbenchLambdaAuthorizer.zip"
      Environment:
        Variables:
          USER_POOL_ID: !Ref UserPool
          USERS_TABLE: !Ref UserTable
          CLIENT_ID: !Ref UserPoolClient
      Layers:
        - !ImportValue ServiceWorkbenchLambdaLayer
      Tags:
        - Key: Name
          Value: "WorkbenchV2" 

  WorkspacesAndSolutionsLambdaFunction:
    Type: AWS::Lambda::Function
    Properties:
      Description: !Sub "${DeploymentTrigger} - Workspaces and Solutions Lambda Function"
      FunctionName: !Sub "${pPrefix}-workspacesandsolutions-lambda"
      Handler: WorkspacesAndSolutionsLambda.lambda_handler
      Role: !GetAtt WorkspaceLambdaExecutionRole.Arn
      Runtime: python3.13
      VpcConfig:
        SubnetIds:
          - Fn::ImportValue:
              Fn::Sub: "${VPCPrefix}-Private-Subnet-1-ID"
          - Fn::ImportValue:
              Fn::Sub: "${VPCPrefix}-Private-Subnet-2-ID"
        SecurityGroupIds:
          - Fn::ImportValue:
              Fn::Sub: "${VPCPrefix}-Lambda-SG-ID"
      Environment:
        Variables:
          ACTIVITY_LOGS_TABLE: !Ref ActivityLogsTable
          SOLUTIONS_TABLE: !Ref SolutionsTable
          TEMPLATES_TABLE: !Ref TemplatesTable
          WORKSPACES_TABLE: !Ref WorkspacesTable
          EXECUTIONS_TABLE: !Ref SolutionExecutionsTable
          DATASOURCES_TABLE: !Ref DatasourcesTable
          ROLES_TABLE: !Ref RolesTable
          RESOURCE_ACCESS_TABLE: !Ref ResourceAccessTable
          WORKSPACES_BUCKET: !ImportValue WorkspacesBucket
      Code:
        S3Bucket: !Ref pArtifactsBucketName
        S3Key: lambda/workspacesandsolutionslambda/WorkspacesAndSolutionsLambda.zip
      Layers:
        - !ImportValue ServiceWorkbenchLambdaLayer
      Tags:
        - Key: Name
          Value: "WorkbenchV2"
  
  DatasourceBucket:
    Type: AWS::S3::Bucket
    Properties:
      BucketName: !Sub "${pPrefix}-datasource-bucket"
      VersioningConfiguration:
        Status: Enabled
      PublicAccessBlockConfiguration:
        BlockPublicAcls: false
        BlockPublicPolicy: false
        IgnorePublicAcls: false
        RestrictPublicBuckets: false
      CorsConfiguration:
        CorsRules:
          - AllowedHeaders: ["*"]
            AllowedMethods: ["GET", "PUT", "POST", "DELETE"]
            AllowedOrigins: ["*"]
            ExposedHeaders: ["ETag"]
            MaxAge: 3000
      Tags:
        - Key: Name
          Value: "WorkbenchV2"
  
  DatasourceBucketPolicy:
    Type: AWS::S3::BucketPolicy
    Properties:
      Bucket: !Ref DatasourceBucket
      PolicyDocument:
        Version: "2012-10-17"
        Statement:
          - Sid: PublicReadGetObject
            Effect: Allow
            Principal: "*"
            Action: "s3:GetObject"
            Resource: !Sub "${DatasourceBucket.Arn}/*" 

  # API Gateway
  WorkbenchApi:
    Type: AWS::Serverless::Api
    Properties:
      Name: !Sub "${pPrefix}-${ApiName}"
      StageName: prod
      DefinitionUri:
        Bucket: !Ref pArtifactsBucketName
        Key: develop/swagger.yaml
      EndpointConfiguration: REGIONAL
      AlwaysDeploy: True

  WorkspaceLambdaInvokePermission:
    Type: AWS::Lambda::Permission
    Properties:
      FunctionName: !Ref WorkspacesAndSolutionsLambdaFunction
      Action: lambda:InvokeFunction
      Principal: apigateway.amazonaws.com
      SourceArn: !Sub 'arn:aws:execute-api:${AWS::Region}:${AWS::AccountId}:${WorkbenchApi}/*/*/*'

  UserTable:
    Type: AWS::DynamoDB::Table
    Properties:
      TableName: !Sub "Workbench-${pPrefix}-UserTable"
      AttributeDefinitions:
        - AttributeName: UserId
          AttributeType: S
        - AttributeName: Email
          AttributeType: S
      KeySchema:
        - AttributeName: UserId
          KeyType: HASH
      ProvisionedThroughput:
        ReadCapacityUnits: 1
        WriteCapacityUnits: 1
      GlobalSecondaryIndexes:
        - IndexName: EmailIndex
          KeySchema:
            - AttributeName: Email
              KeyType: HASH
          Projection:
            ProjectionType: ALL
          ProvisionedThroughput:
            ReadCapacityUnits: 1
            WriteCapacityUnits: 1
      Tags:
        - Key: Name
          Value: "WorkbenchV2"

  ActivityLogsTable:
    Type: AWS::DynamoDB::Table
    Properties:
      TableName: !Sub "Workbench-${pPrefix}-ActivityLogsTable"
      AttributeDefinitions:
        - AttributeName: LogId
          AttributeType: S
      KeySchema:
        - AttributeName: LogId
          KeyType: HASH
      ProvisionedThroughput:
        ReadCapacityUnits: 1
        WriteCapacityUnits: 1
      Tags:
        - Key: Name
          Value: "WorkbenchV2"

  WorkspacesTable:
    Type: AWS::DynamoDB::Table
    Properties:
      TableName: !Sub 'Workbench-${pPrefix}-WorkspacesTable'
      BillingMode: PAY_PER_REQUEST
      AttributeDefinitions:
        - AttributeName: WorkspaceId
          AttributeType: S
        - AttributeName: WorkspaceName
          AttributeType: S
        - AttributeName: CreatedBy
          AttributeType: S
      KeySchema:
        - AttributeName: WorkspaceId
          KeyType: HASH
      GlobalSecondaryIndexes:
        - IndexName: CreatedBy-index
          KeySchema:
            - AttributeName: CreatedBy
              KeyType: HASH
            - AttributeName: WorkspaceName
              KeyType: RANGE
          Projection:
            ProjectionType: ALL
      Tags:
        - Key: Name
          Value: "WorkbenchV2"

  SolutionsTable:
    Type: AWS::DynamoDB::Table
    Properties:
      TableName: !Sub 'Workbench-${pPrefix}-SolutionsTable'
      BillingMode: PAY_PER_REQUEST
      AttributeDefinitions:
        - AttributeName: WorkspaceId
          AttributeType: S
        - AttributeName: SolutionId
          AttributeType: S
      KeySchema:
        - AttributeName: WorkspaceId
          KeyType: HASH
        - AttributeName: SolutionId
          KeyType: RANGE
      Tags:
        - Key: Name
          Value: "WorkbenchV2"

  DatasourcesTable:
    Type: AWS::DynamoDB::Table
    Properties:
      TableName: !Sub 'Workbench-${pPrefix}-DatasourcesTable'
      BillingMode: PAY_PER_REQUEST
      AttributeDefinitions:
        - AttributeName: DatasourceId
          AttributeType: S
        - AttributeName: DatasourceName
          AttributeType: S
        - AttributeName: CreatedBy
          AttributeType: S
      KeySchema:
        - AttributeName: DatasourceId
          KeyType: HASH
      GlobalSecondaryIndexes:
        - IndexName: CreatedBy-DatasourceName-index
          KeySchema:
            - AttributeName: CreatedBy
              KeyType: HASH
            - AttributeName: DatasourceName
              KeyType: RANGE
          Projection:
            ProjectionType: ALL
      Tags:
        - Key: Name
          Value: "WorkbenchV2"

  ResourceAccessTable:
    Type: AWS::DynamoDB::Table
    Properties:
      TableName: !Sub 'Workbench-${pPrefix}-ResourceAccessTable'
      BillingMode: PAY_PER_REQUEST
      AttributeDefinitions:
        - AttributeName: Id
          AttributeType: S
        - AttributeName: AccessKey
          AttributeType: S
      KeySchema:
        - AttributeName: Id
          KeyType: HASH
        - AttributeName: AccessKey
          KeyType: RANGE
      GlobalSecondaryIndexes:
        - IndexName: AccessKey-Index
          KeySchema:
            - AttributeName: AccessKey
              KeyType: HASH
          Projection:
            ProjectionType: ALL
      Tags:
        - Key: Name
          Value: "WorkbenchV2"

  SolutionExecutionsTable:
    Type: AWS::DynamoDB::Table
    Properties:
      TableName: !Sub 'Workbench-${pPrefix}-SolutionExecutionsTable'
      BillingMode: PAY_PER_REQUEST
      AttributeDefinitions:
        - AttributeName: SolutionId
          AttributeType: S
        - AttributeName: ExecutionId
          AttributeType: S
      KeySchema:
        - AttributeName: SolutionId
          KeyType: HASH
        - AttributeName: ExecutionId
          KeyType: RANGE
      Tags:
        - Key: Name
          Value: "WorkbenchV2"
 
  TemplatesTable:
    Type: AWS::DynamoDB::Table
    Properties:
      TableName: !Sub 'Workbench-${pPrefix}-TemplatesTable'
      BillingMode: PAY_PER_REQUEST
      AttributeDefinitions:
        - AttributeName: SolutionId
          AttributeType: S
        - AttributeName: Version
          AttributeType: S
      KeySchema:
        - AttributeName: SolutionId
          KeyType: HASH
        - AttributeName: Version
          KeyType: RANGE
      Tags:
        - Key: Name
          Value: "WorkbenchV2"

  RolesTable:
    Type: AWS::DynamoDB::Table
    Properties:
      TableName: !Sub 'Workbench-${pPrefix}-RolesTable'
      AttributeDefinitions:
        - AttributeName: Role
          AttributeType: S
      BillingMode: PAY_PER_REQUEST
      KeySchema:
        - AttributeName: Role
          KeyType: HASH
      Tags:
        - Key: Name
          Value: "WorkbenchV2"

  RBACCustomResourceLambda:
    Type: AWS::Lambda::Function
    Properties:
      Description: !Sub "${DeploymentTrigger} - Workspaces and Solutions Lambda Function"
      FunctionName: !Sub "${pPrefix}-RBACCustomResource"
      Handler: lambda_function.lambda_handler
      Role: !GetAtt CustomResourceLambdaExecutionRole.Arn
      Runtime: python3.12
      Timeout: 900
      Layers:
        - !ImportValue ServiceWorkbenchLambdaLayer
      Code:
        S3Bucket: !Ref pArtifactsBucketName
        S3Key: lambda/rbaccustomresource/rbac_custom_resource.zip
      Tags:
        - Key: Name
          Value: "WorkbenchV2"

  RBACCustomResource:
    Type: Custom::RBACCustomResource
    DependsOn:
      - RBACCustomResourceLambda
    Properties:
      ServiceToken: !GetAtt RBACCustomResourceLambda.Arn
      RolesTable: !Sub "Workbench-${pPrefix}-RolesTable"
      Changesetflag: "2025-07-02"
      Tags:
        - Key: Name
          Value: "WorkbenchV2"

# Lambda Roles
  DatasourceLambdaRole:
    Type: AWS::IAM::Role
    Properties:
      RoleName: !Sub "${pPrefix}-UserExecutionRole"
      AssumeRolePolicyDocument:
        Version: "2012-10-17"
        Statement:
          - Effect: Allow
            Principal:
              Service: lambda.amazonaws.com
            Action: sts:AssumeRole

      Policies:
        - PolicyName: CloudwatchLogs
          PolicyDocument:
            Version: "2012-10-17"
            Statement:
              - Sid: CloudWatchLogsAccess
                Effect: Allow
                Action:
                  - logs:CreateLogGroup
                  - logs:CreateLogStream
                  - logs:PutLogEvents
                Resource: "*"
 
        - PolicyName: DynamoDBAccess
          PolicyDocument:
            Version: "2012-10-17"
            Statement:
              - Sid: DatasourcesTableAccess
                Effect: Allow
                Action:
                  - dynamodb:PutItem
                  - dynamodb:GetItem
                  - dynamodb:UpdateItem
                  - dynamodb:DeleteItem
                  - dynamodb:Scan
                  - dynamodb:Query
                Resource: 
                  - !GetAtt DatasourcesTable.Arn
                  - !GetAtt ActivityLogsTable.Arn
                  - !Sub "${DatasourcesTable.Arn}/index/CreatedBy-DatasourceName-index"

        - PolicyName: S3Access
          PolicyDocument:
            Version: "2012-10-17"
            Statement:
              - Sid: S3AccessToDatasourceFolder
                Effect: Allow
                Action:
                  - s3:PutObject
                  - s3:GetObject
                  - s3:DeleteObject
                  - s3:ListBucket
                Resource:
                  - !Sub arn:aws:s3:::${DatasourceBucket}
                  - !Sub arn:aws:s3:::${DatasourceBucket}/datasources/*

      ManagedPolicyArns:
        - arn:aws:iam::aws:policy/service-role/AWSLambdaBasicExecutionRole
        - arn:aws:iam::aws:policy/service-role/AWSLambdaVPCAccessExecutionRole

      Tags:
        - Key: Name
          Value: WorkbenchV2



# Lambdas
  RolesLambdaFunction:
    Type: AWS::Lambda::Function
    Properties:
      Description: !Sub "${DeploymentTrigger} - Workspaces and Solutions Lambda Function"
      FunctionName: !Sub "${pPrefix}-RolesLambdaFunction"
      Handler: lambda_function.lambda_handler
      Role: !GetAtt RolesLambdaExecutionRole.Arn
      Runtime: python3.12
      Timeout: 900
      Environment:
        Variables:
          ROLES_TABLE: !Ref RolesTable
          ACTIVITY_LOGS_TABLE: !Ref ActivityLogsTable
      VpcConfig:
        SubnetIds:
          - Fn::ImportValue:
              Fn::Sub: "${VPCPrefix}-Private-Subnet-1-ID"
          - Fn::ImportValue:
              Fn::Sub: "${VPCPrefix}-Private-Subnet-2-ID"
        SecurityGroupIds:
          - Fn::ImportValue:
              Fn::Sub: "${VPCPrefix}-Lambda-SG-ID"
      Layers:
        - !ImportValue ServiceWorkbenchLambdaLayer
      Code:
        S3Bucket: !Ref pArtifactsBucketName
        S3Key: lambda/roles/roles_lambda.zip
      Tags:
        - Key: Name
          Value: "WorkbenchV2"

  UsersLambda:
    Type: AWS::Lambda::Function
    Properties:
      Description: !Sub "${DeploymentTrigger} - Workspaces and Solutions Lambda Function"
      FunctionName: !Sub "${pPrefix}-UsersLambdaFunction"
      Handler: lambda_function.lambda_handler
      Role: !GetAtt UserExecutionRole.Arn
      Runtime: python3.12
      Timeout: 900
      Environment:
        Variables:
          USER_TABLE_NAME: !Ref UserTable
          ACTIVITY_LOGS_TABLE: !Ref ActivityLogsTable
          MISC_BUCKET: !Ref MiscBucket
          ROLES_TABLE: !Ref RolesTable
      VpcConfig:
        SubnetIds:
          - Fn::ImportValue:
              Fn::Sub: "${VPCPrefix}-Private-Subnet-1-ID"
          - Fn::ImportValue:
              Fn::Sub: "${VPCPrefix}-Private-Subnet-2-ID"
        SecurityGroupIds:
          - Fn::ImportValue:
              Fn::Sub: "${VPCPrefix}-Lambda-SG-ID"
      Layers:
        - !ImportValue ServiceWorkbenchLambdaLayer
      Code:
        S3Bucket: !Ref pArtifactsBucketName
        S3Key: lambda/workbenchuserslambda/WorkbenchUsersLambda.zip
      Tags:
        - Key: Name
          Value: "WorkbenchV2"

  DatasourcesLambdaFunction:
    Type: AWS::Lambda::Function
    Properties:
      Description: !Sub "${DeploymentTrigger} - Workspaces and Solutions Lambda Function"
      FunctionName: !Sub "${pPrefix}-DatasourcesLambdaFunction"
      Handler: lambda_function.lambda_handler
      Role: !GetAtt DatasourceLambdaRole.Arn
      Runtime: python3.12
      Timeout: 900
      Environment:
        Variables:
          DATASOURCE_TABLE_NAME: !Ref DatasourcesTable
          DATASOURCE_BUCKET: !Ref DatasourceBucket
          ROLES_TABLE: !Ref RolesTable
          ACTIVITY_LOGS_TABLE: !Ref ActivityLogsTable
      VpcConfig:
        SubnetIds:
          - Fn::ImportValue:
              Fn::Sub: "${VPCPrefix}-Private-Subnet-1-ID"
          - Fn::ImportValue:
              Fn::Sub: "${VPCPrefix}-Private-Subnet-2-ID"
        SecurityGroupIds:
          - Fn::ImportValue:
              Fn::Sub: "${VPCPrefix}-Lambda-SG-ID"
      Layers:
        - !ImportValue ServiceWorkbenchLambdaLayer
      Code:
        S3Bucket: !Ref pArtifactsBucketName
        S3Key: lambda/workbenchdatasourcelambda/WorkbenchDatasourceLambda.zip
      Tags:
        - Key: Name
          Value: "WorkbenchV2"

  ChatLambdaFunction:
    Type: AWS::Lambda::Function
    Properties:
      Description: !Sub "${DeploymentTrigger} - Workspaces and Solutions Lambda Function"
      FunctionName: !Sub "${pPrefix}-ChatLambdaFunction"
      Handler: lambda_function.lambda_handler
      Role: !GetAtt ChatLambdaRole.Arn
      Runtime: python3.12
      Timeout: 900
      Environment:
        Variables:
          WEBSOCKET_URL: !Ref WebSocketApi
          WEBSOCKET_STAGE: !Ref pWebSocketStage
      VpcConfig:
        SubnetIds:
          - Fn::ImportValue:
              Fn::Sub: "${VPCPrefix}-Private-Subnet-1-ID"
          - Fn::ImportValue:
              Fn::Sub: "${VPCPrefix}-Private-Subnet-2-ID"
        SecurityGroupIds:
          - Fn::ImportValue:
              Fn::Sub: "${VPCPrefix}-Lambda-SG-ID"
      Layers:
        - !ImportValue ServiceWorkbenchLambdaLayer
      Code:
        S3Bucket: !Ref pArtifactsBucketName
        S3Key: lambda/workbenchchatlambda/WorkbenchChat.zip
      Tags:
        - Key: Name
          Value: "WorkbenchV2"

  ShareLambdaFunction:
    Type: AWS::Lambda::Function
    Properties:
      Description: !Sub "${DeploymentTrigger} - Share Lambda Function"
      FunctionName: !Sub "${pPrefix}-ShareLambdaFunction"
      Handler: ShareLambda.lambda_handler
      Role: !GetAtt WorkspaceLambdaExecutionRole.Arn
      Runtime: python3.13
      Timeout: 900
      Environment:
        Variables:
          ACTIVITY_LOGS_TABLE: !Ref ActivityLogsTable
          SOLUTIONS_TABLE: !Ref SolutionsTable
          WORKSPACES_TABLE: !Ref WorkspacesTable
          RESOURCE_ACCESS_TABLE: !Ref ResourceAccessTable
          ROLES_TABLE: !Ref RolesTable
          USER_TABLE_NAME: !Ref UserTable
      VpcConfig:
        SubnetIds:
          - Fn::ImportValue:
              Fn::Sub: "${VPCPrefix}-Private-Subnet-1-ID"
          - Fn::ImportValue:
              Fn::Sub: "${VPCPrefix}-Private-Subnet-2-ID"
        SecurityGroupIds:
          - Fn::ImportValue:
              Fn::Sub: "${VPCPrefix}-Lambda-SG-ID"
      Layers:
        - !ImportValue ServiceWorkbenchLambdaLayer
      Code:
        S3Bucket: !Ref pArtifactsBucketName
        S3Key: lambda/sharelambda/ShareLambda.zip
      Tags:
        - Key: Name
          Value: "WorkbenchV2"

# Lambda Permission for API Gateway to invoke Roles Lambda
  RolesLambdaFunctionInvokePermission:
    Type: AWS::Lambda::Permission
    Properties:
      FunctionName: !Ref RolesLambdaFunction
      Action: lambda:InvokeFunction
      Principal: apigateway.amazonaws.com
      SourceArn: !Sub arn:aws:execute-api:${AWS::Region}:${AWS::AccountId}:${WorkbenchApi}/*/*/*
     
  UsersLambdaFunctionInvokePermission:
    Type: AWS::Lambda::Permission
    Properties:
      FunctionName: !Ref UsersLambda
      Action: lambda:InvokeFunction
      Principal: apigateway.amazonaws.com
      SourceArn: !Sub arn:aws:execute-api:${AWS::Region}:${AWS::AccountId}:${WorkbenchApi}/*/*/*
  
  DatasourcesLambdaFunctionInvokePermission:
    Type: AWS::Lambda::Permission
    Properties:
      FunctionName: !Ref DatasourcesLambdaFunction
      Action: lambda:InvokeFunction
      Principal: apigateway.amazonaws.com
      SourceArn: !Sub arn:aws:execute-api:${AWS::Region}:${AWS::AccountId}:${WorkbenchApi}/*/*/*

  ShareLambdaFunctionInvokePermission:
    Type: AWS::Lambda::Permission
    Properties:
      FunctionName: !Ref ShareLambdaFunction
      Action: lambda:InvokeFunction
      Principal: apigateway.amazonaws.com
      SourceArn: !Sub arn:aws:execute-api:${AWS::Region}:${AWS::AccountId}:${WorkbenchApi}/*/*/*

  VectorKnowledgeBase:
    Type: AWS::Bedrock::KnowledgeBase
    Properties:
      Name: !Sub "${pPrefix}-KnowledgeBase"
      Description: "Stores vectorized data in OpenSearch"
      RoleArn: !ImportValue "CustomResourceLambdaRoleARN"
      StorageConfiguration:
        Type: OPENSEARCH_MANAGED_CLUSTER
        OpensearchManagedClusterConfiguration:
          DomainArn: !ImportValue "OpenSearchDBArn"
          DomainEndpoint: !Join
            - ""
            - - "https://"
              - !ImportValue "OpenSearchEndpoint"
          FieldMapping: 
            VectorField: "bedrock-knowledge-base-default-vector"  
            TextField: "AMAZON_BEDROCK_TEXT_CHUNK"               
            MetadataField: "AMAZON_BEDROCK_METADATA"  
          VectorIndexName: !Sub "${pPrefix}_vector_index"
      KnowledgeBaseConfiguration:
        Type: VECTOR
        VectorKnowledgeBaseConfiguration:
          EmbeddingModelArn: !Sub "arn:aws:bedrock:${AWS::Region}::foundation-model/amazon.titan-embed-text-v2:0"

  AuroraKnowledgeBase:
    Type: AWS::Bedrock::KnowledgeBase
    Properties:
      Name: !Sub "${pPrefix}-AuroraKB"
      Description: "Knowledge base using Aurora PostgreSQL"
      RoleArn: !ImportValue "CustomResourceLambdaRoleARN"
      KnowledgeBaseConfiguration:
        Type: "VECTOR"
        VectorKnowledgeBaseConfiguration:
          EmbeddingModelArn: "arn:aws:bedrock:us-east-1::foundation-model/amazon.titan-embed-text-v2:0"
      StorageConfiguration:
        Type: "RDS"
        RdsConfiguration:
          ResourceArn: !ImportValue "AuroraDBClusterARN"
          CredentialsSecretArn: !ImportValue "AuroraDBSecretARN"
          DatabaseName: !ImportValue "AuroraDBName"
          TableName: !Sub "${pRAGPrefix}_aurora_table" 
          FieldMapping:
            VectorField: "embedding"
            TextField: "content"
            MetadataField: "metadata"
            PrimaryKeyField: "id" 

  WebSocketApi:
    Type: AWS::ApiGatewayV2::Api
    Properties:
      Name: !Sub ${pPrefix}-Workbench-WebSocket
      ProtocolType: WEBSOCKET
      RouteSelectionExpression: "$request.body.action"

  IntegrationAnalysis:
    Type: AWS::ApiGatewayV2::Integration
    Properties:
      ApiId: !Ref WebSocketApi
      IntegrationType: AWS_PROXY
      IntegrationUri: !Sub
        - arn:aws:apigateway:${AWS::Region}:lambda:path/2015-03-31/functions/arn:aws:lambda:${AWS::Region}:${AWS::AccountId}:function:${FunctionName}/invocations
        - {FunctionName: !Ref ChatLambdaFunction}
      IntegrationMethod: POST
      ConnectionType: INTERNET
      PayloadFormatVersion: "1.0"
      PassthroughBehavior: WHEN_NO_MATCH

  IntegrationConnect:
    Type: AWS::ApiGatewayV2::Integration
    Properties:
      ApiId: !Ref WebSocketApi
      IntegrationType: AWS_PROXY
      IntegrationUri: !Sub
        - arn:aws:apigateway:${AWS::Region}:lambda:path/2015-03-31/functions/arn:aws:lambda:${AWS::Region}:${AWS::AccountId}:function:${FunctionName}/invocations
        - {FunctionName: !Ref ChatLambdaFunction}
      IntegrationMethod: POST
      ConnectionType: INTERNET
      PayloadFormatVersion: "1.0"
      PassthroughBehavior: WHEN_NO_MATCH

  IntegrationDisconnect:
    Type: AWS::ApiGatewayV2::Integration
    Properties:
      ApiId: !Ref WebSocketApi
      IntegrationType: AWS_PROXY
      IntegrationUri: !Sub
        - arn:aws:apigateway:${AWS::Region}:lambda:path/2015-03-31/functions/arn:aws:lambda:${AWS::Region}:${AWS::AccountId}:function:${FunctionName}/invocations
        - {FunctionName: !Ref ChatLambdaFunction}
      IntegrationMethod: POST
      ConnectionType: INTERNET
      PayloadFormatVersion: "1.0"
      PassthroughBehavior: WHEN_NO_MATCH
      
  RouteConnect:
    Type: AWS::ApiGatewayV2::Route
    Properties:
      ApiId: !Ref WebSocketApi
      RouteKey: $connect
      AuthorizationType: CUSTOM
      AuthorizerId: !Ref WebSocketAuthorizer
      Target: !Join ["/", ["integrations", !Ref IntegrationConnect]]

  RouteDisconnect:
    Type: AWS::ApiGatewayV2::Route
    Properties:
      ApiId: !Ref WebSocketApi
      RouteKey: $disconnect
      AuthorizationType: NONE
      Target: !Join ["/", ["integrations", !Ref IntegrationDisconnect]]

  RouteAnalysis:
    Type: AWS::ApiGatewayV2::Route
    Properties:
      ApiId: !Ref WebSocketApi
      RouteKey: analysis
      AuthorizationType: NONE
      Target: !Join ["/", ["integrations", !Ref IntegrationAnalysis]]


  Deployment:
    Type: AWS::ApiGatewayV2::Deployment
    DependsOn:
      - RouteConnect
      - RouteDisconnect
      - RouteAnalysis
    Properties:
      ApiId: !Ref WebSocketApi
  
  WebSocketAuthorizer:
    Type: AWS::ApiGatewayV2::Authorizer
    Properties:
      Name: !Sub "${pPrefix}-WebSocketAuthorizer"
      ApiId: !Ref WebSocketApi
      AuthorizerType: REQUEST
      IdentitySource:
        - route.request.header.Authorization
      AuthorizerUri: !Sub
        - arn:aws:apigateway:${AWS::Region}:lambda:path/2015-03-31/functions/arn:aws:lambda:${AWS::Region}:${AWS::AccountId}:function:${FunctionName}/invocations
        - {FunctionName: !Ref LambdaAuthorizerFunction}

  WebSocketStage:
    Type: AWS::ApiGatewayV2::Stage
    Properties:
      StageName: !Ref pWebSocketStage
      AutoDeploy: true
      DeploymentId: !Ref Deployment
      ApiId: !Ref WebSocketApi
      DefaultRouteSettings:
        DataTraceEnabled: false
        DetailedMetricsEnabled: false
        LoggingLevel: OFF

  AuthorizerLambdaInvokePermission:
    Type: AWS::Lambda::Permission
    Properties:
      FunctionName: !Ref LambdaAuthorizerFunction
      Action: lambda:InvokeFunction
      Principal: apigateway.amazonaws.com
      SourceArn: !Sub 
        - "arn:aws:execute-api:${AWS::Region}:${AWS::AccountId}:${WebSocketApi}/*"
        - WebSocketApi: !Ref WebSocketApi

  LambdaInvokePermission:
    Type: AWS::Lambda::Permission
    Properties:
      FunctionName: !Ref ChatLambdaFunction
      Action: lambda:InvokeFunction
      Principal: apigateway.amazonaws.com
      SourceArn: !Sub "arn:aws:execute-api:${AWS::Region}:${AWS::AccountId}:${WebSocketApi}/*"

  WorkbenchLambdaAuthorizerInvokePermission:
    Type: AWS::Lambda::Permission
    Properties:
      FunctionName: !Ref LambdaAuthorizerFunction
      Action: lambda:InvokeFunction
      Principal: apigateway.amazonaws.com
      SourceArn: !Sub arn:aws:execute-api:${AWS::Region}:${AWS::AccountId}:${WorkbenchApi}/*

Outputs:

  WorkspaceLambdaFunctionName:
    Description: Name of the Workspace Lambda function
    Value: !Ref WorkspacesAndSolutionsLambdaFunction

  ApiUrl:
    Description: "Invoke URL for the deployed API"
    Value: !Sub "https://${WorkbenchApi}.execute-api.${AWS::Region}.amazonaws.com/prod"

  CloudfrontDistributionId:
    Description: CloudFront distribution ID
    Value: !GetAtt WebsiteDistribution.Id
    Export:
      Name: !Sub "${pPrefix}-CloudFrontDistributionId"

  CloudFrontDomainName:
    Description: Domain name of the CloudFront distribution
    Value: !GetAtt WebsiteDistribution.DomainName
    Export:
      Name: !Sub "${pPrefix}-CloudFrontDomainName"
    
  CognitoUserPoolId:
    Value: !Ref UserPool
    Export:
      Name: !Sub "${pPrefix}-CognitoUserPoolId"

  CognitoAppClientId:
    Value: !Ref UserPoolClient
    Export:
      Name: !Sub "${pPrefix}-CognitoAppClientId"

  CognitoRegion:
    Value: !Ref "AWS::Region"
    Export:
      Name: !Sub "${pPrefix}-Region"
  <|MERGE_RESOLUTION|>--- conflicted
+++ resolved
@@ -7,15 +7,7 @@
     Type: String
     Default: "develop"
     Description: Prefix for Lambda function naming
-<<<<<<< HEAD
-    Default: develop
-  pTableName:
-    Type: String
-    Description: Table name for Aurora DB
-    Default: wb_bhargav
-=======
-
->>>>>>> bf4d6501
+
   ApiName:
     Type: String
     Default: WorkbenchAPI
@@ -46,6 +38,15 @@
     Default: "prod"
     Description: "Stage name for websocket api"
 
+  pTablesDataPrefix:
+    Type: String
+    Default: "tables"
+    Description: "Prefix for stroing ddb data in s3"
+
+  pWebScrapDocumentsPrefix:
+    Type: String
+    Default: "webscrap"
+    Description: "Prefix for storing web scraping data into s3"
 Resources:
 
   # S3 Bucket for artifacts
@@ -803,6 +804,152 @@
         - Key: Name
           Value: "WorkbenchV2"
 
+  GlueJobRole:
+    Type: AWS::IAM::Role
+    Properties:
+      RoleName: !Sub "${pPrefix}-GlueJobRole"
+      AssumeRolePolicyDocument:
+        Version: '2012-10-17'
+        Statement:
+          - Effect: Allow
+            Principal:
+              Service: glue.amazonaws.com
+            Action: sts:AssumeRole
+      ManagedPolicyArns:
+        - arn:aws:iam::aws:policy/service-role/AWSGlueServiceRole
+      Policies:
+        - PolicyName: S3Access
+          PolicyDocument:
+            Version: '2012-10-17'
+            Statement:
+              - Effect: Allow
+                Action:
+                  - s3:GetObject
+                  - s3:ListBucket
+                  - s3:PutObject
+                  - s3:DeleteObject
+                Resource:
+                  - !Sub "arn:aws:s3:::${pPrefix}-service-workbench-misc*"
+                  - !Sub "arn:aws:s3:::bhargav-genai-s3*"
+        - PolicyName: BedrockAccess
+          PolicyDocument:
+            Version: '2012-10-17'
+            Statement:
+              - Effect: Allow
+                Action:
+                  - bedrock:GetKnowledgeBase
+                  - bedrock:GetDataSource
+                  - bedrock:StartIngestionJob
+                  - bedrock:GetIngestionJob
+                  - bedrock:ListIngestionJobs
+                Resource:
+                  - !Sub "arn:aws:bedrock:${AWS::Region}:${AWS::AccountId}:knowledge-base/${VectorKnowledgeBase}"
+                  - !Sub "arn:aws:bedrock:${AWS::Region}:${AWS::AccountId}:knowledge-base/${AuroraKnowledgeBase}"
+        - PolicyName: CloudWatchAccess
+          PolicyDocument:
+            Version: '2012-10-17'
+            Statement:
+              - Effect: Allow
+                Action:
+                  - cloudwatch:PutMetricData
+                Resource: "*"
+        - PolicyName: LogsAccess
+          PolicyDocument:
+            Version: '2012-10-17'
+            Statement:
+              - Effect: Allow
+                Action:
+                  - logs:CreateLogGroup
+                  - logs:CreateLogStream
+                  - logs:PutLogEvents
+                Resource: "*"
+        - PolicyName: DynamoDBReadAccess
+          PolicyDocument:
+            Version: '2012-10-17'
+            Statement:
+              - Effect: Allow
+                Action:
+                  - dynamodb:DescribeTable
+                  - dynamodb:ListStreams
+                  - dynamodb:ListTables
+                  - dynamodb:ExportTableToPointInTime
+                  - dynamodb:DescribeExport
+                Resource: "arn:aws:dynamodb:${AWS::Region}:${AWS::AccountId}:table/Workbench-${pPrefix}-*"
+
+
+  AuroraDataSource:
+    Type: AWS::Bedrock::DataSource
+    Properties:
+      KnowledgeBaseId: !Ref AuroraKnowledgeBase
+      Name: !Sub "${pPrefix}-Aurora-datasource"
+      Description: 'Data source for DynamoDB synced data'
+      DataSourceConfiguration:
+        Type: 'S3'
+        S3Configuration:
+          BucketArn: !Sub "arn:aws:s3:::${pPrefix}-service-workbench-misc"  
+          InclusionPrefixes:
+            - !Ref pTablesDataPrefix
+      VectorIngestionConfiguration:
+        ChunkingConfiguration:
+          ChunkingStrategy: 'FIXED_SIZE'
+          FixedSizeChunkingConfiguration:
+            MaxTokens: 300
+            OverlapPercentage: 20
+
+  OpensearchDataSource:
+    Type: AWS::Bedrock::DataSource
+    Properties:
+      KnowledgeBaseId: !Ref VectorKnowledgeBase
+      Name: !Sub "${pPrefix}-Opensearch-datasource"
+      Description: "S3 data source for documents"
+      DataSourceConfiguration:
+        Type: S3
+        S3Configuration:
+          BucketArn: !Sub "arn:aws:s3:::${pPrefix}-service-workbench-misc"  
+          InclusionPrefixes:
+            - !Ref pWebScrapDocumentsPrefix
+      VectorIngestionConfiguration:
+        ChunkingConfiguration:
+          ChunkingStrategy: FIXED_SIZE
+          FixedSizeChunkingConfiguration:
+            MaxTokens: 300
+            OverlapPercentage: 20
+
+  GlueJob:
+    Type: AWS::Glue::Job
+    Properties:
+      Name: "test-aurora"
+      Role: !GetAtt GlueJobRole.Arn
+      Command:
+        Name: glueetl
+        ScriptLocation: !Sub "s3://bhargav-genai-s3/glue_lambda_aurora.py"
+        PythonVersion: '3'
+      DefaultArguments:
+        '--job-language': 'python'
+        '--job-bookmark-option': 'job-bookmark-disable'
+        '--enable-metrics': 'true'
+        '--enable-continuous-cloudwatch-log': 'true'
+        '--enable-continuous-log-filter': 'true'
+        '--DYNAMODB_TABLE_PREFIX': "Workbench-develop"
+        '--AURORA_KB_ID': !Ref AuroraKnowledgeBase
+        '--AURORA_DS_ID': !Ref AuroraDataSource
+        '--OPENSEARCH_KB_ID': !Ref VectorKnowledgeBase
+        '--OPENSEARCHDS_ID': !Ref OpensearchDataSource
+        '--OPENSEARCH_S3_BUCKET': !Sub "${pPrefix}-service-workbench-misc"
+        '--OPENSEARCH_S3_PREFIX': !Ref pWebScrapDocumentsPrefix
+        '--AURORA_S3_BUCKET': !Sub "${pPrefix}-service-workbench-misc"
+        '--AURORA_S3_PREFIX': !Ref pTablesDataPrefix
+        '--WAIT_FOR_SYNC': 'true'
+        '--AWS_REGION': !Ref AWS::Region
+        '--AWS_ACCOUNT_ID': !Ref AWS::AccountId
+        "--additional-python-modules": "boto3>=1.28.32,botocore>=1.31.32,requests==2.31.0,beautifulsoup4>=4.12.3"
+      GlueVersion: '4.0'
+      MaxCapacity: 10
+      MaxRetries: 1
+      Timeout: 2880
+      Description: 'Sync DynamoDB tables to Knowledge Base via S3'
+
+
   LambdaAuthorizerFunction:
     Type: AWS::Lambda::Function
     Properties:
