AWSTemplateFormatVersion: '2010-09-09'
Description: Development cloudFormation template for the Service Workbench V2

Parameters:
  pPrefix:
    Type: String
    Default: 'dev'
    Description: 'Prefix for resource naming (dev, staging, prod)'
  ApiName:
    Type: String
    Default: WorkbenchAPI
    Description: Name of the API Gateway API
  VPCPrefix:
    Type: String
    Default: WorkbenchVPC
    Description: Environment name prefix for VPC resources
<<<<<<< HEAD
  pArtifactsBucketName:
    Type: String
    Default: "service-workbench-artifacts"
    Description: Name of the S3 bucket for artifacts
=======
  DeploymentTrigger:
    Type: String
    Description: time
>>>>>>> d30f0b71

Resources:

  WorkspaceLambdaFunction:
    Type: AWS::Lambda::Function
    Properties:
      FunctionName: !Sub "${pPrefix}-workspaces-lambda"
      Handler: index.handler
      Role: !ImportValue WorkspaceLambdaExecutionRole
      Runtime: python3.13
      VpcConfig:
        SubnetIds:
          - Fn::ImportValue:
              Fn::Sub: "${VPCPrefix}-Private-Subnet-1-ID"
          - Fn::ImportValue:
              Fn::Sub: "${VPCPrefix}-Private-Subnet-2-ID"
        SecurityGroupIds:
          - Fn::ImportValue:
              Fn::Sub: "${VPCPrefix}-Lambda-SG-ID"
      Code:
        ZipFile: |
          def handler(event, context):
              return {"statusCode": 200, "body": "Hello from Lambda!"}
      Tags:
        - Key: Name
          Value: "WorkbenchV2"

  # API Gateway
  WorkbenchApi:
    Type: AWS::ApiGateway::RestApi
    Properties:
      Name: !Ref ApiName
      BodyS3Location:
        Bucket: service-workbench-artifacts
        Key: develop/swagger.yaml
      FailOnWarnings: true

  WorkspaceLambdaInvokePermission:
    Type: AWS::Lambda::Permission
    Properties:
      FunctionName: !Ref WorkspaceLambdaFunction
      Action: lambda:InvokeFunction
      Principal: apigateway.amazonaws.com
      SourceArn: !Sub 'arn:aws:execute-api:${AWS::Region}:${AWS::AccountId}:${WorkbenchApi}/*/*/*'

  # API Gateway Deployment
  WorkbenchApiDeployment:
    Type: AWS::ApiGateway::Deployment
    DependsOn: WorkspaceLambdaInvokePermission
    Properties:
      RestApiId: !Ref WorkbenchApi
      Description: "Deployment triggered on template update"

  WorkbenchApiStage:
    Type: AWS::ApiGateway::Stage
    Properties:
      RestApiId: !Ref WorkbenchApi
      DeploymentId: !Ref WorkbenchApiDeployment
      StageName: prod
      Variables:
        redeployHash: !Sub "${DeploymentTrigger}"

  # DynamoDB Tables
  WorkspacesTable:
    Type: AWS::DynamoDB::Table
    Properties:
      TableName: !Sub 'Workbench-${pPrefix}-WorkspacesTable'
      BillingMode: PAY_PER_REQUEST
      AttributeDefinitions:
        - AttributeName: WorkspaceId
          AttributeType: S
      KeySchema:
        - AttributeName: WorkspaceId
          KeyType: HASH
      Tags:
        - Key: Name
          Value: "WorkbenchV2"

  SolutionsTable:
    Type: AWS::DynamoDB::Table
    Properties:
      TableName: !Sub 'Workbench-${pPrefix}-SolutionsTable'
      BillingMode: PAY_PER_REQUEST
      AttributeDefinitions:
        - AttributeName: WorkspaceId
          AttributeType: S
        - AttributeName: SolutionId
          AttributeType: S
      KeySchema:
        - AttributeName: WorkspaceId
          KeyType: HASH
        - AttributeName: SolutionId
          KeyType: RANGE
      Tags:
        - Key: Name
          Value: "WorkbenchV2"

  DatasourcesTable:
    Type: AWS::DynamoDB::Table
    Properties:
      TableName: !Sub 'Workbench-${pPrefix}-DatasourcesTable'
      BillingMode: PAY_PER_REQUEST
      AttributeDefinitions:
        - AttributeName: DatasourceId
          AttributeType: S
      KeySchema:
        - AttributeName: DatasourceId
          KeyType: HASH
      Tags:
        - Key: Name
          Value: "WorkbenchV2"

  ResourceAccessTable:
    Type: AWS::DynamoDB::Table
    Properties:
      TableName: !Sub 'Workbench-${pPrefix}-ResourceAccessTable'
      BillingMode: PAY_PER_REQUEST
      AttributeDefinitions:
        - AttributeName: Id
          AttributeType: S
        - AttributeName: AccessKey
          AttributeType: S
      KeySchema:
        - AttributeName: Id
          KeyType: HASH
        - AttributeName: AccessKey
          KeyType: RANGE
      Tags:
        - Key: Name
          Value: "WorkbenchV2"

  SolutionExecutionsTable:
    Type: AWS::DynamoDB::Table
    Properties:
      TableName: !Sub 'Workbench-${pPrefix}-SolutionExecutionsTable'
      BillingMode: PAY_PER_REQUEST
      AttributeDefinitions:
        - AttributeName: ExecutionId
          AttributeType: S
      KeySchema:
        - AttributeName: ExecutionId
          KeyType: HASH
      Tags:
        - Key: Name
          Value: "WorkbenchV2"

  RolesTable:
    Type: AWS::DynamoDB::Table
    Properties:
      TableName: !Sub 'Workbench-${pPrefix}-RolesTable'
      AttributeDefinitions:
        - AttributeName: Role
          AttributeType: S
      BillingMode: PAY_PER_REQUEST
      KeySchema:
        - AttributeName: Role
          KeyType: HASH
      Tags:
        - Key: Name
          Value: "WorkbenchV2"

  RBACCustomResourceLambda:
    Type: AWS::Lambda::Function
    Properties:
      FunctionName: !Sub "${pPrefix}-RBACCustomResource"
      Handler: lambda_function.lambda_handler
      Role: !ImportValue WorkbenchCustomResourceLambdaExecutionRole
      Runtime: python3.12
      Timeout: 900
      Layers:
        - !ImportValue ServiceWorkbenchLambdaLayer
      Code:
        S3Bucket: service-workbench-artifacts
        S3Key: lambda/rbaccustomresource/rbac_custom_resource.zip
      Tags:
        - Key: Name
          Value: "WorkbenchV2"

  RBACCustomResource:
    Type: Custom::RBACCustomResource
    DependsOn:
      - RBACCustomResourceLambda
    Properties:
      ServiceToken: !GetAtt RBACCustomResourceLambda.Arn
      RolesTable: !Sub "Workbench-${pPrefix}-RolesTable"
      Changesetflag: "2025-07-02"
      Tags:
        - Key: Name
          Value: "WorkbenchV2"

  RolesLambdaFunction:
    Type: AWS::Lambda::Function
    Properties:
      FunctionName: !Sub "${pPrefix}-RolesLambdaFunction"
      Handler: lambda_function.lambda_handler
      Role: !ImportValue RolesLambdaFunctionRole
      Runtime: python3.12
      Timeout: 900
      Environment:
        Variables:
          ROLES_TABLE: !Sub "${pPrefix}-RolesTable"
      VpcConfig:
        SubnetIds:
          - Fn::ImportValue:
              Fn::Sub: "${VPCPrefix}-Private-Subnet-1-ID"
          - Fn::ImportValue:
              Fn::Sub: "${VPCPrefix}-Private-Subnet-2-ID"
        SecurityGroupIds:
          - Fn::ImportValue:
              Fn::Sub: "${VPCPrefix}-Lambda-SG-ID"
      Layers:
        - !ImportValue ServiceWorkbenchLambdaLayer
      Code:
        S3Bucket: service-workbench-artifacts
        S3Key: lambda/roles/roles_lambda.zip
      Tags:
        - Key: Name
          Value: "WorkbenchV2"

  RolesLambdaFunctionInvokePermission:
    Type: AWS::Lambda::Permission
    Properties:
      FunctionName: !Ref RolesLambdaFunction
      Action: lambda:InvokeFunction
      Principal: apigateway.amazonaws.com
      SourceArn: !Sub arn:aws:execute-api:${AWS::Region}:${AWS::AccountId}:${WorkbenchApi}/*/*/*

  # Lambda Function for Cognito Triggers Custom Resource
  CognitoTriggersCustomResource:
    Type: AWS::Lambda::Function
    Properties:
      FunctionName: !Sub "${pPrefix}-CognitoTriggersCustomResource"
      Handler: lambda_function.lambda_handler
      Runtime: python3.13
      Role: !ImportValue CustomResourceExecutionRoles
      Timeout: 300
      MemorySize: 128
      Code:
        S3Bucket: !Ref pArtifactsBucketName
        S3Key: "lambda/workbenchcognitocustomresourcelambda/WorkbenchCognitoCustomResource.zip"
      Tags:
        - Key: Name
          Value: "WorkbenchV2"

# Custom Resource Definition
  CognitoTriggersResource:
    Type: Custom::CognitoTriggers
    Properties:
      ServiceToken: !GetAtt CognitoTriggersCustomResource.Arn
      UserPoolId: !ImportValue develop-CognitoUserPoolId
      PreSignUpLambdaArn: !GetAtt PreSignUpFunction.Arn
      PreAuthLambdaArn: !GetAtt PreAuthFunction.Arn
      PreTokenLambdaArn: !GetAtt PreTokenGenerationFunction.Arn
      PostConfirmationLambdaArn: !GetAtt PostConfirmationFunction.Arn
      PostAuthLambdaArn: !GetAtt PostAuthFunction.Arn
      Tags:
        - Key: Name
          Value: "WorkbenchV2"

#Lambdas
  PreSignUpFunction:
    Type: AWS::Lambda::Function
    Properties:
      FunctionName: !Sub "${pPrefix}-PreSignUp"
      Handler: lambda_function.lambda_handler
      Role: !ImportValue UserExecutionRole
      Runtime: python3.13
      Code:
        S3Bucket: !Ref pArtifactsBucketName
        S3Key: "lambda/workbenchpresignuplambda/WorkbenchPresignup.zip"
      Environment:
        Variables:
          QUEUE_URL: !ImportValue CleanupQueueURL
      Layers:
        - !ImportValue RequestLayerExport
      Tags:
        - Key: Name
          Value: "WorkbenchV2"

  PreAuthFunction:
    Type: AWS::Lambda::Function
    Properties:
      FunctionName: !Sub "${pPrefix}-PreAuth"
      Handler: lambda_function.lambda_handler
      Role: !ImportValue UserExecutionRole
      Runtime: python3.13
      Code:
        S3Bucket: !Ref pArtifactsBucketName
        S3Key: "lambda/workbenchpreauthlambda/WorkbenchPreAuth.zip"
      Environment:
        Variables:
          USER_TABLE_NAME: !ImportValue UserTableName
      Tags:
        - Key: Name
          Value: "WorkbenchV2"

  PreTokenGenerationFunction:
    Type: AWS::Lambda::Function
    Properties:
      FunctionName: !Sub "${pPrefix}-PreTokenGen"
      Handler: lambda_function.lambda_handler
      Role: !ImportValue UserExecutionRole
      Runtime: python3.13
      Code:
        S3Bucket: !Ref pArtifactsBucketName
        S3Key: "lambda/workbenchpretokengenerationlambda/WorkbenchPreTokengeneration.zip"
      Environment:
        Variables:
          USER_TABLE_NAME: !ImportValue UserTableName
      Tags:
        - Key: Name
          Value: "WorkbenchV2"

  PostConfirmationFunction:
    Type: AWS::Lambda::Function
    Properties: 
      FunctionName: !Sub "${pPrefix}-PostConfirm"
      Handler: lambda_function.lambda_handler
      Role: !ImportValue UserExecutionRole
      Runtime: python3.13
      Code:
        S3Bucket: !Ref pArtifactsBucketName
        S3Key: "lambda/workbenchpostconfirmationlambda/WorkbenchPostConfirmation.zip"
      Environment:
        Variables:
          USER_TABLE_NAME: !ImportValue UserTableName
          DOMAIN: "ServiceWorkbench v2.0"
          SOURCE_EMAIL: "mayank.gupta@cloudwick.com"
      Tags:
        - Key: Name
          Value: "WorkbenchV2"

  PostAuthFunction:
    Type: AWS::Lambda::Function
    Properties:
      FunctionName: !Sub "${pPrefix}-PostAuth"
      Handler: lambda_function.lambda_handler
      Runtime: python3.13
      Role: !ImportValue UserExecutionRole
      Code:
        S3Bucket: !Ref pArtifactsBucketName
        S3Key: "lambda/workbenchpostauthlambda/WorkbenchPostAuth.zip"
      Environment:
        Variables:
          ACTIVITY_LOGS_TABLE: !ImportValue ActivityLogsTableName
      Tags:
        - Key: Name
          Value: "WorkbenchV2"

  UserPoolCleanUp:
    Type: AWS::Lambda::Function
    Properties:
      FunctionName: !Sub "${pPrefix}-Workbench-UserPool"
      Handler: lambda_function.lambda_handler
      Runtime: python3.13
      Role: !ImportValue UserExecutionRole
      Code:
        S3Bucket: !Ref pArtifactsBucketName
        S3Key: "lambda/workbenchuserpoolcleanuplambda/WorkbenchUserpoolCleanup.zip"
      Timeout: 60
      MemorySize: 1024
      Environment:
        Variables:
          QUEUE_URL: !ImportValue CleanupQueueURL
          USER_POOL_ID: !ImportValue develop-CognitoUserPoolId
          USER_TABLE_NAME: !ImportValue UserTableName
      Tags:
        - Key: Name
          Value: "WorkbenchV2"

#Permissions for Lambda to call Cognito
  PreSignUpPermission:
    Type: AWS::Lambda::Permission
    Properties:
      FunctionName: !GetAtt PreSignUpFunction.Arn
      Action: lambda:InvokeFunction
      Principal: cognito-idp.amazonaws.com
      SourceArn: !ImportValue CognitoUserPoolArn

  PreAuthPermission:
    Type: AWS::Lambda::Permission
    Properties:
      FunctionName: !GetAtt PreAuthFunction.Arn
      Action: lambda:InvokeFunction
      Principal: cognito-idp.amazonaws.com
      SourceArn: !ImportValue CognitoUserPoolArn

  PreTokenPermission:
    Type: AWS::Lambda::Permission
    Properties:
      FunctionName: !GetAtt PreTokenGenerationFunction.Arn
      Action: lambda:InvokeFunction
      Principal: cognito-idp.amazonaws.com
      SourceArn: !ImportValue CognitoUserPoolArn

  PostConfirmPermission:
    Type: AWS::Lambda::Permission
    Properties:
      FunctionName: !GetAtt PostConfirmationFunction.Arn
      Action: lambda:InvokeFunction
      Principal: cognito-idp.amazonaws.com
      SourceArn: !ImportValue CognitoUserPoolArn
  
  PostAuthPermission:
    Type: AWS::Lambda::Permission
    Properties:
      FunctionName: !GetAtt PostAuthFunction.Arn
      Action: lambda:InvokeFunction
      Principal: cognito-idp.amazonaws.com
      SourceArn: !ImportValue CognitoUserPoolArn

# Event Source Mapping for Cleanup Queue
  CleanupQueueEventSourceMapping:
    Type: AWS::Lambda::EventSourceMapping
    Properties:
      BatchSize: 1
      Enabled: true
      EventSourceArn: !ImportValue CleanupQueueArn
      FunctionName: !GetAtt UserPoolCleanUp.Arn
      Tags:
        - Key: Name
          Value: "WorkbenchV2"

Outputs:

  WorkspaceLambdaFunctionName:
    Description: Name of the Workspace Lambda function
    Value: !Ref WorkspaceLambdaFunction

  ApiUrl:
    Description: "Invoke URL for the deployed API"
    Value: !Sub "https://${WorkbenchApi}.execute-api.${AWS::Region}.amazonaws.com/prod"

    <|MERGE_RESOLUTION|>--- conflicted
+++ resolved
@@ -14,16 +14,13 @@
     Type: String
     Default: WorkbenchVPC
     Description: Environment name prefix for VPC resources
-<<<<<<< HEAD
   pArtifactsBucketName:
     Type: String
     Default: "service-workbench-artifacts"
     Description: Name of the S3 bucket for artifacts
-=======
   DeploymentTrigger:
     Type: String
     Description: time
->>>>>>> d30f0b71
 
 Resources:
 
@@ -455,6 +452,4 @@
 
   ApiUrl:
     Description: "Invoke URL for the deployed API"
-    Value: !Sub "https://${WorkbenchApi}.execute-api.${AWS::Region}.amazonaws.com/prod"
-
-    +    Value: !Sub "https://${WorkbenchApi}.execute-api.${AWS::Region}.amazonaws.com/prod"