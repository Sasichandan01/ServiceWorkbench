{
    "/users": {
        "GET": ["users.view"]
    },
    "/users/{user_id}": {
        "GET": ["users.view"],
        "PUT": ["users.manage"]
    },
    "/roles": {
        "GET": ["roles.view"],
        "POST": ["roles.manage"]
    },
    "/roles/{role_name}": {
        "GET": ["roles.view"],
        "PUT": ["roles.manage"],
        "DELETE": ["roles.fullaccess"]
    },
    "/workspaces": {
        "GET": ["workspaces.view"],
        "POST": ["workspaces.manage"]
    },
    "/workspaces/{workspace_id}": {
        "GET": ["workspaces.view"],
        "PUT": ["workspaces.manage"],
        "DELETE": ["workspaces.fullaccess"]
    },
    "/workspaces/{workspace_id}/solutions": {
        "GET": ["workspaces.view","solutions.view"],
        "POST": ["workspaces.manage","solutions.manage"]
    },
    "/workspaces/{workspace_id}/solutions/{solution_id}": {
        "GET": ["workspaces.view","solutions.view"],
        "PUT": ["workspaces.manage","solutions.manage"],
        "DELETE": ["workspaces.fullaccess","solutions.fullaccess"]
    },
    "/workspaces/{workspace_id}/solutions/{solution_id}/executions": {
        "GET": ["workspaces.view","solutions.view","executions.view"],
        "POST": ["workspaces.manage","solutions.manage","executions.manage"]
    },
    "/workspaces/{workspace_id}/solutions/{solution_id}/executions/{execution_id}": {
        "GET": ["workspaces.view","solutions.view","executions.view"],
        "PUT": ["workspaces.manage","solutions.manage","executions.manage"],
        "DELETE": ["workspaces.fullaccess","solutions.fullaccess","executions.fullaccess"]
    },
    "/workspaces/{workspace_id}/solutions/{solution_id}/executions/{execution_id}/logs":{
        "GET": ["workspaces.view","solutions.view","executions.view"],
<<<<<<< HEAD
        "POST": ["Workspaces.manage","solutions.manage","executions.manage"]
    },
    "/datasources": {
        "GET": ["datasources.view"],
        "POST": ["datasources.manage"]
    },
    "/datasources/{datasource_id}": {
        "GET": ["datasources.view"],
        "PUT": ["datasources.manage"],
        "DELETE": ["datasources.fullaccess"]
=======
        "POST": ["workspaces.manage","solutions.manage","executions.manage"]
>>>>>>> 9b8a722a
    }
}<|MERGE_RESOLUTION|>--- conflicted
+++ resolved
@@ -44,8 +44,7 @@
     },
     "/workspaces/{workspace_id}/solutions/{solution_id}/executions/{execution_id}/logs":{
         "GET": ["workspaces.view","solutions.view","executions.view"],
-<<<<<<< HEAD
-        "POST": ["Workspaces.manage","solutions.manage","executions.manage"]
+        "POST": ["workspaces.manage","solutions.manage","executions.manage"]
     },
     "/datasources": {
         "GET": ["datasources.view"],
@@ -55,8 +54,5 @@
         "GET": ["datasources.view"],
         "PUT": ["datasources.manage"],
         "DELETE": ["datasources.fullaccess"]
-=======
-        "POST": ["workspaces.manage","solutions.manage","executions.manage"]
->>>>>>> 9b8a722a
     }
 }