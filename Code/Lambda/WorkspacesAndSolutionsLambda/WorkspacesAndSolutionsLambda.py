--- conflicted
+++ resolved
@@ -30,10 +30,9 @@
     Returns:
         str: Formatted primary key string for chat table
     """
-    return f"{solution_id}#{user_id}#AIChat"
+    return "%s#%s#AIChat" % (solution_id, user_id)
 
 def read_multiple_s3_files(bucket: str, prefix: str) -> dict[str, str]:
-<<<<<<< HEAD
     """
     Reads multiple files from S3 bucket with given prefix and returns their contents.
     Args:
@@ -42,13 +41,11 @@
     Returns:
         dict[str, str]: Dictionary mapping filenames to their content as strings
     """
-=======
->>>>>>> 75259043
     result = {}
     try:
         response = s3.list_objects_v2(Bucket=bucket, Prefix=prefix)
         if 'Contents' not in response:
-            LOGGER.warning(f"No files found under s3://{bucket}/{prefix}")
+            LOGGER.warning("No files found under s3://%s/%s", bucket, prefix)
             return result
 
         for obj in response['Contents']:
@@ -62,9 +59,7 @@
         return result
 
     except Exception as e:
-
-            # Handle other exceptions (like NameError, etc.)
-        LOGGER.warning(f"Error reading S3 files for prefix s3://{bucket}/{prefix}: {str(e)}")
+        LOGGER.warning("Error reading S3 files for prefix s3://%s/%s: %s", bucket, prefix, str(e))
         return result
 
 
@@ -84,7 +79,7 @@
         ScanIndexForward=True  # oldest first
     )
     items = response.get('Items', [])
-    LOGGER.info(f"Chat history for {solution_id} by {user_id}: {items}")
+    LOGGER.info("Chat history for %s by %s: %s", solution_id, user_id, items)
     chat_list = []
     
     for item in items:
@@ -102,11 +97,7 @@
         }
         
         if s3_key:
-<<<<<<< HEAD
-            LOGGER.info(f"IN WorkspacesAndSolutionsLambda.get_chat_history, processing S3 key: {s3_key}")
-=======
-            print(f"Processing S3 key: {s3_key}")
->>>>>>> 75259043
+            LOGGER.info("IN WorkspacesAndSolutionsLambda.get_chat_history, processing S3 key: %s", s3_key)
             try:
                 bucket = "develop-service-workbench-workspaces"
                 
@@ -114,11 +105,7 @@
                 s3_files = read_multiple_s3_files(bucket, s3_key)
                 
                 if s3_files:
-<<<<<<< HEAD
-                    LOGGER.info(f"IN WorkspacesAndSolutionsLambda.get_chat_history, found S3 files: {list(s3_files.keys())}")
-=======
-                    print(f"Found S3 files: {list(s3_files.keys())}")
->>>>>>> 75259043
+                    LOGGER.info("IN WorkspacesAndSolutionsLambda.get_chat_history, found S3 files: %s", list(s3_files.keys()))
                     
                     # Create code structure with metadata
                     code_response = {
@@ -132,17 +119,18 @@
                         code_response[filename] = content
                     item_data['Code'] = code_response
                     
-                    LOGGER.info(f"Successfully read {len(s3_files)} files for message with s3_key: {s3_key}")
+                    LOGGER.info("Successfully read %s files for message with s3_key: %s", len(s3_files), s3_key)
                 else:
-                    LOGGER.info(f"No files found for s3_key: {s3_key}")
+                    LOGGER.info("No files found for s3_key: %s", s3_key)
                     
             except Exception as e:
-                LOGGER.error(f"Failed to read S3 files for key {s3_key}: {str(e)}")
+                LOGGER.error("Failed to read S3 files for key %s: %s", s3_key, str(e))
                 # Code remains empty list as initialized
         
         chat_list.append(item_data)
     
     return return_response(200, chat_list)
+
 def delete_chat_history(workspace_id, solution_id, user_id):
     """
     Deletes all chat history for a specific user and solution.
@@ -178,7 +166,6 @@
         dict: HTTP response with status code 200 and trace data, or 404 if not found
     """
     # Query the GSI on MessageId
-
     response = chat_table.query(
         IndexName='MessageIdIndex',
         KeyConditionExpression=Key('MessageId').eq(chat_id)
@@ -208,7 +195,7 @@
     """
     try:
         LOGGER.info("IN WorkspacesAndSolutionsLambda.lambda_handler, processing incoming event")
-        LOGGER.debug(f"IN WorkspacesAndSolutionsLambda.lambda_handler, event details: {event}")
+        LOGGER.debug("IN WorkspacesAndSolutionsLambda.lambda_handler, event details: %s", event)
 
         if event.get('action') == 'execution-poll':
             return process_execution(event, context)
@@ -222,7 +209,8 @@
         user_id = auth.get("user_id")
         role = auth.get("role")
         
-        LOGGER.info(f"IN WorkspacesAndSolutionsLambda.lambda_handler, processing request for resource: {resource}, method: {httpMethod}, user: {user_id}")
+        LOGGER.info("IN WorkspacesAndSolutionsLambda.lambda_handler, processing request for resource: %s, method: %s, user: %s", 
+                   resource, httpMethod, user_id)
         
         # valid, msg = is_user_action_valid(user_id, role, resource, httpMethod, roles_table)
         # if not valid:
@@ -234,24 +222,25 @@
         chat_id = path_params.get('chat_id', None)
 
         if resource == '/workspaces':
-            LOGGER.info(f"IN WorkspacesAndSolutionsLambda.lambda_handler, handling workspaces endpoint with method: {httpMethod}")
+            LOGGER.info("IN WorkspacesAndSolutionsLambda.lambda_handler, handling workspaces endpoint with method: %s", httpMethod)
             if httpMethod == 'POST':
                 return create_workspace(event, context)
             elif httpMethod == 'GET':
                 return get_workspaces(event, context)
 
         elif resource == '/workspaces/{workspace_id}':
-            LOGGER.info(f"IN WorkspacesAndSolutionsLambda.lambda_handler, handling workspace endpoint for workspace_id: {workspace_id}, method: {httpMethod}")
+            LOGGER.info("IN WorkspacesAndSolutionsLambda.lambda_handler, handling workspace endpoint for workspace_id: %s, method: %s", 
+                       workspace_id, httpMethod)
             if httpMethod == 'GET':
                 return get_workspace(event,context)
             elif httpMethod == 'PUT':
-                
                 return update_workspace(event,context)
             elif httpMethod == 'DELETE':
                 return delete_workspace(event,context)
 
         elif resource == '/workspaces/{workspace_id}/solutions':
-            LOGGER.info(f"IN WorkspacesAndSolutionsLambda.lambda_handler, handling solutions endpoint for workspace_id: {workspace_id}, method: {httpMethod}")
+            LOGGER.info("IN WorkspacesAndSolutionsLambda.lambda_handler, handling solutions endpoint for workspace_id: %s, method: %s", 
+                        workspace_id, httpMethod)
             if httpMethod == 'GET':
                 return list_solutions(workspace_id, query_params,user_id)
             elif httpMethod == 'POST':
@@ -259,7 +248,8 @@
                 return create_solution(workspace_id, body,user_id)
 
         elif resource == '/workspaces/{workspace_id}/solutions/{solution_id}':
-            LOGGER.info(f"IN WorkspacesAndSolutionsLambda.lambda_handler, handling solution endpoint for workspace_id: {workspace_id}, solution_id: {solution_id}, method: {httpMethod}")
+            LOGGER.info("IN WorkspacesAndSolutionsLambda.lambda_handler, handling solution endpoint for workspace_id: %s, solution_id: %s, method: %s", 
+                       workspace_id, solution_id, httpMethod)
             if httpMethod == 'GET':
                 return get_solution(workspace_id, solution_id, query_params,user_id)
             elif httpMethod == 'PUT':
@@ -269,20 +259,23 @@
                 return delete_solution(workspace_id, solution_id,user_id)
 
         elif resource== '/workspaces/{workspace_id}/solutions/{solution_id}/executions':
-            LOGGER.info(f"IN WorkspacesAndSolutionsLambda.lambda_handler, handling executions endpoint for solution_id: {solution_id}, method: {httpMethod}")
+            LOGGER.info("IN WorkspacesAndSolutionsLambda.lambda_handler, handling executions endpoint for solution_id: %s, method: %s", 
+                       solution_id, httpMethod)
             if httpMethod == 'GET':
                 return get_executions(event, context)
             elif httpMethod == 'POST':
                 return start_execution(event, context)
 
         elif resource== '/workspaces/{workspace_id}/solutions/{solution_id}/executions/{execution_id}':
-            LOGGER.info(f"IN WorkspacesAndSolutionsLambda.lambda_handler, handling specific execution endpoint for execution_id, method: {httpMethod}")
+            LOGGER.info("IN WorkspacesAndSolutionsLambda.lambda_handler, handling specific execution endpoint for execution_id, method: %s", 
+                       httpMethod)
             if httpMethod == 'GET':
                 return get_execution(event, context)
         
         elif resource == '/workspaces/{workspace_id}/solutions/{solution_id}/scripts':
-            LOGGER.info(f"IN WorkspacesAndSolutionsLambda.lambda_handler, handling scripts endpoint for solution_id: {solution_id}, method: {httpMethod}")
-            base_prefix = f"workspaces/{workspace_id}/solutions/{solution_id}"
+            LOGGER.info("IN WorkspacesAndSolutionsLambda.lambda_handler, handling scripts endpoint for solution_id: %s, method: %s", 
+                       solution_id, httpMethod)
+            base_prefix = "workspaces/%s/solutions/%s" % (workspace_id, solution_id)
             if httpMethod == 'GET':
                 return handle_get(base_prefix,solution_id)
             elif httpMethod == 'POST':
@@ -290,34 +283,27 @@
                 return handle_post(base_prefix,body,solution_id, workspace_id ,user_id)
         
         elif resource== '/workspaces/{workspace_id}/solutions/{solution_id}/executions/{execution_id}/logs':
-            LOGGER.info(f"IN WorkspacesAndSolutionsLambda.lambda_handler, handling execution logs endpoint for execution_id, method: {httpMethod}")
+            LOGGER.info("IN WorkspacesAndSolutionsLambda.lambda_handler, handling execution logs endpoint for execution_id, method: %s", 
+                       httpMethod)
             if httpMethod == 'GET':
                 return get_execution_logs(event, context)
             elif httpMethod == 'POST':
                 return generate_execution_logs(event, context)
 
-
         elif resource == '/workspaces/{workspace_id}/solutions/{solution_id}/chat':
-            LOGGER.info(f"IN WorkspacesAndSolutionsLambda.lambda_handler, handling chat endpoint for solution_id: {solution_id}, method: {httpMethod}")
+            LOGGER.info("IN WorkspacesAndSolutionsLambda.lambda_handler, handling chat endpoint for solution_id: %s, method: %s", 
+                       solution_id, httpMethod)
             if httpMethod == 'GET':
                 return get_chat_history(workspace_id, solution_id, user_id)
             elif httpMethod == 'DELETE':
                 return delete_chat_history(workspace_id, solution_id, user_id)
         elif resource == '/workspaces/{workspace_id}/solutions/{solution_id}/chat/{chat_id}':
-            LOGGER.info(f"IN WorkspacesAndSolutionsLambda.lambda_handler, handling specific chat endpoint for chat_id: {chat_id}, method: {httpMethod}")
+            LOGGER.info("IN WorkspacesAndSolutionsLambda.lambda_handler, handling specific chat endpoint for chat_id: %s, method: %s", 
+                       chat_id, httpMethod)
             if httpMethod == 'GET':
                 return get_chat_trace(chat_id)
 
-        elif resource == '/workspaces/{workspace_id}/solutions/{solution_id}/chat':
-            if httpMethod == 'GET':
-                return get_chat_history(workspace_id, solution_id, user_id)
-            elif httpMethod == 'DELETE':
-                return delete_chat_history(workspace_id, solution_id, user_id)
-        elif resource == '/workspaces/{workspace_id}/solutions/{solution_id}/chat/{chat_id}':
-            if httpMethod == 'GET':
-                return get_chat_trace(chat_id)
-
-        LOGGER.warning(f"IN WorkspacesAndSolutionsLambda.lambda_handler, resource not found: {resource}")
+        LOGGER.warning("IN WorkspacesAndSolutionsLambda.lambda_handler, resource not found: %s", resource)
         return return_response(404, {"Error": "Resource not found"})
     except Exception as e:
         LOGGER.error("Unhandled exception: %s\n%s", e, traceback.format_exc())
