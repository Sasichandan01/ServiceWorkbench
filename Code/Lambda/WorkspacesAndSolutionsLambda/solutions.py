--- conflicted
+++ resolved
@@ -4,11 +4,7 @@
 import boto3
 from boto3.dynamodb.conditions import Key
 from datetime import datetime, timezone
-<<<<<<< HEAD
-from Utils.utils import log_activity
-=======
 from Utils.utils import log_activity, paginate_list
->>>>>>> cb28dcb5
 
 DYNAMO_DB = boto3.resource('dynamodb')
 
