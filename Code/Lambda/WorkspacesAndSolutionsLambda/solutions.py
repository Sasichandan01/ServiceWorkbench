import os
import uuid
import json
import boto3
from boto3.dynamodb.conditions import Key
from datetime import datetime, timezone
from Utils.utils import log_activity, paginate_list,return_response
from FGAC.fgac import create_solution_fgac, check_solution_access
from boto3.dynamodb.conditions import Key, Attr

DYNAMO_DB = boto3.resource('dynamodb')


SOLUTIONS_TABLE_NAME = os.environ.get('SOLUTIONS_TABLE')
WORKSPACES_TABLE_NAME = os.environ.get('WORKSPACES_TABLE')
TEMPLATES_TABLE_NAME = os.environ.get('TEMPLATES_TABLE')
ACTIVITY_LOGS_TABLE_NAME = os.environ.get('ACTIVITY_LOGS_TABLE')
DATASOURCES_TABLE_NAME = os.environ.get('DATASOURCES_TABLE')
SOLUTION_EXECUTIONS_TABLE_NAME = os.environ.get('EXECUTIONS_TABLE')
RESOURCE_ACCESS_TABLE_NAME = os.environ.get('RESOURCE_ACCESS_TABLE')

SOLUTIONS_TABLE = DYNAMO_DB.Table(SOLUTIONS_TABLE_NAME)
WORKSPACES_TABLE = DYNAMO_DB.Table(WORKSPACES_TABLE_NAME)
TEMPLATES_TABLE = DYNAMO_DB.Table(TEMPLATES_TABLE_NAME)
ACTIVITY_LOGS_TABLE = DYNAMO_DB.Table(ACTIVITY_LOGS_TABLE_NAME)
DATASOURCES_TABLE = DYNAMO_DB.Table(DATASOURCES_TABLE_NAME)
SOLUTION_EXECUTIONS_TABLE = DYNAMO_DB.Table(SOLUTION_EXECUTIONS_TABLE_NAME)
RESOURCE_ACCESS_TABLE = DYNAMO_DB.Table(RESOURCE_ACCESS_TABLE_NAME)

def list_solutions(workspace_id, params,user_id):
    filter_by = params.get('filterBy')
    sort_order = params.get('sortBy','asc')
    limit = int(params.get('limit', 10))
    offset = int(params.get('offset', 1))

    if sort_order and sort_order not in ['asc', 'desc']:
            return return_response(400, {"Error": "Invalid sort_by parameter. Must be 'asc' or 'desc'."})

    if limit is not None:
        try:
            limit = int(limit)
        except ValueError:
            return return_response(400, {"Error": "Invalid limit parameter. Must be an integer."})

    if offset is not None:
        try:
            offset = int(offset)
        except ValueError:
            return return_response(400, {"Error": "Invalid offset parameter. Must be an integer."})

    if sort_order and sort_order not in ['asc', 'desc']:
            return return_response(400, {"Error": "Invalid sort_by parameter. Must be 'asc' or 'desc'."})

    if limit is not None:
        try:
            limit = int(limit)
        except ValueError:
            return return_response(400, {"Error": "Invalid limit parameter. Must be an integer."})

    if offset is not None:
        try:
            offset = int(offset)
        except ValueError:
            return return_response(400, {"Error": "Invalid offset parameter. Must be an integer."})

    response = WORKSPACES_TABLE.get_item(Key={"WorkspaceId": workspace_id})
    if 'Item' not in response:
        return {
            "statusCode": 404,
            "body": json.dumps({"Message": "Workspace not found"})
        }

    resource_access_response = RESOURCE_ACCESS_TABLE.scan(
        FilterExpression=Attr('Id').begins_with(f"{user_id}#"),
        ProjectionExpression='AccessKey'
    )
    print(resource_access_response)
    
    solution_ids = []
    for item in resource_access_response.get('Items', []):
        access_key = item.get('AccessKey', '')
        print(access_key)
        if access_key.startswith(f'SOLUTION#{workspace_id}#'):
            solution_id = access_key.split('#')[2]
            print(solution_id)
            solution_ids.append(solution_id)
            
    print(solution_ids)
    
    items = []
    for solution_id in solution_ids:
        response = SOLUTIONS_TABLE.get_item(
            Key={"WorkspaceId": workspace_id, "SolutionId": solution_id}
        )
        item = response.get('Item')
        if item:
            items.append(item)

    print(items)

    if filter_by:
        items = [item for item in items if filter_by in item.get('SolutionName', '').lower()]

    print(items)

    solutions = [{
        "SolutionId": item.get("SolutionId"),
        "SolutionName": item.get("SolutionName"),
        "Description": item.get("Description"),
        "Tags": item.get("Tags", []),
        "SolutionStatus": item.get("SolutionStatus",""),
        "CreatedBy": item.get("CreatedBy"),
        "CreationTime": item.get("CreationTime"),
        "LastUpdatedBy": item.get("LastUpdatedBy"),
        "LastUpdationTime": item.get("LastUpdationTime")
    } for item in items]

    pagination_response = paginate_list(
        name='Solutions',
        data=solutions,
        valid_keys=['SolutionName'],
        offset=offset,
        limit=limit,
        sort_by='SolutionName',   
        sort_order=sort_order or 'asc'
    )
    return pagination_response

def create_solution(workspace_id, body, user_id):
    # Check for duplicate solution name in the same workspace
    solution_name = body.get("SolutionName")
    if not solution_name:
        return return_response(400, {"Message": "SolutionName is required"})
    
    description=body.get("Description")
    if not description:
        return return_response(400, {"Message": "Description is required"})
    
    tags = body.get("Tags", [])
    if not isinstance(tags, list):
        return return_response(400, {"Message": "Tags must be a list"})
    
    if len(tags) == 0:
        return return_response(400, {"Message": "At least one tag is required"})

    # Query for existing solutions with the same name in this workspace
    response = SOLUTIONS_TABLE.query(
        KeyConditionExpression=Key('WorkspaceId').eq(workspace_id),
        ProjectionExpression='SolutionName'
    )
    existing_names = [item.get('SolutionName', '').lower() for item in response.get('Items', [])]
    if solution_name.lower() in existing_names:
        return return_response(400, {"Message": "Solution with this name already exists in the workspace"})

    response = WORKSPACES_TABLE.get_item(Key={"WorkspaceId": workspace_id})
    if 'Item' not in response:
        return return_response(404, {"Message": "Workspace not found"})

    solution_id = str(uuid.uuid4())

    item = {
        "WorkspaceId": workspace_id,
        "SolutionId": solution_id,
        "SolutionName": solution_name,
        "Description": description,
<<<<<<< HEAD
        "Tags":tags,
=======
        "Tag":tags,
        "SolutionStatus":"YET_TO_BE_PREPARED",
>>>>>>> 9290ef36
        "CreatedBy": user_id,
        "CreationTime": str(datetime.now(timezone.utc).strftime("%Y-%m-%d %H:%M:%S")),
        "LastUpdatedBy": user_id,
        "LastUpdationTime": str(datetime.now(timezone.utc).strftime("%Y-%m-%d %H:%M:%S"))
    }
    SOLUTIONS_TABLE.put_item(Item=item)

    log_activity(
        ACTIVITY_LOGS_TABLE,
        resource_type="Solutions",
        resource_name=solution_name,
        resource_id=solution_id,
        user_id=user_id,
        action="CREATE_SOLUTION"
    )

    create_solution_fgac(RESOURCE_ACCESS_TABLE, user_id, "owner", workspace_id, solution_id)

    body = {
        "Message": "Solution created successfully",
        "SolutionId": solution_id
    }
    return return_response(200, body)

def get_solution(workspace_id, solution_id, params,user_id):

    access_type = check_solution_access(RESOURCE_ACCESS_TABLE, user_id, workspace_id, solution_id)
    if not access_type:
        return return_response(403, {"Error": "Not authorized to perform this action"})

    response=WORKSPACES_TABLE.get_item(Key={"WorkspaceId": workspace_id})
    if 'Item' not in response:
        return {
            "statusCode": 404,
            "body": json.dumps({"Message": "Workspace not found"})
        }

    key = {
        "WorkspaceId": workspace_id, 
        "SolutionId": solution_id
    }

    response = SOLUTIONS_TABLE.get_item(Key=key)

    item = response.get('Item')

    if not item:
        return {
            "statusCode": 404, 
            "body": json.dumps({"Message": "Solution not found"})
        }
    
    return return_response(200,item)

def update_solution(workspace_id, solution_id, body, user_id, params=None):
    action = None
    if params and isinstance(params, dict):
        action = params.get('action')

    access_type = check_solution_access(RESOURCE_ACCESS_TABLE, user_id, workspace_id, solution_id)
    if not access_type:
        return return_response(403, {"Error": "Not authorized to perform this action"})
    
    if access_type not in ['editor', 'owner']:
        return return_response(403, {"Error": "Not authorized to perform this action"})

    response=WORKSPACES_TABLE.get_item(Key={"WorkspaceId": workspace_id})
    if 'Item' not in response:
        return {
            "statusCode": 404,
            "body": json.dumps({"Message": "Workspace not found"})
        }
    
    response=SOLUTIONS_TABLE.get_item(Key={"WorkspaceId": workspace_id, "SolutionId": solution_id})
    if not response.get("Item"):
        return {
            "statusCode": 404,
            "body": json.dumps({"Message": "Solution not found"})
        }
    item = response.get("Item")
    solution_name = item.get("SolutionName")
    
    key = {
        "WorkspaceId": workspace_id, 
        "SolutionId": solution_id
    }

    update_expr = []
    expr_attr_values = {}

    if action == "datasource":
        # Only update Datasources field
        datasources = body.get("Datasources")
        if not isinstance(datasources, list):
            return {"statusCode": 400, "body": json.dumps({"Message": "Datasources must be a list"})}
        datasource_objs = []
        invalid = []
        for ds_id in datasources:
            ds_resp = DATASOURCES_TABLE.get_item(Key={"DatasourceId": ds_id})
            ds_item = ds_resp.get('Item')
            if not ds_item:
                invalid.append(ds_id)
            else:
                datasource_objs.append({
                    "DatasourceId": ds_id,
                    "DatasourceName": ds_item.get("DatasourceName", "")
                })
        if invalid:
            return {"statusCode": 400, "body": json.dumps({"Message": f"Invalid datasources: {invalid}"})}
        update_expr.append("Datasources = :Datasources")
        expr_attr_values[":Datasources"] = datasource_objs
        update_expr.append("LastUpdationTime = :LastUpdationTime")
        expr_attr_values[":LastUpdationTime"] = str(datetime.now(timezone.utc).strftime("%Y-%m-%d %H:%M:%S"))
        update_expr.append("LastUpdatedBy= :LastUpdatedBy")
        expr_attr_values[":LastUpdatedBy"] = user_id
        update_expression = "SET " + ", ".join(update_expr)
        SOLUTIONS_TABLE.update_item(
            Key=key,
            UpdateExpression=update_expression,
            ExpressionAttributeValues=expr_attr_values
        )
        log_activity(
            ACTIVITY_LOGS_TABLE,
            resource_type="Solutions",
            resource_name=solution_name,
            resource_id=solution_id,
            user_id=user_id,
            action="UPDATE_SOLUTION_DATASOURCES"
        )
        return return_response(200, {"Message": "Solution datasources updated"})
    else:
        # Normal update, do not allow Datasources update
        for field in ["SolutionName", "Description", "Tags"]:
            if field in body:
                update_expr.append(f"{field} = :{field}")
                expr_attr_values[f":{field}"] = body[field]
        if not update_expr:
            return {"statusCode": 400, "body": json.dumps({"Message": "No fields to update"})}
        update_expr.append("LastUpdationTime = :LastUpdationTime")
        expr_attr_values[":LastUpdationTime"] = str(datetime.now(timezone.utc).strftime("%Y-%m-%d %H:%M:%S"))
        update_expr.append("LastUpdatedBy= :LastUpdatedBy")
        expr_attr_values[":LastUpdatedBy"] = user_id
        update_expression = "SET " + ", ".join(update_expr)
        SOLUTIONS_TABLE.update_item(
            Key=key,
            UpdateExpression=update_expression,
            ExpressionAttributeValues=expr_attr_values
        )
        if body.get("SolutionName"):
            solution_name = body.get("SolutionName")
        log_activity(
            ACTIVITY_LOGS_TABLE,
            resource_type="Solutions",
            resource_name=body.get("SolutionName"),
            resource_id=solution_id,
            user_id=user_id,
            action="UPDATE_SOLUTION"
        )
        return return_response(200, {"Message": "Solution updated"})

def delete_solution(workspace_id, solution_id,user_id):

    access_type = check_solution_access(RESOURCE_ACCESS_TABLE, user_id, workspace_id, solution_id)
    if not access_type:
        return return_response(403, {"Error": "Not authorized to perform this action"})
    
    if access_type != 'owner':
        return return_response(403, {"Error": "Not authorized to perform this action"})

    response=WORKSPACES_TABLE.get_item(Key={"WorkspaceId": workspace_id})
    if 'Item' not in response:
        return {
            "statusCode": 404,
            "body": json.dumps({"Message": "Workspace not found"})
        }

    response=SOLUTIONS_TABLE.get_item(Key={"WorkspaceId": workspace_id, "SolutionId": solution_id})
    if not response.get("Item"):
        return {
            "statusCode": 404,
            "body": json.dumps({"Message": "Solution not found"})
        }

    item = response.get("Item")
    solution_name = item.get("SolutionName")

    key = {"WorkspaceId": workspace_id, "SolutionId": solution_id}

    response=SOLUTIONS_TABLE.get_item(Key=key)
    if not response.get("Item"):
        return {
            "statusCode": 400, 
            "body": json.dumps(
                {
                    "Message": "Solution not found"
                }
            )
        }

    # Delete all related permissions from RESOURCE_ACCESS_TABLE
    access_key = f"SOLUTION#{workspace_id}#{solution_id}"
    try:
        # Query all permission records for this solution
        permission_items = RESOURCE_ACCESS_TABLE.query(
            IndexName='AccessKey-Index',
            KeyConditionExpression=Key('AccessKey').eq(access_key)
        ).get('Items', [])
        for item in permission_items:
            RESOURCE_ACCESS_TABLE.delete_item(Key={'Id': item['Id'], 'AccessKey': item['AccessKey']})
    except Exception as e:
        print(f"Error deleting solution permissions: {e}")

    SOLUTIONS_TABLE.delete_item(Key=key)

    log_activity(
        ACTIVITY_LOGS_TABLE,
        resource_type="Solutions",
        resource_name=solution_name,
        resource_id=solution_id,
        user_id=user_id,
        action="DELETE_SOLUTION"
    )

    return return_response(200,{"Message": "Solution deleted"})<|MERGE_RESOLUTION|>--- conflicted
+++ resolved
@@ -163,12 +163,8 @@
         "SolutionId": solution_id,
         "SolutionName": solution_name,
         "Description": description,
-<<<<<<< HEAD
         "Tags":tags,
-=======
-        "Tag":tags,
         "SolutionStatus":"YET_TO_BE_PREPARED",
->>>>>>> 9290ef36
         "CreatedBy": user_id,
         "CreationTime": str(datetime.now(timezone.utc).strftime("%Y-%m-%d %H:%M:%S")),
         "LastUpdatedBy": user_id,
