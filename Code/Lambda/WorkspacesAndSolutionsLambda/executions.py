--- conflicted
+++ resolved
@@ -141,11 +141,7 @@
             'ExecutedBy': event.get('requestContext', {}).get('authorizer', {}).get('user_id'),
             'LogsStatus': 'INCOMPLETE'
         }
-<<<<<<< HEAD
-        
-=======
         executions_table.put_item(Item=execution)
->>>>>>> c6234a6f
         # Start all resources
         resource_statuses = {}
         for resource in solution.get('Resources', []):
@@ -185,12 +181,6 @@
                     'runId': response['JobRunId']
                 }
 
-<<<<<<< HEAD
-
-        executions_table.put_item(Item=execution)
-
-=======
->>>>>>> c6234a6f
         payload = {
             "execution_id": execution_id,
             "solution_id": solution_id,
@@ -303,11 +293,7 @@
             }
         )
         return return_response(200, {
-<<<<<<< HEAD
-            'status': 'TIMED_OUT',
-=======
             'status': 'FAILED',
->>>>>>> c6234a6f
             'execution_id': execution_id
         })
     
@@ -320,8 +306,4 @@
                 ':end_time': datetime.now(timezone.utc).strftime("%Y-%m-%d %H:%M:%S")
             }
         )
-<<<<<<< HEAD
         return return_response(500, {"Error": str(e)})
-=======
-        return return_response(500, {"Error": str(e)})
->>>>>>> c6234a6f
