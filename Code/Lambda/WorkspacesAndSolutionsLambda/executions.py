--- conflicted
+++ resolved
@@ -59,7 +59,6 @@
             KeyConditionExpression=Key('SolutionId').eq(solution_id),
             ProjectionExpression="ExecutionId, ExecutionStatus, StartTime, EndTime, ExecutedBy"
         ).get('Items', [])
-<<<<<<< HEAD
 
         pagination_response = paginate_list(
             name='Execution',
@@ -72,103 +71,11 @@
         )
         return pagination_response
         # return return_response(200, response)
-    except ClientError as e:
-    
-        return return_response(500, {"Error": 'Internal server error retrieving executions'})
-
-def run_solution(event, context):
-    """Initiate a solution execution."""
-    try:
-        path_parameters = event.get('pathParameters', {})
-        is_valid, message = validate_path_parameters(path_parameters, ['workspace_id', 'solution_id'])
-        if not is_valid:
-            return return_response(400, {"Error": message})
-        auth = event.get("requestContext", {}).get("authorizer", {})
-        user_id = auth.get("user_id")
-        workspace_id = path_parameters['workspace_id']
-        solution_id = path_parameters['solution_id']
-        execution_id = str(uuid.uuid4())
-        timestamp = str(datetime.now(timezone.utc).strftime("%Y-%m-%d %H:%M:%S"))
-
-        execution = {
-            'ExecutionId': execution_id,
-            'SolutionId': solution_id,
-            'ExecutionStatus': 'STARTED',
-            'StartTime': timestamp,
-            'ExecutedBy': user_id,  
-            'LogsStatus': 'NO',
-            'LogsS3Path':''
-        }
-
-        executions_table.put_item(Item=execution)
-        log_activity(activity_logs_table, 'Solution', solution_id,execution_id,user_id, 'EXECUTION_STARTED')
-        
-        response=solutions_table.get_item(
-            Key= {'WorkspaceId':workspace_id,'SolutionId': solution_id},
-        ).get('Item', {})
-        resources=response.get('Resources',[])
-        invocation=response.get('Invocation')
-        if invocation is None:
-            return return_response(400, {"Error": 'Resources not found'})
-        invocation_type = None
-        for res in resources:
-          
-            name = res.get('Name', {})
-            rtype = res.get('Type', {})
-
-            if name == invocation:
-                invocation_type = rtype
-                break
-
-             
-        if invocation_type=='lambda':
-     
-            lambda_client = boto3.client('lambda')
-            lambda_client.invoke(
-                FunctionName=invocation,
-                InvocationType='Event',
-                Payload=json.dumps({'execution_id': execution_id})
-            )
-        elif invocation_type =='stepfunction':
-
-            stepfunctions_client = boto3.client('stepfunctions')
-            stepfunctions_client.start_execution(
-                stateMachineArn=invocation,
-                input=json.dumps({'execution_id': execution_id})
-            )
-        elif invocation_type =='glue':
-    
-            glue_client = boto3.client('glue')
-            glue_client.start_job_run(
-                JobName=invocation
-            )
-            
-        return return_response(201, {
-            'Message': 'Execution started successfully',
-            'ExecutionId': execution_id
-        })
-    except ClientError as e:
-       
-        return return_response(500, {"Error": 'Internal server error starting execution'})
-=======
-
-        pagination_response = paginate_list(
-            name='Execution',
-            data=execution_items,
-            valid_keys=['StartTime'],
-            offset=offset,
-            limit=limit,
-            sort_by='StartTime',   
-            sort_order='desc'
-        )
-        return pagination_response
-        # return return_response(200, response)
     except ClientError:
         return return_response(500, {"Error": 'Internal server error retrieving execution'})
     except Exception as e:
         return return_response(500,{"Error": str(e)})
 
->>>>>>> 45e2c04b
 
 def get_execution(event, context):
     """Retrieve details of a specific execution."""
@@ -299,10 +206,6 @@
         })
 
     except ClientError as e:
-<<<<<<< HEAD
-       
-        return return_response(500, {"Error": 'Internal server error retrieving execution'})
-=======
         return return_response(500, {"Error": f"AWS error: {str(e)}"})
     except Exception as e:
         return return_response(500, {"Error": str(e)})
@@ -407,4 +310,3 @@
             }
         )
         return return_response(500, {"Error": str(e)})
->>>>>>> 45e2c04b
