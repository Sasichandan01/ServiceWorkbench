--- conflicted
+++ resolved
@@ -3,14 +3,9 @@
 import os
 import logging
 import uuid
-<<<<<<< HEAD
 from datetime import datetime, timezone
 from Utils.utils import paginate_list, return_response, log_activity
-=======
-from datetime import datetime
-from Utils.utils import paginate_list
 from RBAC.rbac import is_user_action_valid, return_response
->>>>>>> b435e5d3
 from collections import defaultdict
 from FGAC.fgac import create_datasource_fgac, check_datasource_access
 from boto3.dynamodb.conditions import Key, Attr
@@ -31,20 +26,10 @@
 s3_client = boto3.client("s3")
 ACTIVITY_LOGS_TABLE = dynamodb.Table(os.environ['ACTIVITY_LOGS_TABLE'])
 datasource_table = dynamodb.Table(DATASOURCE_TABLE_NAME)
-<<<<<<< HEAD
 activity_logs_table = dynamodb.Table(os.environ['ACTIVITY_LOGS_TABLE'])
 resource_access_table = dynamodb.Table(os.environ['RESOURCE_ACCESS_TABLE'])
-=======
 table = dynamodb.Table(ROLES_TABLE)
 
-
-def response(status_code, body):
-    return {
-        "statusCode": status_code,
-        "headers": {"Content-Type": "application/json"},
-        "body": json.dumps(body)
-    }
->>>>>>> b435e5d3
 
 def lambda_handler(event, context):
     try:
@@ -54,11 +39,9 @@
         path = event.get("path", "")
         query_params = event.get("queryStringParameters") or {}
         path_params = event.get("pathParameters") or {}
-<<<<<<< HEAD
         auth = event.get("requestContext", {}).get("authorizer", {})
         user_id = auth.get("user_id")
         role = auth.get("role")
-=======
         resource = event.get("resource", "")
 
         auth = event.get("requestContext", {}).get("authorizer", {})
@@ -67,7 +50,6 @@
         valid, msg = is_user_action_valid(user_id, role, resource, http_method, table)
         if not valid:
             return return_response(403, {"Error": msg})
->>>>>>> b435e5d3
 
         try:
             body = json.loads(event.get("body") or "{}")
@@ -182,10 +164,7 @@
             "CreationTime": item.get("CreationTime"),
             "LastUpdatedBy": item.get("LastUpdatedBy"),
             "LastUpdationTime": item.get("LastUpdationTime"),
-<<<<<<< HEAD
             "Description": item.get("Description", ""),
-=======
->>>>>>> b435e5d3
             "Tags": item.get("Tags", [])
         }
         for item in datasource_items
@@ -230,11 +209,7 @@
         "DatasourceName": body.get("DatasourceName"),
         "Tags": body.get("Tags", []),
         "Description": body.get("Description", ""),
-<<<<<<< HEAD
         "CreatedBy": user_id,
-=======
-        "CreatedBy": "SYSTEM",
->>>>>>> b435e5d3
         "CreationTime": now,
         "LastUpdatedBy": user_id,
         "LastUpdationTime": now,
