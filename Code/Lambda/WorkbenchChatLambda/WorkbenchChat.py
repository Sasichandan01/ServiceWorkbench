--- conflicted
+++ resolved
@@ -29,6 +29,39 @@
 
 MAX_MESSAGES = 10
 chat_table = dynamodb.Table(os.environ['CHAT_TABLE'])
+
+# def build_chat_pk(workspace_id, solution_id):
+#     return f"ws#{workspace_id}#sol#{solution_id}"
+
+# def add_chat_message(workspace_id, solution_id, role, content=None,trace=None,message_id=None):
+#     pk = build_chat_pk(workspace_id, solution_id)
+
+#     response = chat_table.query(
+#         KeyConditionExpression=Key('ChatId').eq(pk),
+#         ScanIndexForward=True  # oldest first
+#     )
+#     items = response['Items']
+
+#     if items:
+#         last_sk = max(int(m['MessageNumber']) for m in items)
+#         new_sk = f"{last_sk + 1:04}"
+#     else:
+#         new_sk = "0001"
+
+#     item = {
+#         'ChatId': pk,
+#         'MessageNumber': new_sk,
+#         'Role': role,
+#         'Timestamp': datetime.utcnow().isoformat(),
+#         'MessageId': message_id
+#     }
+#     if content:
+#         item['Content'] = content
+
+#     if trace:
+#         item['Trace'] = trace
+
+#     chat_table.put_item(Item=item)
 
 
 def sanitize_for_dynamodb(obj):
@@ -46,17 +79,11 @@
     else:
         return obj
 
-<<<<<<< HEAD
-def add_chat_message(workspace_id, solution_id, user_id, role, message=None, trace=None, message_id=None,s3_key=None):
-=======
-def add_chat_message(workspace_id, solution_id, user_id, role, message=None, trace=None, message_id=None, chat_context="AIChat"):
-    LOGGER.info(f"Adding chat message for workspace_id={workspace_id}, solution_id={solution_id}, user_id={user_id}, role={role}, message_id={message_id}, chat_context={chat_context}")
->>>>>>> b0915ad2
+def add_chat_message(workspace_id, solution_id, user_id, role, message=None, trace=None, message_id=None,s3_key=None, chat_context="AIChat"):
     timestamp = datetime.utcnow().isoformat()
-    chat_id = f"{solution_id}#{user_id}#{chat_context}"
+    chat_id = f"{solution_id}#{user_id}"
 
     # Convert trace string to list
-    LOGGER.info(f"Converting trace to list: {trace}")
     trace_list = []
     if trace:
         try:
@@ -66,7 +93,6 @@
             trace_list = [trace]
 
     # Check if message_id exists via GSI
-    LOGGER.info(f"Checking if message_id={message_id} exists in chat table")
     if message_id:
         response = chat_table.query(
             IndexName='MessageIdIndex',
@@ -108,14 +134,12 @@
         'Sender': role,
         'MessageId': message_id,
     }
-    LOGGER.info(f"Inserting new chat message: {item}")
 
     if message:
         item['Message'] = message
     if trace_list:
         item['Trace'] = sanitize_for_dynamodb(trace_list)
 
-    LOGGER.info(f"Inserting chat message: {item}")
     chat_table.put_item(Item=item)
 
 
@@ -263,17 +287,13 @@
     body = json.loads(event.get('body', '{}'))
     user_prompt = body.get('userMessage')
     agent_info=extract_agent_info()
-<<<<<<< HEAD
-    chat_context = body.get('Context')
+    chat_context = body.get('Context', 'AIChat')
+   
     combined_prompt=""
     if chat_context == 'AIChat':
         file_context=body.get('FileContext')
         s3_data=read_selected_s3_files("develop-service-workbench-workspaces", file_context, file_context)
         combined_prompt = f"Here is the file context: {s3_data}."
-=======
-    chat_context = body.get('Context', 'AIChat')
-    
->>>>>>> b0915ad2
     message_id = str(uuid.uuid4())
     user_message_id = str(uuid.uuid4())
 
@@ -290,12 +310,7 @@
         send_message_to_websocket(apigw_client, connection_id, {"status": "error", "message": msg})
         return {"statusCode": 400, "body": json.dumps({"message": msg})}
 
-<<<<<<< HEAD
-    add_chat_message(body['workspaceid'], body['solutionid'], user_id, 'user', user_prompt, message_id=user_message_id)
-=======
-    # Store user message in DynamoDB
     add_chat_message(body['workspaceid'], body['solutionid'], user_id, 'user', user_prompt, message_id=user_message_id, chat_context=chat_context)
->>>>>>> b0915ad2
 
     current_lambda_requirements = generate_requirements()
     
@@ -486,17 +501,18 @@
                             'assistant', 
                             message=response_obj["AIMessage"], 
                             message_id=message_id,
-                            s3_key=s3_key
+                            s3_key=s3_key, 
+                            chat_context=chat_context
                         )
                     else:
-<<<<<<< HEAD
                         add_chat_message(
                             body['workspaceid'], 
                             body['solutionid'], 
                             user_id, 
                             'assistant', 
                             message=response_obj["AIMessage"], 
-                            message_id=message_id
+                            message_id=message_id, 
+                            chat_context=chat_context
                         )
                     
                     # Reset state after completion
@@ -517,33 +533,11 @@
                     user_id, 
                     'assistant',
                     trace=response_obj.get('AITrace'), 
-                    message_id=message_id
+                    message_id=message_id, 
+                    chat_context=chat_context
                 )
                 
             LOGGER.info(f"Current state - code_generated: {code_generated}, cft_generated: {cft_generated}, url_generated: {url_generated}")
-=======
-                        print(code_generated)
-                        LOGGER.info("url generated is not true")
-
-                
-                elif observation_type == "FINISH" and agent_info['supervisor'].get('AgentId')==trace['agentId']:
-                    response_obj["AIMessage"] = trace["trace"]["orchestrationTrace"]["observation"]["finalResponse"]["text"]
-                    response_obj["Metadata"]["IsComplete"] = True
-                    # Store assistant response
-                    add_chat_message(body['workspaceid'], body['solutionid'], user_id, 'assistant', message= response_obj["AIMessage"], message_id= message_id, chat_context=chat_context)
-
-                
-            if "AITrace" in response_obj or "AIMessage" in response_obj:
-                send_message_to_websocket(apigw_client, connection_id,response_obj)
-                # Store assistant response
-                add_chat_message(body['workspaceid'], body['solutionid'], user_id, 'assistant',trace = response_obj.get('AITrace'), message_id= message_id, chat_context=chat_context)  
-                LOGGER.info(f"code_generated:{code_generated}")
-
-    if code_generated=="true" :
-        send_message_to_websocket(apigw_client, connection_id, code_payload)
-        code_generated="false"
-
->>>>>>> b0915ad2
 
         # Log final state if we exit the loop without FINISH
         LOGGER.warning(f"Exited trace loop without FINISH - Final state: code_generated={code_generated}, cft_generated={cft_generated}, url_generated={url_generated}")
