import json
import re
import logging
import boto3
import hashlib
from datetime import datetime
from decimal import Decimal
from botocore.config import Config
from botocore.exceptions import ClientError

s3_client = boto3.client('s3')
dynamodb = boto3.resource('dynamodb')
CONFIG = Config(retries={'mode':'adaptive','max_attempts':5}, connect_timeout=60,read_timeout=300)
bedrock_agent_runtime_client = boto3.client('bedrock-agent-runtime', config=CONFIG)
LOGGER = logging.getLogger()
LOGGER.setLevel(logging.INFO)
seen_hashes = set()

def generate_requirements():
    return ["boto3==1.28.63", "pyjwt==2.8.0", "requests==2.31.0"]

def read_s3_file(bucket: str, key: str, as_text: bool = True) -> str | None:
    try:
        response = s3_client.get_object(Bucket=bucket, Key=key)
        body = response['Body'].read()
        return body.decode('utf-8') if as_text else body
    except ClientError as e:
        code = e.response['Error']['Code']
        LOGGER.warning(f"S3 error {code} for s3://{bucket}/{key}")
        return None

def send_message_to_websocket(client, conn_id, message):
    try:
        client.post_to_connection(
            ConnectionId=conn_id,
            Data=json.dumps(message).encode('utf-8')
        )
        LOGGER.info(f"Sent to {conn_id}: {message}")
    except Exception as e:
        LOGGER.error(f"WebSocket send failed for {conn_id}: {e}")



def find_code_variables(obj):
    variables = []
    if isinstance(obj, dict):
        for k, v in obj.items():
            if k == 'codeGenerated':
                variables.append((k, v))
            else:
                variables.extend(find_code_variables(v))
    elif isinstance(obj, list):
        for item in obj:
            variables.extend(find_code_variables(item))
    return variables


def clean_response_string(input_data):
<<<<<<< HEAD
    if isinstance(input_data, list):
        temp_strings = []
        for item in input_data:
        s_item = str(item)
        s_item = s_item.replace("\n", "")
        s_item = s_item.replace("\\", "")
        temp_strings.append(s_item)
        return " ".join(temp_strings)
    else:
        response_string = str(input_data)
        cleaned_string = response_string.replace("\n", "")
        cleaned_string = cleaned_string.replace("\\", "")

        return cleaned_string

=======
  if isinstance(input_data, list):
    temp_strings = []
    for item in input_data:
      s_item = str(item)
      s_item = s_item.replace("\n", "")
      s_item = s_item.replace("\\", "")
      temp_strings.append(s_item)
    return " ".join(temp_strings)
  else:
    response_string = str(input_data)
    cleaned_string = response_string.replace("\n", "")
    cleaned_string = cleaned_string.replace("\\", "")

    return cleaned_string



def handle_send_message(event, apigw_client, connection_id, user_id):

    body = json.loads(event.get('body', '{}'))
    user_prompt = body.get('userMessage')

    if 'workspaceid' not in body or 'solutionid' not in body:
        msg = "Missing WorkspaceId or SolutionId"
        LOGGER.error(msg)
        send_message_to_websocket(apigw_client, connection_id, {"status": "error", "message": msg})

        return {"statusCode": 400, "body": json.dumps({"message": msg})}

    if not user_prompt:
        msg = "Missing userMessage in body"
        LOGGER.warning(msg)
        send_message_to_websocket(apigw_client, connection_id, {"status": "error", "message": msg})
        return {"statusCode": 400, "body": json.dumps({"message": msg})}


    s3_key = f"{body['workspaceid']}/{body['solutionid']}/memory.txt"
    memory_content = read_s3_file( 'wb-bhargav-misc-bucket', s3_key)
    current_lambda_requirements = generate_requirements()
    combined_prompt = f"Here are the lambda dependencies: {current_lambda_requirements}. Here is the user prompt: {user_prompt}. Here is the workspace id {body['workspaceid']} and solution id {body['solutionid']}. Here is the username {user_id}"

    if memory_content:
        combined_prompt += f" Here is the memory context: {memory_content}"
    
    LOGGER.info(f"Prompt: {combined_prompt}")

    invoke_agent_response = bedrock_agent_runtime_client.invoke_agent(
        agentId="TCMEZDRP4O",
        agentAliasId="BNWPCZI2IV",
        sessionId=connection_id[:-1],
        inputText=combined_prompt,
        bedrockModelConfigurations={'performanceConfig': {'latency': 'standard'}},
        enableTrace=True,
        endSession=False,
        sessionState={'sessionAttributes': {'user_id': user_id}},
        streamingConfigurations={'streamFinalResponse': False}
    )
    
    seen_code_vars = set()
    for event in invoke_agent_response["completion"]:
        trace = event.get("trace")
        print(trace)
        if trace:
            LOGGER.info("trace", trace)
            response_obj = {"Metadata": {"IsComplete": False}}

            if "failureTrace" in trace["trace"]:
                failure_reason = trace["trace"]["failureTrace"].get("failureReason", "Unknown failure. Please try again after some time.")
                if any(error in failure_reason for error in LAMBDA_ERROR):

                    response_obj["AITrace"] = "It seems like the Lambda function code contains unhandled errors.."
                    send_message_to_websocket( apigw_client, connection_id,response_obj)

                    response_obj.pop("AITrace")
                    response_obj["AIMessage"] = "ERROR : Your code contains unhandled errors. Check the agent logs for error details, then try again after fixing the error."
                else:
                    response_obj["AIMessage"] = failure_reason

                response_obj["Metadata"]["IsComplete"] = True
                send_message_to_websocket( apigw_client, connection_id,response_obj)
                return
            elif "rationale" in trace["trace"]["orchestrationTrace"]:
                response_obj["AITrace"] = trace["trace"]["orchestrationTrace"]["rationale"]["text"]
            
            elif "observation" in trace["trace"]["orchestrationTrace"]:
                observation_type = trace["trace"]["orchestrationTrace"]["observation"]["type"]
                
                if observation_type == "KNOWLEDGE_BASE":
                    response_obj["AITrace"] = [
                        {
                            "Dataset": reference["location"]["s3Location"]["uri"].split("/")[-3],
                            "Domain": reference["location"]["s3Location"]["uri"].split("/")[-4],
                            "File": reference["location"]["s3Location"]["uri"].split("/")[-1]
                        } for reference in trace["trace"]["orchestrationTrace"]["observation"]["knowledgeBaseLookupOutput"]["retrievedReferences"]
                    ]
             
                # elif observation_type == "ACTION_GROUP":
                    # response_obj["AITrace"] = [{
                    #     "Response from Lambda function" : trace['trace']['orchestrationTrace']['observation']['actionGroupInvocationOutput']['text']
                    # }]
                
                elif observation_type == "FINISH" and trace['agentId']=='TCMEZDRP4O':
                    response_obj["AIMessage"] = trace["trace"]["orchestrationTrace"]["observation"]["finalResponse"]["text"]
                    response_obj["Metadata"]["IsComplete"] = True
                

            
            # if "AITrace" in response_obj:
            #     response_obj["AITrace"] = clean_response_string(response_obj["AITrace"])
            # elif "AIMessage" in response_obj:
            #     response_obj["AIMessage"] = clean_response_string(response_obj["AIMessage"])

     
            if "AITrace" in response_obj or "AIMessage" in response_obj:
                send_message_to_websocket(apigw_client, connection_id,response_obj)    

def lambda_handler(event, context):
    LOGGER.info("Event: %s", json.dumps(event, default=str))
    rc = event['requestContext']
    cid = rc['connectionId']

    client = boto3.client('apigatewaymanagementapi', endpoint_url=f"https://{rc['domainName']}/{rc['stage']}")
>>>>>>> f459b409

    if rc['routeKey'] == '$connect':
        send_message_to_websocket(client, cid, {'status': 'connected', 'message': 'Welcome!'})
        return {'statusCode': 200}

<<<<<<< HEAD
def handle_send_message(event, apigw_client, connection_id, user_id):

    body = json.loads(event.get('body', '{}'))
    user_prompt = body.get('userMessage')

    if 'workspaceid' not in body or 'solutionid' not in body:
        msg = "Missing WorkspaceId or SolutionId"
        LOGGER.error(msg)
        send_message_to_websocket(apigw_client, connection_id, {"status": "error", "message": msg})

        return {"statusCode": 400, "body": json.dumps({"message": msg})}

    if not user_prompt:
        msg = "Missing userMessage in body"
        LOGGER.warning(msg)
        send_message_to_websocket(apigw_client, connection_id, {"status": "error", "message": msg})
        return {"statusCode": 400, "body": json.dumps({"message": msg})}


    s3_key = f"{body['workspaceid']}/{body['solutionid']}/memory.txt"
    memory_content = read_s3_file( 'wb-bhargav-misc-bucket', s3_key)
    current_lambda_requirements = generate_requirements()
    combined_prompt = f"Here are the lambda dependencies: {current_lambda_requirements}. Here is the user prompt: {user_prompt}. Here is the workspace id {body['workspaceid']} and solution id {body['solutionid']}. Here is the username {user_id}"

    if memory_content:
        combined_prompt += f" Here is the memory context: {memory_content}"
    
    LOGGER.info(f"Prompt: {combined_prompt}")

    invoke_agent_response = bedrock_agent_runtime_client.invoke_agent(
        agentId="TCMEZDRP4O",
        agentAliasId="BNWPCZI2IV",
        sessionId=connection_id[:-1],
        inputText=combined_prompt,
        bedrockModelConfigurations={'performanceConfig': {'latency': 'standard'}},
        enableTrace=True,
        endSession=False,
        sessionState={'sessionAttributes': {'user_id': user_id}},
        streamingConfigurations={'streamFinalResponse': False}
    )
    
    seen_code_vars = set()
    for event in invoke_agent_response["completion"]:
        trace = event.get("trace")
        print(trace)
        if trace:
            response_obj = {"Metadata": {"IsComplete": False}}

            if "failureTrace" in trace["trace"]:
                failure_reason = trace["trace"]["failureTrace"].get("failureReason", "Unknown failure. Please try again after some time.")
                if any(error in failure_reason for error in LAMBDA_ERROR):

                    response_obj["AITrace"] = "It seems like the Lambda function code contains unhandled errors.."
                    send_message_to_websocket( apigw_client, connection_id,response_obj)

                    response_obj.pop("AITrace")
                    response_obj["AIMessage"] = "ERROR : Your code contains unhandled errors. Check the agent logs for error details, then try again after fixing the error."
                else:
                    response_obj["AIMessage"] = failure_reason

                response_obj["Metadata"]["IsComplete"] = True
                send_message_to_websocket( apigw_client, connection_id,response_obj)
                return
            elif "rationale" in trace["trace"]["orchestrationTrace"]:
                response_obj["AITrace"] = trace["trace"]["orchestrationTrace"]["rationale"]["text"]
            
            elif "observation" in trace["trace"]["orchestrationTrace"]:
                observation_type = trace["trace"]["orchestrationTrace"]["observation"]["type"]
                
                if observation_type == "KNOWLEDGE_BASE":
                    response_obj["AITrace"] = [
                        {
                            "Dataset": reference["location"]["s3Location"]["uri"].split("/")[-3],
                            "Domain": reference["location"]["s3Location"]["uri"].split("/")[-4],
                            "File": reference["location"]["s3Location"]["uri"].split("/")[-1]
                        } for reference in trace["trace"]["orchestrationTrace"]["observation"]["knowledgeBaseLookupOutput"]["retrievedReferences"]
                    ]
             
                elif observation_type == "ACTION_GROUP":
                    response_obj["AITrace"] = [{
                        "Response from Lambda function" : trace['trace']['orchestrationTrace']['observation']['actionGroupInvocationOutput']['text']
                    }]
                
                elif observation_type == "FINISH" and trace['agentId']=='TCMEZDRP4O':
                    response_obj["AIMessage"] = trace["trace"]["orchestrationTrace"]["observation"]["finalResponse"]["text"]
                    response_obj["Metadata"]["IsComplete"] = True
                

            
            # if "AITrace" in response_obj:
            #     response_obj["AITrace"] = clean_response_string(response_obj["AITrace"])
            # elif "AIMessage" in response_obj:
            #     response_obj["AIMessage"'] = clean_response_string(response_obj["AIMessage"])
            # code_response={}
            # code_response["kvbkfbk"]="""
            #                 import json
            #                 import boto3
            #                 import logging
            #                 from botocore.exceptions import ClientError

            #                 # Set up logging
            #                 logger = logging.getLogger()
            #                 logger.setLevel(logging.INFO)

            #                 # Initialize AWS clients
            #                 s3 = boto3.client('s3')

            #                 def lambda_handler(event, context):
            #                     # Extract information from the Step Functions event
            #                     execution_id = event['execution_id']
            #                     input_file = event['input_file']
            #                     output_file = event['output_file']
                                
            #                     logger.info(f"Processing completion for execution {execution_id}")
                                
            #                     try:
            #                         # Update metadata for the processed file
            #                         metadata = {
            #                             'ExecutionId': execution_id,
            #                             'InputFile': input_file,
            #                             'ProcessingStatus': 'Completed'
            #                         }
                                    
            #                         s3.put_object_tagging(
            #                             Bucket='sales-data-processed-bucket',
            #                             Key=output_file,
            #                             Tagging={
            #                                 'TagSet': [{'Key': k, 'Value': v} for k, v in metadata.items()]
            #                             }
            #                         )
                                    
            #                         logger.info(f"Metadata updated for file {output_file}")
                                    
            #                         # You can add additional notification logic here if needed
            #                         # For example, sending an SNS notification or updating a DynamoDB table
                                    
            #                         return {
            #                             'statusCode': 200,
            #                             'body': json.dumps('Processing completed and metadata updated successfully.')
            #                         }
                                
            #                     except ClientError as e:
            #                         logger.error(f"Error updating metadata: {e}")
            #                         return {
            #                             'statusCode': 500,
            #                             'body': json.dumps('Error updating metadata')
            #                         }
            #                     except Exception as e:
            #                         logger.error(f"Unexpected error: {e}")
            #                         return {
            #                             'statusCode': 500,
            #                             'body': json.dumps('Unexpected error occurred')
            #                         }"""
            # code_response["abcdef"]="""
            #                 import json
            #                 import boto3
            #                 import logging
            #                 from botocore.exceptions import ClientError

            #                 # Set up logging
            #                 logger = logging.getLogger()
            #                 logger.setLevel(logging.INFO)

            #                 # Initialize AWS clients
            #                 s3 = boto3.client('s3')

            #                 def lambda_handler(event, context):
            #                     # Extract information from the Step Functions event
            #                     execution_id = event['execution_id']
            #                     input_file = event['input_file']
            #                     output_file = event['output_file']
                                
            #                     logger.info(f"Processing completion for execution {execution_id}")
                                
            #                     try:
            #                         # Update metadata for the processed file
            #                         metadata = {
            #                             'ExecutionId': execution_id,
            #                             'InputFile': input_file,
            #                             'ProcessingStatus': 'Completed'
            #                         }
                                    
            #                         s3.put_object_tagging(
            #                             Bucket='sales-data-processed-bucket',
            #                             Key=output_file,
            #                             Tagging={
            #                                 'TagSet': [{'Key': k, 'Value': v} for k, v in metadata.items()]
            #                             }
            #                         )
                                    
            #                         logger.info(f"Metadata updated for file {output_file}")
                                    
            #                         # You can add additional notification logic here if needed
            #                         # For example, sending an SNS notification or updating a DynamoDB table
                                    
            #                         return {
            #                             'statusCode': 200,
            #                             'body': json.dumps('Processing completed and metadata updated successfully.')
            #                         }
                                
            #                     except ClientError as e:
            #                         logger.error(f"Error updating metadata: {e}")
            #                         return {
            #                             'statusCode': 500,
            #                             'body': json.dumps('Error updating metadata')
            #                         }
            #                     except Exception as e:
            #                         logger.error(f"Unexpected error: {e}")
            #                         return {
            #                             'statusCode': 500,
            #                             'body': json.dumps('Unexpected error occurred')
            #                         }"""
            # send_message_to_websocket(apigw_client, connection_id,code_response) 
            if "AITrace" in response_obj or "AIMessage" in response_obj:
                send_message_to_websocket(apigw_client, connection_id,response_obj)    




def lambda_handler(event, context):
    LOGGER.info("Event: %s", json.dumps(event, default=str))
    rc = event['requestContext']
    cid = rc['connectionId']

    client = boto3.client('apigatewaymanagementapi', endpoint_url=f"https://{rc['domainName']}/{rc['stage']}")

    if rc['routeKey'] == '$connect':
        send_message_to_websocket(client, cid, {'status': 'connected', 'message': 'Welcome!'})
        return {'statusCode': 200}

    if rc['routeKey'] == '$disconnect':
        LOGGER.info(f"Disconnected: {cid}")
        return {'statusCode': 200}

    if rc['routeKey'] == 'sendMessage':
        handle_send_message(event, client, cid, rc['authorizer']['user_id'])
        # send_message_to_websocket(client, cid, {'status': 'Success', 'message': 'Completed'})

    return {'statusCode': 400}



=======
    if rc['routeKey'] == '$disconnect':
        LOGGER.info(f"Disconnected: {cid}")
        return {'statusCode': 200}

    if rc['routeKey'] == 'sendMessage':
        handle_send_message(event, client, cid, rc['authorizer']['user_id'])
        # send_message_to_websocket(client, cid, {'status': 'Success', 'message': 'Completed'})

    return {'statusCode': 400}



>>>>>>> f459b409
<|MERGE_RESOLUTION|>--- conflicted
+++ resolved
@@ -56,23 +56,6 @@
 
 
 def clean_response_string(input_data):
-<<<<<<< HEAD
-    if isinstance(input_data, list):
-        temp_strings = []
-        for item in input_data:
-        s_item = str(item)
-        s_item = s_item.replace("\n", "")
-        s_item = s_item.replace("\\", "")
-        temp_strings.append(s_item)
-        return " ".join(temp_strings)
-    else:
-        response_string = str(input_data)
-        cleaned_string = response_string.replace("\n", "")
-        cleaned_string = cleaned_string.replace("\\", "")
-
-        return cleaned_string
-
-=======
   if isinstance(input_data, list):
     temp_strings = []
     for item in input_data:
@@ -195,238 +178,6 @@
     cid = rc['connectionId']
 
     client = boto3.client('apigatewaymanagementapi', endpoint_url=f"https://{rc['domainName']}/{rc['stage']}")
->>>>>>> f459b409
-
-    if rc['routeKey'] == '$connect':
-        send_message_to_websocket(client, cid, {'status': 'connected', 'message': 'Welcome!'})
-        return {'statusCode': 200}
-
-<<<<<<< HEAD
-def handle_send_message(event, apigw_client, connection_id, user_id):
-
-    body = json.loads(event.get('body', '{}'))
-    user_prompt = body.get('userMessage')
-
-    if 'workspaceid' not in body or 'solutionid' not in body:
-        msg = "Missing WorkspaceId or SolutionId"
-        LOGGER.error(msg)
-        send_message_to_websocket(apigw_client, connection_id, {"status": "error", "message": msg})
-
-        return {"statusCode": 400, "body": json.dumps({"message": msg})}
-
-    if not user_prompt:
-        msg = "Missing userMessage in body"
-        LOGGER.warning(msg)
-        send_message_to_websocket(apigw_client, connection_id, {"status": "error", "message": msg})
-        return {"statusCode": 400, "body": json.dumps({"message": msg})}
-
-
-    s3_key = f"{body['workspaceid']}/{body['solutionid']}/memory.txt"
-    memory_content = read_s3_file( 'wb-bhargav-misc-bucket', s3_key)
-    current_lambda_requirements = generate_requirements()
-    combined_prompt = f"Here are the lambda dependencies: {current_lambda_requirements}. Here is the user prompt: {user_prompt}. Here is the workspace id {body['workspaceid']} and solution id {body['solutionid']}. Here is the username {user_id}"
-
-    if memory_content:
-        combined_prompt += f" Here is the memory context: {memory_content}"
-    
-    LOGGER.info(f"Prompt: {combined_prompt}")
-
-    invoke_agent_response = bedrock_agent_runtime_client.invoke_agent(
-        agentId="TCMEZDRP4O",
-        agentAliasId="BNWPCZI2IV",
-        sessionId=connection_id[:-1],
-        inputText=combined_prompt,
-        bedrockModelConfigurations={'performanceConfig': {'latency': 'standard'}},
-        enableTrace=True,
-        endSession=False,
-        sessionState={'sessionAttributes': {'user_id': user_id}},
-        streamingConfigurations={'streamFinalResponse': False}
-    )
-    
-    seen_code_vars = set()
-    for event in invoke_agent_response["completion"]:
-        trace = event.get("trace")
-        print(trace)
-        if trace:
-            response_obj = {"Metadata": {"IsComplete": False}}
-
-            if "failureTrace" in trace["trace"]:
-                failure_reason = trace["trace"]["failureTrace"].get("failureReason", "Unknown failure. Please try again after some time.")
-                if any(error in failure_reason for error in LAMBDA_ERROR):
-
-                    response_obj["AITrace"] = "It seems like the Lambda function code contains unhandled errors.."
-                    send_message_to_websocket( apigw_client, connection_id,response_obj)
-
-                    response_obj.pop("AITrace")
-                    response_obj["AIMessage"] = "ERROR : Your code contains unhandled errors. Check the agent logs for error details, then try again after fixing the error."
-                else:
-                    response_obj["AIMessage"] = failure_reason
-
-                response_obj["Metadata"]["IsComplete"] = True
-                send_message_to_websocket( apigw_client, connection_id,response_obj)
-                return
-            elif "rationale" in trace["trace"]["orchestrationTrace"]:
-                response_obj["AITrace"] = trace["trace"]["orchestrationTrace"]["rationale"]["text"]
-            
-            elif "observation" in trace["trace"]["orchestrationTrace"]:
-                observation_type = trace["trace"]["orchestrationTrace"]["observation"]["type"]
-                
-                if observation_type == "KNOWLEDGE_BASE":
-                    response_obj["AITrace"] = [
-                        {
-                            "Dataset": reference["location"]["s3Location"]["uri"].split("/")[-3],
-                            "Domain": reference["location"]["s3Location"]["uri"].split("/")[-4],
-                            "File": reference["location"]["s3Location"]["uri"].split("/")[-1]
-                        } for reference in trace["trace"]["orchestrationTrace"]["observation"]["knowledgeBaseLookupOutput"]["retrievedReferences"]
-                    ]
-             
-                elif observation_type == "ACTION_GROUP":
-                    response_obj["AITrace"] = [{
-                        "Response from Lambda function" : trace['trace']['orchestrationTrace']['observation']['actionGroupInvocationOutput']['text']
-                    }]
-                
-                elif observation_type == "FINISH" and trace['agentId']=='TCMEZDRP4O':
-                    response_obj["AIMessage"] = trace["trace"]["orchestrationTrace"]["observation"]["finalResponse"]["text"]
-                    response_obj["Metadata"]["IsComplete"] = True
-                
-
-            
-            # if "AITrace" in response_obj:
-            #     response_obj["AITrace"] = clean_response_string(response_obj["AITrace"])
-            # elif "AIMessage" in response_obj:
-            #     response_obj["AIMessage"'] = clean_response_string(response_obj["AIMessage"])
-            # code_response={}
-            # code_response["kvbkfbk"]="""
-            #                 import json
-            #                 import boto3
-            #                 import logging
-            #                 from botocore.exceptions import ClientError
-
-            #                 # Set up logging
-            #                 logger = logging.getLogger()
-            #                 logger.setLevel(logging.INFO)
-
-            #                 # Initialize AWS clients
-            #                 s3 = boto3.client('s3')
-
-            #                 def lambda_handler(event, context):
-            #                     # Extract information from the Step Functions event
-            #                     execution_id = event['execution_id']
-            #                     input_file = event['input_file']
-            #                     output_file = event['output_file']
-                                
-            #                     logger.info(f"Processing completion for execution {execution_id}")
-                                
-            #                     try:
-            #                         # Update metadata for the processed file
-            #                         metadata = {
-            #                             'ExecutionId': execution_id,
-            #                             'InputFile': input_file,
-            #                             'ProcessingStatus': 'Completed'
-            #                         }
-                                    
-            #                         s3.put_object_tagging(
-            #                             Bucket='sales-data-processed-bucket',
-            #                             Key=output_file,
-            #                             Tagging={
-            #                                 'TagSet': [{'Key': k, 'Value': v} for k, v in metadata.items()]
-            #                             }
-            #                         )
-                                    
-            #                         logger.info(f"Metadata updated for file {output_file}")
-                                    
-            #                         # You can add additional notification logic here if needed
-            #                         # For example, sending an SNS notification or updating a DynamoDB table
-                                    
-            #                         return {
-            #                             'statusCode': 200,
-            #                             'body': json.dumps('Processing completed and metadata updated successfully.')
-            #                         }
-                                
-            #                     except ClientError as e:
-            #                         logger.error(f"Error updating metadata: {e}")
-            #                         return {
-            #                             'statusCode': 500,
-            #                             'body': json.dumps('Error updating metadata')
-            #                         }
-            #                     except Exception as e:
-            #                         logger.error(f"Unexpected error: {e}")
-            #                         return {
-            #                             'statusCode': 500,
-            #                             'body': json.dumps('Unexpected error occurred')
-            #                         }"""
-            # code_response["abcdef"]="""
-            #                 import json
-            #                 import boto3
-            #                 import logging
-            #                 from botocore.exceptions import ClientError
-
-            #                 # Set up logging
-            #                 logger = logging.getLogger()
-            #                 logger.setLevel(logging.INFO)
-
-            #                 # Initialize AWS clients
-            #                 s3 = boto3.client('s3')
-
-            #                 def lambda_handler(event, context):
-            #                     # Extract information from the Step Functions event
-            #                     execution_id = event['execution_id']
-            #                     input_file = event['input_file']
-            #                     output_file = event['output_file']
-                                
-            #                     logger.info(f"Processing completion for execution {execution_id}")
-                                
-            #                     try:
-            #                         # Update metadata for the processed file
-            #                         metadata = {
-            #                             'ExecutionId': execution_id,
-            #                             'InputFile': input_file,
-            #                             'ProcessingStatus': 'Completed'
-            #                         }
-                                    
-            #                         s3.put_object_tagging(
-            #                             Bucket='sales-data-processed-bucket',
-            #                             Key=output_file,
-            #                             Tagging={
-            #                                 'TagSet': [{'Key': k, 'Value': v} for k, v in metadata.items()]
-            #                             }
-            #                         )
-                                    
-            #                         logger.info(f"Metadata updated for file {output_file}")
-                                    
-            #                         # You can add additional notification logic here if needed
-            #                         # For example, sending an SNS notification or updating a DynamoDB table
-                                    
-            #                         return {
-            #                             'statusCode': 200,
-            #                             'body': json.dumps('Processing completed and metadata updated successfully.')
-            #                         }
-                                
-            #                     except ClientError as e:
-            #                         logger.error(f"Error updating metadata: {e}")
-            #                         return {
-            #                             'statusCode': 500,
-            #                             'body': json.dumps('Error updating metadata')
-            #                         }
-            #                     except Exception as e:
-            #                         logger.error(f"Unexpected error: {e}")
-            #                         return {
-            #                             'statusCode': 500,
-            #                             'body': json.dumps('Unexpected error occurred')
-            #                         }"""
-            # send_message_to_websocket(apigw_client, connection_id,code_response) 
-            if "AITrace" in response_obj or "AIMessage" in response_obj:
-                send_message_to_websocket(apigw_client, connection_id,response_obj)    
-
-
-
-
-def lambda_handler(event, context):
-    LOGGER.info("Event: %s", json.dumps(event, default=str))
-    rc = event['requestContext']
-    cid = rc['connectionId']
-
-    client = boto3.client('apigatewaymanagementapi', endpoint_url=f"https://{rc['domainName']}/{rc['stage']}")
 
     if rc['routeKey'] == '$connect':
         send_message_to_websocket(client, cid, {'status': 'connected', 'message': 'Welcome!'})
@@ -444,17 +195,3 @@
 
 
 
-=======
-    if rc['routeKey'] == '$disconnect':
-        LOGGER.info(f"Disconnected: {cid}")
-        return {'statusCode': 200}
-
-    if rc['routeKey'] == 'sendMessage':
-        handle_send_message(event, client, cid, rc['authorizer']['user_id'])
-        # send_message_to_websocket(client, cid, {'status': 'Success', 'message': 'Completed'})
-
-    return {'statusCode': 400}
-
-
-
->>>>>>> f459b409
