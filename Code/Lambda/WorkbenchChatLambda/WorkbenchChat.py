--- conflicted
+++ resolved
@@ -2,14 +2,9 @@
 import re
 import logging
 import boto3
-<<<<<<< HEAD
 import hashlib
 from datetime import datetime
 from decimal import Decimal
-=======
-import os
-import uuid 
->>>>>>> 188b8717
 from botocore.config import Config
 from botocore.exceptions import ClientError
 
@@ -21,7 +16,6 @@
 LOGGER.setLevel(logging.INFO)
 seen_hashes = set()
 
-<<<<<<< HEAD
 def generate_requirements():
     return ["boto3==1.28.63", "pyjwt==2.8.0", "requests==2.31.0"]
 
@@ -36,60 +30,16 @@
         return None
 
 def send_message_to_websocket(client, conn_id, message):
-=======
-
-dynamodb = boto3.resource('dynamodb')
-
-
-def generate_requirements():
-    """Generate requirements.txt with necessary packages"""
-    requirements = [
-        "boto3==1.28.63",
-        "pyjwt==2.8.0",
-        "requests==2.31.0"
-    ]
-    return requirements
-
-CONFIG = Config(
-    read_timeout=300,
-    connect_timeout=60,
-    retries={'max_attempts': 3}
-)
-
-bedrock_agent_runtime_client = boto3.client('bedrock-agent-runtime',config=CONFIG)
-def send_message_to_websocket(apigw_client, connection_id, message_data):
-    """
-    Send message to WebSocket connection with robust error handling.
-    Handles GoneException to clean up stale connections from DynamoDB.
-    """
->>>>>>> 188b8717
     try:
         client.post_to_connection(
             ConnectionId=conn_id,
             Data=json.dumps(message).encode('utf-8')
         )
-<<<<<<< HEAD
         LOGGER.info(f"Sent to {conn_id}: {message}")
-=======
-        LOGGER.info(f"Message sent to connection {connection_id}: {message_data.get('status')} - {message_data.get('message') or message_data.get('response')}")
-
-
->>>>>>> 188b8717
     except Exception as e:
         LOGGER.error(f"WebSocket send failed for {conn_id}: {e}")
 
-def find_thinking_blocks(obj):
-    blocks = []
-    if isinstance(obj, dict):
-        for v in obj.values():
-            blocks.extend(find_thinking_blocks(v))
-    elif isinstance(obj, list):
-        for item in obj:
-            blocks.extend(find_thinking_blocks(item))
-    elif isinstance(obj, str):
-        for m in re.findall(r"<thinking>(.*?)</thinking>", obj, re.DOTALL):
-            blocks.append(m.strip())
-    return blocks
+
 
 def find_code_variables(obj):
     variables = []
@@ -105,13 +55,30 @@
     return variables
 
 
+def clean_response_string(input_data):
+  if isinstance(input_data, list):
+    temp_strings = []
+    for item in input_data:
+      s_item = str(item)
+      s_item = s_item.replace("\n", "")
+      s_item = s_item.replace("\\", "")
+      temp_strings.append(s_item)
+    return " ".join(temp_strings)
+  else:
+    response_string = str(input_data)
+    cleaned_string = response_string.replace("\n", "")
+    cleaned_string = cleaned_string.replace("\\", "")
+
+    return cleaned_string
+
+
 
 def handle_send_message(event, apigw_client, connection_id, user_id):
 
     body = json.loads(event.get('body', '{}'))
-    user_prompt = body.get('prompt')
+    user_prompt = body.get('userMessage')
 
-    if 'WorkspaceId' not in body or 'SolutionId' not in body:
+    if 'workspaceid' not in body or 'solutionid' not in body:
         msg = "Missing WorkspaceId or SolutionId"
         LOGGER.error(msg)
         send_message_to_websocket(apigw_client, connection_id, {"status": "error", "message": msg})
@@ -119,23 +86,23 @@
         return {"statusCode": 400, "body": json.dumps({"message": msg})}
 
     if not user_prompt:
-        msg = "Missing 'prompt' in body"
+        msg = "Missing userMessage in body"
         LOGGER.warning(msg)
         send_message_to_websocket(apigw_client, connection_id, {"status": "error", "message": msg})
         return {"statusCode": 400, "body": json.dumps({"message": msg})}
 
 
-    s3_key = f"{body['WorkspaceId']}/{body['SolutionId']}/memory.txt"
+    s3_key = f"{body['workspaceid']}/{body['solutionid']}/memory.txt"
     memory_content = read_s3_file( 'wb-bhargav-misc-bucket', s3_key)
     current_lambda_requirements = generate_requirements()
-    combined_prompt = f"Here are the lambda dependencies: {current_lambda_requirements}. Here is the user prompt: {user_prompt}"
+    combined_prompt = f"Here are the lambda dependencies: {current_lambda_requirements}. Here is the user prompt: {user_prompt}. Here is the workspace id {body['workspaceid']} and solution id {body['solutionid']}. Here is the username {user_id}"
 
     if memory_content:
         combined_prompt += f" Here is the memory context: {memory_content}"
-    send_message_to_websocket(apigw_client, connection_id, {"status": "processing", "message": "Processing your request with the AI agent..."})
+    
     LOGGER.info(f"Prompt: {combined_prompt}")
 
-    response_stream = bedrock_agent_runtime_client.invoke_agent(
+    invoke_agent_response = bedrock_agent_runtime_client.invoke_agent(
         agentId="TCMEZDRP4O",
         agentAliasId="BNWPCZI2IV",
         sessionId=connection_id[:-1],
@@ -148,37 +115,62 @@
     )
     
     seen_code_vars = set()
-    
+    for event in invoke_agent_response["completion"]:
+        trace = event.get("trace")
+        print(trace)
+        if trace:
+            LOGGER.info("trace", trace)
+            response_obj = {"Metadata": {"IsComplete": False}}
 
-    for ev in response_stream['completion']:
-        if 'chunk' in ev:
-            text = ev['chunk']['bytes'].decode('utf-8')
-            send_message_to_websocket(apigw_client, connection_id, {
-                'status': 'in_progress', 'type': 'text_chunk', 'content': text
-            })
-        if 'trace' in ev:
-            print(ev)
+            if "failureTrace" in trace["trace"]:
+                failure_reason = trace["trace"]["failureTrace"].get("failureReason", "Unknown failure. Please try again after some time.")
+                if any(error in failure_reason for error in LAMBDA_ERROR):
 
-            for thinking in find_thinking_blocks(ev):
-                raw = json.dumps(ev, default=str, sort_keys=True).encode('utf-8')
-                key = hashlib.sha256(raw).hexdigest()
-                if key in seen_hashes:
-                    continue
-                seen_hashes.add(key)
-                if thinking=="":
-                    thinking="Generating....."
-                send_message_to_websocket(apigw_client, connection_id, {
-                    'status': 'in_progress', 'type': 'thinking', 'content': thinking
-                })
-            for name, value in find_code_variables(ev):
-                if (name, value) not in seen_code_vars:
-                    seen_code_vars.add((name, value))
-                    LOGGER.info(f"Found variable {name}={value}")
-                    send_message_to_websocket(apigw_client, connection_id, {
-                        'status': 'in_progress', 'type': 'variable', 'name': name, 'value': value
-                    })
+                    response_obj["AITrace"] = "It seems like the Lambda function code contains unhandled errors.."
+                    send_message_to_websocket( apigw_client, connection_id,response_obj)
 
-    return {'statusCode': 200, 'body': json.dumps({'message': 'Stream processed'})}
+                    response_obj.pop("AITrace")
+                    response_obj["AIMessage"] = "ERROR : Your code contains unhandled errors. Check the agent logs for error details, then try again after fixing the error."
+                else:
+                    response_obj["AIMessage"] = failure_reason
+
+                response_obj["Metadata"]["IsComplete"] = True
+                send_message_to_websocket( apigw_client, connection_id,response_obj)
+                return
+            elif "rationale" in trace["trace"]["orchestrationTrace"]:
+                response_obj["AITrace"] = trace["trace"]["orchestrationTrace"]["rationale"]["text"]
+            
+            elif "observation" in trace["trace"]["orchestrationTrace"]:
+                observation_type = trace["trace"]["orchestrationTrace"]["observation"]["type"]
+                
+                if observation_type == "KNOWLEDGE_BASE":
+                    response_obj["AITrace"] = [
+                        {
+                            "Dataset": reference["location"]["s3Location"]["uri"].split("/")[-3],
+                            "Domain": reference["location"]["s3Location"]["uri"].split("/")[-4],
+                            "File": reference["location"]["s3Location"]["uri"].split("/")[-1]
+                        } for reference in trace["trace"]["orchestrationTrace"]["observation"]["knowledgeBaseLookupOutput"]["retrievedReferences"]
+                    ]
+             
+                # elif observation_type == "ACTION_GROUP":
+                    # response_obj["AITrace"] = [{
+                    #     "Response from Lambda function" : trace['trace']['orchestrationTrace']['observation']['actionGroupInvocationOutput']['text']
+                    # }]
+                
+                elif observation_type == "FINISH" and trace['agentId']=='TCMEZDRP4O':
+                    response_obj["AIMessage"] = trace["trace"]["orchestrationTrace"]["observation"]["finalResponse"]["text"]
+                    response_obj["Metadata"]["IsComplete"] = True
+                
+
+            
+            # if "AITrace" in response_obj:
+            #     response_obj["AITrace"] = clean_response_string(response_obj["AITrace"])
+            # elif "AIMessage" in response_obj:
+            #     response_obj["AIMessage"] = clean_response_string(response_obj["AIMessage"])
+
+     
+            if "AITrace" in response_obj or "AIMessage" in response_obj:
+                send_message_to_websocket(apigw_client, connection_id,response_obj)    
 
 def lambda_handler(event, context):
     LOGGER.info("Event: %s", json.dumps(event, default=str))
@@ -191,147 +183,15 @@
         send_message_to_websocket(client, cid, {'status': 'connected', 'message': 'Welcome!'})
         return {'statusCode': 200}
 
-<<<<<<< HEAD
     if rc['routeKey'] == '$disconnect':
         LOGGER.info(f"Disconnected: {cid}")
         return {'statusCode': 200}
 
     if rc['routeKey'] == 'sendMessage':
-        return handle_send_message(event, client, cid, rc['authorizer']['user_id'])
-    send_message_to_websocket(client, cid, {'status': 'error', 'message': 'Unhandled route'})
+        handle_send_message(event, client, cid, rc['authorizer']['user_id'])
+        # send_message_to_websocket(client, cid, {'status': 'Success', 'message': 'Completed'})
 
     return {'statusCode': 400}
-=======
-    apigw_client = boto3.client(
-        'apigatewaymanagementapi',
-        endpoint_url=endpoint_url
-    )
- 
-    if route_key == '$connect':
-        LOGGER.info("Connection %s connected", connection_id)
-       
-        bedrock_session_id = str(uuid.uuid4())
-        try:
-       
-            send_message_to_websocket(apigw_client, connection_id, {"status": "connected", "message": "Welcome! Starting a new conversation."})
-        except Exception as e:
-            LOGGER.error(f"Error storing connection {connection_id} and session ID: {e}", exc_info=True)
-            send_message_to_websocket(apigw_client, connection_id, {"status": "error", "message": "Failed to establish session data."})
-            return {'statusCode': 500, 'body': json.dumps({'message': 'Failed to connect due to internal error.'})}
-
-    elif route_key == '$disconnect':
-        LOGGER.info("Connection %s disconnected", connection_id)
-        try:
-            connections_table.delete_item(Key={'connectionId': connection_id})
-            LOGGER.info(f"Removed connection {connection_id} from DB.")
-        except Exception as e:
-            LOGGER.error(f"Error removing connection {connection_id} from DB: {e}", exc_info=True)
-
-    elif route_key == 'sendMessage':
-        LOGGER.info("Processing 'sendMessage' route for connection %s", connection_id)
-        try:
-            body = json.loads(event.get('body', '{}'))
-            user_prompt = body.get('prompt')
-
-            LOGGER.info(f"Received prompt from connection {connection_id}: '{user_prompt}'")
 
 
-            if not user_prompt:
-                LOGGER.warning("No 'prompt' found in message body from connection %s", connection_id)
-                send_message_to_websocket(apigw_client, connection_id, {"status": "error", "message": "Please provide a 'prompt' in your message."})
-                return {
-                    "statusCode": 400,
-                    "body": json.dumps({"message": "Missing 'prompt' in message body"})
-                }
 
-            bedrock_session_id = connection_id[:-1]
-
-            session_attributes = {}
-
-            current_lambda_requirements = generate_requirements()
-
-            session_attributes['lambdaDependencies'] = json.dumps(current_lambda_requirements)
-            LOGGER.info(f"Sending lambdaDependencies to Bedrock Agent: {session_attributes['lambdaDependencies']}")
- 
-            send_message_to_websocket(apigw_client, connection_id, {"status": "processing", "message": "Processing your request with the AI agent..."})
-
-            response = bedrock_agent_runtime_client.invoke_agent(
-                agentId="TCMEZDRP4O",
-                agentAliasId="BNWPCZI2IV",
-                sessionId=bedrock_session_id,
-                inputText=user_prompt,
-                bedrockModelConfigurations={
-                    'performanceConfig': {
-                        'latency': 'standard'
-                    }
-                },
-                enableTrace=True,
-                endSession=False,
-                sessionState={
-                    'sessionAttributes': session_attributes
-                   
-                }
-               
-            )
-            print(response)
-
-            agent_response_full = ""
-
-            for chunk in response['completion']:
-                print(chunk)
-                if 'chunk' in chunk:
-                  
-                    decoded_chunk = chunk['chunk']['bytes'].decode('utf-8')
-                    agent_response_full += decoded_chunk
-
-                 
-            LOGGER.info(f"Bedrock Agent response for {connection_id}: '{agent_response_full}'")
-            send_message_to_websocket(apigw_client, connection_id, {"status": "completed", "response": agent_response_full})
-
-        except json.JSONDecodeError:
-            LOGGER.error("Invalid JSON body from connection %s", connection_id)
-            send_message_to_websocket(apigw_client, connection_id, {"status": "error", "message": "Invalid JSON format in your message."})
-            return {
-                "statusCode": 400,
-                "body": json.dumps({"message": "Invalid JSON format in body"})
-            }
-        except ClientError as e:
-
-            error_code = e.response.get("Error", {}).get("Code")
-            error_message_detail = e.response.get("Error", {}).get("Message", str(e))
-            http_status_code = e.response.get('ResponseMetadata', {}).get('HTTPStatusCode', 500)
-
-            LOGGER.error(f"Bedrock Agent API error for {connection_id}: {type(e).__name__} - {error_code} - {error_message_detail}", exc_info=True)
-
-            client_feedback_message = f"AI Agent Error: {error_message_detail}"
-
-            if error_code == 'AccessDeniedException':
-                client_feedback_message = "Access denied to AI Agent. Please check permissions or contact support."
-            elif error_code == 'ValidationException':
-                client_feedback_message = "AI Agent validation failed. Please check your request."
-            elif error_code == 'ThrottlingException':
-                client_feedback_message = "AI Agent is currently busy. Please try again shortly."
-
-            send_message_to_websocket(apigw_client, connection_id, {"status": "error", "message": client_feedback_message})
-            return {
-                "statusCode": http_status_code,
-                "body": json.dumps({"message": f"Error interacting with AI Agent: {error_message_detail}"})
-            }
-        except Exception as e:
-            LOGGER.error("Unexpected error processing sendMessage for connection %s: %s", connection_id, str(e), exc_info=True)
-            send_message_to_websocket(apigw_client, connection_id, {"status": "error", "message": "An unexpected server error occurred."})
-            return {
-                "statusCode": 500,
-                "body": json.dumps({"message": "Internal server error."})
-            }
-
-    else:
-        LOGGER.warning("Unhandled route key: %s from connection %s", route_key, connection_id)
-        send_message_to_websocket(apigw_client, connection_id, {"status": "error", "message": f"Unhandled route: {route_key}"})
-        return {
-            "statusCode": 400,
-            "body": json.dumps({"message": f"Invalid or unhandled route key: {route_key}"})
-        }
-
-    return {"statusCode": 200, "body": json.dumps({"message": "Processing complete for route."})}
->>>>>>> 188b8717
