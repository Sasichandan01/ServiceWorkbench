--- conflicted
+++ resolved
@@ -68,7 +68,6 @@
     try:
         headers = jwt.get_unverified_headers(token)
         kid = headers["kid"]
-        LOGGER.info(f"Headers: {headers}")
         key_index = next((i for i, key in enumerate(jwks) if key["kid"] == kid), None)
         if key_index is None:
             raise Exception("Public key not found in JWKS")
@@ -139,10 +138,8 @@
             return generate_policy("unauthorized", "Deny", "*")
 
         claims = verify_jwt_token(access_token)
-        LOGGER.info(f"Claims: {claims}")
 
         user = COGNITO_CLIENT.get_user(AccessToken=access_token)
-        LOGGER.info(f"User: {user}")
         user_id = user["Username"]
         attributes = {attr["Name"]: attr["Value"] for attr in user.get("UserAttributes", [])}
         email = attributes.get("email")
@@ -161,19 +158,11 @@
             LOGGER.error("User not found: %s", user_id)
             return generate_policy("unauthorized", "Deny", method_arn)
 
-<<<<<<< HEAD
-        attributess = {attr["Name"]: attr["Value"] for attr in user.get("UserAttributes", [])}
-        custom_role = attributess.get("custom:Role")
-        # role = item.get("Role",[])
-        LOGGER.info(f"Authenticated user: {user_id}, role: {custom_role}")
-=======
-        role = item.get("Role")
+        role = item.get("LastAccessedRole")
         LOGGER.info("Authenticated user: %s, role: %s", user_id, role)
->>>>>>> 3ce7674b
 
         return generate_policy(user_id, "Allow", method_arn, {
-            # "role": json.dumps(role),
-            'role': custom_role,
+            "role": role,
             "user_id": user_id,
             "email": email
         })
