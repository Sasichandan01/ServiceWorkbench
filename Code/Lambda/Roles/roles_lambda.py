--- conflicted
+++ resolved
@@ -23,16 +23,6 @@
         LOGGER.info("Event: %s", event)
         resource = event.get('resource')
         method = event.get('httpMethod')
-<<<<<<< HEAD
-        if not is_user_action_valid(event.get('user_id'), event.get('role'), resource, method, table):
-            return {
-                "statusCode": 403,
-                "body": json.dumps({"Error": "User not authorized to perform this action"})
-            }
-        query_params = event.get('queryStringParameters', {})
-        action = query_params.get('action')
-=======
->>>>>>> 83b4918b
         if resource == '/roles' and method == 'POST' and action == 'sync-role':
             query_params = event.get('queryStringParameters', {})
             action = query_params.get('action')
