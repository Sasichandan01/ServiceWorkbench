--- conflicted
+++ resolved
@@ -223,7 +223,6 @@
 pipelines:
   branches:
     wb-mayank:
-<<<<<<< HEAD
       - step: *lint_and_validate
       - step: *deploy
 
@@ -234,38 +233,14 @@
     wb-salma:
       - step: *lint_and_validate
       - step: *deploy
-    
+
     wb-bhargav:
       - step: *lint_and_validate
       - step: *deploy
-      
+
     wb-*:
       - step: *lint_and_validate
-      
-=======
-      - step: *lint_and_validate
-      - step: *deploy
-
-    wb-abhishek:
-      - step: *lint_and_validate
-      - step: *deploy
-
-    wb-salma:
-      - step: *lint_and_validate
-      - step: *deploy
-
-    wb-bhargav:
-      - step: *lint_and_validate
-      - step: *deploy
-
-    wb-init:
-      - step: *lint_and_validate
-      - step: *deploy
-
-    wb-*:
-      - step: *lint_and_validate
-
->>>>>>> c11e2565
+
     develop:
       - step: *lint_and_validate
       - step: *deploy_infra_stack
