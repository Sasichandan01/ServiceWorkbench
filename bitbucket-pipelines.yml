--- conflicted
+++ resolved
@@ -192,11 +192,7 @@
         |
         set -e
         echo "Deploying UI to S3..."
-<<<<<<< HEAD
         UI_BUCKET_NAME="service-workbench-artifacts"
-=======
-        UI_BUCKET_NAME="develop-service-workbench-website"
->>>>>>> 6a0b688b
         echo "Current working directory: $(pwd)"
         echo "Directory tree:"
         find .
@@ -283,13 +279,8 @@
           exit 1
         }
 
-<<<<<<< HEAD
-        echo "Uploading to S3: s3://${S3_BUCKET}/lambdas/${LAMBDA_NAME}.zip"
-        aws s3 cp "$ZIP_PATH" "s3://${S3_BUCKET}/lambdas/${LAMBDA_NAME}.zip" || {
-=======
         echo "Uploading to S3: s3://${S3_BUCKET}/lambda/${LAMBDA_NAME}.zip"
         aws s3 cp "$ZIP_PATH" "s3://${S3_BUCKET}/lambda/${LAMBDA_NAME}.zip" || {
->>>>>>> 6a0b688b
           echo "[ERROR] Failed to upload to S3"
           exit 1
         }
@@ -309,26 +300,16 @@
     - script: &zip_and_upload_lambdas
         |
         set -e
-<<<<<<< HEAD
-        echo "Zipping and uploading lambda files under Code/Lambdas to S3..."
-
-        BASE_DIR="Code/Lambdas"
-=======
         echo "Zipping and uploading lambda files under Code/Lambda to S3..."
 
         BASE_DIR="Code/Lambda"
->>>>>>> 6a0b688b
         DEST_BUCKET="service-workbench-artifacts"
         # DEST_BUCKET="mayank-swb"
         LAMBDA_ZIP_DIR="lambda_zips"
         mkdir -p "$LAMBDA_ZIP_DIR"
         trap "rm -rf $LAMBDA_ZIP_DIR" EXIT
 
-<<<<<<< HEAD
-        # Loop over immediate subdirectories of Code/Lambdas
-=======
         # Loop over immediate subdirectories of Code/Lambda
->>>>>>> 6a0b688b
         for CATEGORY in "$BASE_DIR"/*; do
           if [ -d "$CATEGORY" ]; then
             CATEGORY_NAME=$(basename "$CATEGORY")
@@ -359,35 +340,22 @@
           fi
         done
 
-<<<<<<< HEAD
-        echo "All zips uploaded to S3 under lambdas/<folder>/ structure."
-=======
         echo "All zips uploaded to S3 under lambda/<folder>/ structure."
->>>>>>> 6a0b688b
   
     - script: &zip_and_upload_layers
         |
         set -e
-<<<<<<< HEAD
-        echo "Zipping Code/Layer + installing dependencies from root-level requirements.txt..."
-
-        BASE_DIR="Code/Layer"
-        DEST_BUCKET="service-workbench-artifacts"
-        LAYER_ZIP_DIR="layers_zips"
-=======
         echo "Zipping contents of Code/Layer into a 'python/' folder inside the zip..."
 
         BASE_DIR="Code/Layer"
         DEST_BUCKET="service-workbench-artifacts"
         LAYER_ZIP_DIR="layer_zips"
->>>>>>> 6a0b688b
         ZIP_NAME="layer.zip"
         ZIP_PATH="${LAYER_ZIP_DIR}/${ZIP_NAME}"
 
         mkdir -p "$LAYER_ZIP_DIR"
         trap "rm -rf $LAYER_ZIP_DIR /tmp/layer_temp" EXIT
 
-<<<<<<< HEAD
         TEMP_LAYER_DIR="/tmp/layer_temp"
         PYTHON_DIR="${TEMP_LAYER_DIR}/python"
 
@@ -489,27 +457,7 @@
 
         echo "All targeted Lambdas updated."
 
-# Bitbucket Pipeline Configuration for Service Workbench
-=======
-        # Create temporary structure: /tmp/layer_temp/python/
-        mkdir -p /tmp/layer_temp/python
-
-        echo "Copying contents of $BASE_DIR into /tmp/layer_temp/python/"
-        cp -r "$BASE_DIR"/* /tmp/layer_temp/python/
-
-        echo "Zipping /tmp/layer_temp/python/ -> $ZIP_PATH"
-        (cd /tmp/layer_temp && zip -r "$OLDPWD/$ZIP_PATH" python)
-
-        echo "Uploading $ZIP_PATH to s3://${DEST_BUCKET}/layer/${ZIP_NAME}"
-        aws s3 cp "$ZIP_PATH" "s3://${DEST_BUCKET}/layer/${ZIP_NAME}" || {
-          echo "[ERROR] Failed to upload $ZIP_PATH"
-          exit 1
-        }
-
-        echo "Upload complete. Zip contains top-level folder 'python/'."
-
-
->>>>>>> 6a0b688b
+
   steps:
     - step: &lint_and_validate
         name: Lint and Validate
@@ -552,8 +500,6 @@
           - echo "Starting Lambda function update..."
           - *authenticate
           - *update_lambda_code
-<<<<<<< HEAD
-=======
 
     - step: &zipping_and_uploading_layers
         name: Zip and Upload Layers
@@ -562,17 +508,13 @@
           - echo "Zipping and uploading layer files..."
           - *authenticate
           - *zip_and_upload_layers
->>>>>>> 6a0b688b
     
     - step: &zipping_and_uploading_lambdas
         name: Zip and Upload Lambdas
         oidc: true
         script:
           - echo "Zipping and uploading lambda files..."
-<<<<<<< HEAD
-=======
           - *authenticate
->>>>>>> 6a0b688b
           - *zip_and_upload_lambdas
 
 pipelines:
@@ -658,7 +600,6 @@
           oidc: true
           script:
             - *authenticate
-<<<<<<< HEAD
             - *zip_and_upload_layers
     
     Update-layer-and-lambdas:
@@ -668,7 +609,4 @@
           script:
             - *authenticate
             - *zip_and_upload_layers
-            - *update_all_lambdas_with_layer
-=======
-            - *zip_and_upload_layers
->>>>>>> 6a0b688b
+            - *update_all_lambdas_with_layer