--- conflicted
+++ resolved
@@ -98,10 +98,10 @@
         BRANCH_NAME=$(echo "$BITBUCKET_BRANCH" | tr '/' '-')
         echo "Branch name: $BRANCH_NAME"
 
-        if [ "$BRANCH_NAME" != "develop" ]; then
-          echo "[ERROR] Infra deployment only allowed from 'develop' branch"
-          exit 1
-        fi
+        # if [ "$BRANCH_NAME" != "develop" ]; then
+        #   echo "[ERROR] Infra deployment only allowed from 'develop' branch"
+        #   exit 1
+        # fi
 
         if [ ! -f "Templates/Resources/infra.yaml" ]; then
           echo "[ERROR] Templates/Resources/infra.yaml not found"
@@ -115,81 +115,10 @@
           --template-file Templates/Resources/infra.yaml \
           --stack-name "$STACK_NAME" \
           --capabilities CAPABILITY_NAMED_IAM \
-<<<<<<< HEAD
           --parameter-overrides pApplicationPrefix="develop" || {
             echo "[ERROR] Infra deployment failed"
             exit 1
-=======
-          --parameter-overrides pApplicationPrefix="${BRANCH_NAME}" || {
-            echo "[ERROR] Infra deployment failed"
-            exit 1
           }
-
-    - script: &build_ui
-        |
-        set -e
-        echo "Building UI from Web directory..."
-        cd Web
-
-        if ! command -v npm &> /dev/null; then
-          echo "[ERROR] npm not found. Ensure the step image is Node.js-based (e.g., node:20)"
-          exit 1
-        fi
-
-        echo "Installing npm dependencies..."
-        npm install || {
-          echo "[ERROR] npm install failed"
-          exit 1
-        }
-
-        echo "Checking if Vite is available..."
-        if ! npx vite --version &> /dev/null; then
-          echo "Installing Vite locally..."
-          npm install --save-dev vite || {
-            echo "[ERROR] Failed to install Vite"
-            exit 1
->>>>>>> f6d64a5c
-          }
-        fi
-
-        echo "Running UI build..."
-        npm run build || {
-          echo "[ERROR] UI build failed"
-          exit 1
-        }
-
-        echo "Build complete. Contents of dist/:"
-        ls dist
-
-    - script: &deploy_ui_to_s3
-        |
-        set -e
-        echo "Deploying UI to S3..."
-        UI_BUCKET_NAME="develop-service-workbench-artifacts"
-        echo "Current working directory: $(pwd)"
-        echo "Directory tree:"
-        find .
-        # cd Web
-        if [ ! -d "dist" ]; then
-          echo "[ERROR] dist/ folder not found"
-          exit 1
-        fi
-
-        echo "Syncing contents to S3..."
-        aws s3 sync dist/ "s3://${UI_BUCKET_NAME}/web/" --delete || {
-          echo "[ERROR] S3 sync failed"
-          exit 1
-        }
-
-        echo "Creating CloudFront invalidation..."
-        aws cloudfront create-invalidation \
-          --distribution-id "$CLOUDFRONT_DISTRIBUTION_ID" \
-          --paths "/*" || {
-            echo "[ERROR] CloudFront invalidation failed"
-            exit 1
-        }
-
-        echo "UI successfully deployed and CloudFront cache invalidated."
 
     - script: &build_ui
         |
@@ -355,13 +284,10 @@
       - step: *lint_and_validate
       - step: *deploy
 
-<<<<<<< HEAD
     wb-init:
       - step: *lint_and_validate
       - step: *deploy
 
-=======
->>>>>>> f6d64a5c
     wb-*:
       - step: *lint_and_validate
 
@@ -378,11 +304,7 @@
           script:
             - echo "Manual trigger from branch: ${BITBUCKET_BRANCH}"
             - *authenticate
-<<<<<<< HEAD
             - *deploy_infra
-=======
-            - *deploy_infra_stack
->>>>>>> f6d64a5c
 
     UI-setup:
       - step:
