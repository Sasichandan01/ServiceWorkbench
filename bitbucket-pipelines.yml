---
image: cloudwicklabs/bitbucketrunner:py312

definitions:
  scripts:
    - script: &validate_python
        |
        set -e
        echo "Running Python and YAML linting..."
        PY_FILES=$(find . -name "*.py")
        if [ -n "$PY_FILES" ]; then
          if ! command -v pylint &> /dev/null; then
            echo "Installing pylint..."
            pip install pylint || { echo "[ERROR] Failed to install pylint"; exit 1; }
          fi
          echo "${PY_FILES}" | xargs pylint --fail-under=7.0 || {
            echo "[ERROR] Pylint score too low or errors found"
            exit 1
          }
        else
          echo "No Python files found to lint."
        fi

    - script: &validate_yaml
        |
        set -e
        echo "Validating YAML files..."
        if ! command -v yamllint &> /dev/null; then
          echo "Installing yamllint..."
          pip install yamllint || { echo "[ERROR] Failed to install yamllint"; exit 1; }
        fi
        YAML_FILES=$(find . -name "*.yaml" -o -name "*.yml")
        if [ -n "$YAML_FILES" ]; then
          echo "${YAML_FILES}" | xargs yamllint || {
            echo "[ERROR] Yamllint validation failed"
            exit 1
          }
        else
          echo "No YAML files found to validate."
        fi

    - script: &authenticate
        |
        set -e
        echo "Setting up AWS OIDC authentication..."
        export AWS_REGION=us-east-1
        export AWS_ROLE_ARN=arn:aws:iam::043309350924:role/workbench-bitbucket-idp-role
        export AWS_WEB_IDENTITY_TOKEN_FILE=$(pwd)/web-identity-token
        echo "${BITBUCKET_STEP_OIDC_TOKEN}" > "$AWS_WEB_IDENTITY_TOKEN_FILE" || {
          echo "[ERROR] Failed to write OIDC token"
          exit 1
        }
        chmod 600 "$AWS_WEB_IDENTITY_TOKEN_FILE"
        trap "rm -f $AWS_WEB_IDENTITY_TOKEN_FILE" EXIT

    - script: &deploy_stack
        |
        set -e
        COMMIT_MSG=$(git log -1 --pretty=%B)
        echo "Latest commit message: ${COMMIT_MSG}"

        if [ -f ".lambda_version" ]; then
          export LAMBDA_VERSION=$(cat .lambda_version)
        else
          echo "[ERROR] Lambda version not found. Please run zip_and_upload_lambdas first."
          exit 1
        fi

        if [ -f ".glue_version" ]; then
          export GLUE_VERSION=$(cat .glue_version)
        else
          echo "[ERROR] Glue version not found. Please run zip_and_upload_lambdas first."
          exit 1
        fi

        if echo "${COMMIT_MSG}" | grep -q "\[DEPLOY\]" || [ "$BITBUCKET_BRANCH" == "develop" ]; then
          echo "DEPLOY keyword found in commit. Proceeding..."
          BRANCH_NAME=$(echo "$BITBUCKET_BRANCH" | tr '/' '-')
          STACK_NAME="${BRANCH_NAME}-deployment"
          TEMPLATE_FILE="Templates/Resources/deploy.yaml"
          S3_BUCKET="service-workbench-artifacts"
          S3_KEY="cf/${BRANCH_NAME}/deploy.yaml"


          # if [ ! -f "Templates/Resources/deploy.yaml" ]; then
          #   echo "[ERROR] Templates/Resources/deploy.yaml not found"
          #   exit 1
          # fi

          chmod +x Scripts/swagger-replacement.sh
          ./Scripts/swagger-replacement.sh "${BRANCH_NAME}"
          
          aws cloudformation deploy \
            --template-file "$TEMPLATE_FILE" \
            --stack-name "$STACK_NAME" \
            --capabilities CAPABILITY_NAMED_IAM CAPABILITY_IAM \
            --parameter-overrides pPrefix="${BRANCH_NAME}" pRAGPrefix="${BRANCH_NAME//-/_}" DeploymentTrigger="$(date -u +%Y-%m-%dT%H:%M:%SZ)" LambdaArtifactVersion="${LAMBDA_VERSION}" GlueArtifactVersion="${GLUE_VERSION}"  \
            --s3-bucket "${S3_BUCKET}" \
            --s3-prefix "cf/${BRANCH_NAME}" \
            --no-fail-on-empty-changeset || {
              echo "[ERROR] CloudFormation deployment failed"
              exit 1
            }

          echo "Waiting for stack creation..."
          aws cloudformation wait stack-create-complete --stack-name "$STACK_NAME"
          echo "API deployment completed successfully."
        else
          echo "Skipping deployment: No DEPLOY keyword in commit message."
        fi

    - script: &deploy_infra
        |
        set -e
        BRANCH_NAME=$(echo "$BITBUCKET_BRANCH" | tr '/' '-')
        echo "Branch name: $BRANCH_NAME"

        if [ "$BRANCH_NAME" != "develop" ]; then
          echo "[ERROR] Infra deployment only allowed from 'develop' branch"
          exit 1
        fi

        # if [ ! -f "Templates/Resources/infra.yaml" ]; then
        #   echo "[ERROR] Templates/Resources/infra.yaml not found"
        #   exit 1
        # fi

        STACK_NAME="${BRANCH_NAME}-infra"
        TEMPLATE_FILE="Templates/Resources/infra.yaml"
        S3_BUCKET="service-workbench-artifacts"
        S3_KEY="cf/${BRANCH_NAME}/infra.yaml"
        echo "Deploying infrastructure stack: $STACK_NAME"

        aws cloudformation deploy \
          --template-file "$TEMPLATE_FILE" \
          --stack-name "$STACK_NAME" \
          --capabilities CAPABILITY_NAMED_IAM \
          --s3-bucket "${S3_BUCKET}" \
          --s3-prefix "cf/${BRANCH_NAME}" \
          --parameter-overrides pApplicationPrefix="${BRANCH_NAME}" || {
            echo "[ERROR] Infra deployment failed"
            exit 1
          }
 
    - script: &upload_cf_templates
        |
        set -e
        echo "Uploading CloudFormation templates to S3..."
        
        CF_S3_BUCKET="service-workbench-artifacts"
        BRANCH_NAME=$(echo "$BITBUCKET_BRANCH" | tr '/' '-')

        for TEMPLATE in Templates/Resources/deploy.yaml Templates/Resources/infra.yaml; do
          if [ -f "$TEMPLATE" ]; then
            FILE_NAME=$(basename "$TEMPLATE")
            S3_KEY="cf/${BRANCH_NAME}/${FILE_NAME}"
            echo "Uploading $TEMPLATE to s3://${CF_S3_BUCKET}/${S3_KEY}"
            aws s3 cp "$TEMPLATE" "s3://${CF_S3_BUCKET}/${S3_KEY}" || {
              echo "[ERROR] Failed to upload $TEMPLATE"
              exit 1
            }
          else
            echo "[WARN] Template not found: $TEMPLATE"
          fi
        done

        echo "CloudFormation templates uploaded successfully."


    - script: &build_ui
        |
        set -e
        echo "Building UI from Web directory..."

        BRANCH_NAME=$(echo "$BITBUCKET_BRANCH" | tr '/' '-')
        echo "Branch name: $BRANCH_NAME"

        cd "Web"

        STACK_NAME="${BRANCH_NAME}-deployment"
        REGION="us-east-1"

        echo "Fetching Cognito values from stack: $STACK_NAME..."

        USER_POOL_ID=$(aws cloudformation describe-stacks \
          --stack-name "$STACK_NAME" \
          --region "$REGION" \
          --query "Stacks[0].Outputs[?OutputKey=='CognitoUserPoolId'].OutputValue" \
          --output text)

        CLIENT_ID=$(aws cloudformation describe-stacks \
          --stack-name "$STACK_NAME" \
          --region "$REGION" \
          --query "Stacks[0].Outputs[?OutputKey=='CognitoAppClientId'].OutputValue" \
          --output text)

        REGION_VALUE=$(aws cloudformation describe-stacks \
          --stack-name "$STACK_NAME" \
          --region "$REGION" \
          --query "Stacks[0].Outputs[?OutputKey=='CognitoRegion'].OutputValue" \
          --output text)

        API_URL=$(aws cloudformation describe-stacks \
          --stack-name "$STACK_NAME" \
          --region "$REGION" \
          --query "Stacks[0].Outputs[?OutputKey=='ApiUrl'].OutputValue" \
          --output text)

        echo "Creating .env file with Cognito values..."
        cat > .env <<EOF
        VITE_COGNITO_USER_POOL_ID="${USER_POOL_ID}"
        VITE_COGNITO_CLIENT_ID="${CLIENT_ID}"
        VITE_COGNITO_REGION="${REGION_VALUE}"
        VITE_API_URL="${API_URL}"
        EOF

        if ! command -v npm &> /dev/null; then
          echo "[ERROR] npm not found. Ensure the step image is Node.js-based (e.g., node:20)"
          exit 1
        fi

        echo "Installing npm dependencies..."
        npm install --legacy-peer-deps || {
          echo "[ERROR] npm install failed"
          exit 1
        }

        echo "Checking if Vite is available..."
        if ! npx vite --version &> /dev/null; then
          echo "Installing Vite locally..."
          npm install --save-dev vite || {
            echo "[ERROR] Failed to install Vite"
            exit 1
          }
        fi

        echo "Running UI build..."
        npm run build || {
          echo "[ERROR] UI build failed"
          exit 1
        }

        echo "Build complete. Contents of dist/:"
        ls dist

    - script: &deploy_ui_to_s3
        |
        set -e
        echo "Deploying UI to S3..."
        UI_BUCKET_NAME="develop-service-workbench-website"
        echo "Current working directory: $(pwd)"
        echo "Directory tree:"
        find .
        # cd Web
        if [ ! -d "dist" ]; then
          echo "[ERROR] dist/ folder not found"
          exit 1
        fi

        BRANCH_NAME=$(echo "$BITBUCKET_BRANCH" | tr '/' '-')
        echo "Branch name: $BRANCH_NAME"

        echo "Syncing contents to S3..."
        aws s3 sync dist/ "s3://${UI_BUCKET_NAME}/${BRANCH_NAME}-web/" --delete || {
          echo "[ERROR] S3 sync failed"
          exit 1
        }

        STACK_NAME="${BRANCH_NAME}-deployment" # or dynamically set based on branch
        REGION="us-east-1"

        echo "Fetching CloudFront Distribution ID from stack outputs..."
        CLOUDFRONT_DISTRIBUTION_ID=$(aws cloudformation describe-stacks \
          --stack-name "$STACK_NAME" \
          --region "$REGION" \
          --query "Stacks[0].Outputs[?OutputKey=='CloudfrontDistributionId'].OutputValue" \
          --output text)

        if [ -z "$CLOUDFRONT_DISTRIBUTION_ID" ]; then
          echo "[ERROR] Failed to fetch CloudFront Distribution ID from stack outputs"
          exit 1
        fi

        echo "Creating CloudFront invalidation..."
        aws cloudfront create-invalidation \
          --distribution-id "$CLOUDFRONT_DISTRIBUTION_ID" \
          --paths "/*" || {
            echo "[ERROR] CloudFront invalidation failed"
            exit 1
        }

        echo "UI successfully deployed and CloudFront cache invalidated."

    - script: &update_lambda_code
        |
        set -e

        if [ -z "$LAMBDA_NAME" ] || [ -z "$S3_KEY" ]; then
          echo "[ERROR] LAMBDA_NAME and S3_KEY are required"
          exit 1
        fi

        S3_BUCKET="service-workbench-artifacts"
        REGION="us-east-1"

        echo "Updating Lambda '$LAMBDA_NAME' using S3 object s3://${S3_BUCKET}/${S3_KEY}..."

        aws lambda update-function-code \
          --function-name "$LAMBDA_NAME" \
          --s3-bucket "$S3_BUCKET" \
          --s3-key "$S3_KEY" \
          --region "$REGION" || {
            echo "[ERROR] Failed to update Lambda function"
            exit 1
          }

        echo "Lambda '$LAMBDA_NAME' updated successfully using ZIP from S3."
        # set -e

        # if [ -z "$LAMBDA_NAME" ]; then
        #   echo "[ERROR] LAMBDA_NAME is required"
        #   exit 1
        # fi

        # S3_BUCKET="service-workbench-artifacts"
        # ZIP_PATH="/tmp/${LAMBDA_NAME}.zip"
        # BASE_DIR="Code"

        # echo "Listing contents of $BASE_DIR:"
        # ls -alR "$BASE_DIR"

        # echo "Searching for file named '${LAMBDA_NAME}.py' inside '$BASE_DIR'..."
        # MATCHING_FILES=$(find "$BASE_DIR" -type f -name "${LAMBDA_NAME}.py")

        # if [ -z "$MATCHING_FILES" ]; then
        #   echo "[ERROR] No file found named '${LAMBDA_NAME}.py' under $BASE_DIR"
        #   exit 1
        # fi

        # NUM_MATCHES=$(echo "$MATCHING_FILES" | wc -l)
        # if [ "$NUM_MATCHES" -gt 1 ]; then
        #   echo "[ERROR] Multiple files found named '${LAMBDA_NAME}.py':"
        #   echo "$MATCHING_FILES"
        #   exit 1
        # fi

        # FILE_PATH=$(echo "$MATCHING_FILES" | head -n1)

        # echo "Found Lambda file: $FILE_PATH"

        # # Copy and rename to a temp location as lambda_function.py
        # TEMP_FILE="/tmp/lambda_function.py"
        # cp "$FILE_PATH" "$TEMP_FILE"

        # echo "Creating zip with renamed file as lambda_function.py"
        # zip -j "$ZIP_PATH" "$TEMP_FILE" || {
        #   echo "[ERROR] Failed to create zip"
        #   exit 1
        # }

        # echo "Uploading to S3: s3://${S3_BUCKET}/lambda/${LAMBDA_NAME}.zip"
        # aws s3 cp "$ZIP_PATH" "s3://${S3_BUCKET}/lambda/${LAMBDA_NAME}.zip" || {
        #   echo "[ERROR] Failed to upload to S3"
        #   exit 1
        # }

        # echo "Updating Lambda: $LAMBDA_NAME"
        # aws lambda update-function-code \
        #   --function-name "$LAMBDA_NAME" \
        #   --zip-file "fileb://${ZIP_PATH}" || {
        #     echo "[ERROR] Lambda update failed"
        #     exit 1
        #   }

        # echo "Lambda '$LAMBDA_NAME' updated successfully with zip containing lambda_function.py"

    - script: &zip_and_upload_lambdas
        |
        set -e
        echo "Zipping and uploading lambda files under Code/Lambda to S3..."
        BASE_DIR="Code/Lambda"
        DEST_BUCKET="service-workbench-artifacts"
        LAMBDA_ZIP_DIR="lambda_zips"

        BRANCH_NAME=$(echo "$BITBUCKET_BRANCH" | tr '/' '-')

        mkdir -p "$LAMBDA_ZIP_DIR"
        trap "rm -rf $LAMBDA_ZIP_DIR" EXIT
        LAMBDA_VERSION=$(date -u +"%Y%m%dT%H%M%SZ")
        echo "Using Lambda version: $LAMBDA_VERSION"
        export LAMBDA_VERSION
        echo "$LAMBDA_VERSION" > .lambda_version

        for CATEGORY in "$BASE_DIR"/*; do
          if [ -d "$CATEGORY" ]; then
            CATEGORY_NAME=$(basename "$CATEGORY")
            echo "Cleaning up old lambda zips for: ${CATEGORY_NAME,,}"
            aws s3 rm "s3://${DEST_BUCKET}/" \
              --recursive \
              --exclude "*" \
              --include "lambda-*-*-${BRANCH_NAME}/${CATEGORY_NAME,,}/*.zip" || true

            S3_PREFIX="lambda-${LAMBDA_VERSION}-${BRANCH_NAME}/${CATEGORY_NAME,,}"
            # S3_PREFIX="lambda/${CATEGORY_NAME,,}"

            # Get all .py files in the category
            mapfile -t PY_FILES < <(find "$CATEGORY" -maxdepth 1 -type f -name "*.py")
            if [ ${#PY_FILES[@]} -eq 0 ]; then
              echo "No Python files found in $CATEGORY"
              continue
            fi
            if [ ${#PY_FILES[@]} -eq 1 ]; then
              FILE_PATH="${PY_FILES[0]}"
              FILE_NAME=$(basename "$FILE_PATH" .py)
              ZIP_NAME="${FILE_NAME}.zip"
              TEMP_DIR="${LAMBDA_ZIP_DIR}/temp_${FILE_NAME}"

              echo "Processing single file $FILE_PATH -> $ZIP_NAME"
              mkdir -p "$TEMP_DIR"
              cp "$FILE_PATH" "$TEMP_DIR/lambda_function.py"
            else
              ZIP_NAME="${CATEGORY_NAME}.zip"
              TEMP_DIR="${LAMBDA_ZIP_DIR}/temp_${CATEGORY_NAME}"

              echo "Processing multiple files in $CATEGORY_NAME -> $ZIP_NAME"
              mkdir -p "$TEMP_DIR"
              for FILE in "${PY_FILES[@]}"; do
                cp "$FILE" "$TEMP_DIR/"
              done
            fi

            ZIP_PATH="${LAMBDA_ZIP_DIR}/${ZIP_NAME}"

            (
              cd "$TEMP_DIR"
              zip -r "../${ZIP_NAME}" . > /dev/null
            )
            rm -rf "$TEMP_DIR"
            echo "Uploading ${ZIP_PATH} to s3://${DEST_BUCKET}/${S3_PREFIX}/${ZIP_NAME}"
            aws s3 cp "${ZIP_PATH}" "s3://${DEST_BUCKET}/${S3_PREFIX}/${ZIP_NAME}" || {
              echo "[ERROR] Failed to upload ${ZIP_PATH}"
              exit 1
            }
          fi
        done
        echo "All zips uploaded to S3 under lambda/<folder>/ structure."
    
    - script: &zip_and_upload_glue_scripts
        |
        set -e
        echo "Zipping and uploading Glue scripts under Code/Glue to S3..."
        BASE_DIR="Code/Glue"
        DEST_BUCKET="service-workbench-artifacts"

        BRANCH_NAME=$(echo "$BITBUCKET_BRANCH" | tr '/' '-')
        GLUE_VERSION=$(date -u +"%Y%m%dT%H%M%SZ")
        echo "Using Glue version: $GLUE_VERSION"
        export GLUE_VERSION
        echo "$GLUE_VERSION" > .glue_version

        for CATEGORY in "$BASE_DIR"/*; do
          if [ -d "$CATEGORY" ]; then
            CATEGORY_NAME=$(basename "$CATEGORY")
            echo "Cleaning up old Glue zips for: ${CATEGORY_NAME,,}"
<<<<<<< HEAD
            aws s3 rm "s3://${DEST_BUCKET}/" --recursive --exclude "*" --include "glue-*/${CATEGORY_NAME,,}/*" || true
=======
            aws s3 rm "s3://${DEST_BUCKET}/" --recursive --exclude "*" --include "glue-*/${CATEGORY_NAME,,}/*.py" || true
>>>>>>> 735e6959

            S3_PREFIX="glue-${GLUE_VERSION}/${CATEGORY_NAME,,}"

            # Get all relevant files in the category
            mapfile -t GLUE_FILES < <(find "$CATEGORY" -maxdepth 1 -type f -name "*.py" )
            if [ ${#GLUE_FILES[@]} -eq 0 ]; then
              echo "No Glue files found in $CATEGORY"
              continue
            fi
            
            echo "Uploading files from $CATEGORY_NAME to s3://${DEST_BUCKET}/${S3_PREFIX}/"
            for FILE in "${GLUE_FILES[@]}"; do
              FILE_NAME=$(basename "$FILE")
              echo "Uploading $FILE_NAME"
              aws s3 cp "$FILE" "s3://${DEST_BUCKET}/${S3_PREFIX}/${FILE_NAME}" || {
                echo "[ERROR] Failed to upload ${FILE}"
                exit 1
              }
            done
          fi
        done
        echo "All Glue files uploaded directly to S3 under glue/<folder>/ structure."

    - script: &zip_and_upload_layers
        |
        set -e
        echo "Zipping contents of Code/Layer into a 'python/' folder inside the zip..."

        BASE_DIR="Code/Layer"
        DEST_BUCKET="service-workbench-artifacts"
        LAYER_ZIP_DIR="layer_zips"
        ZIP_NAME="layer.zip"
        ZIP_PATH="${LAYER_ZIP_DIR}/${ZIP_NAME}"
        REGION="us-east-1"
        LAYER_NAME="ServiceWorkbenchLambdaLayer"

        mkdir -p "$LAYER_ZIP_DIR"
        # trap "rm -rf $LAYER_ZIP_DIR /tmp/layer_temp" EXIT

        TEMP_LAYER_DIR="/tmp/layer_temp"
        PYTHON_DIR="${TEMP_LAYER_DIR}/python"

        rm -rf "$TEMP_LAYER_DIR"
        mkdir -p "$PYTHON_DIR"

        echo "Copying all files and folders from $BASE_DIR to $PYTHON_DIR"
        cp -r "$BASE_DIR"/* "$PYTHON_DIR/"

        # Install dependencies from repo root-level requirements.txt (not copied into zip)
        if [ -f "requirements.txt" ]; then
          echo "Installing dependencies from root-level requirements.txt..."
          pip install --upgrade pip
          pip install -r requirements.txt -t "$PYTHON_DIR" || {
            echo "[ERROR] Failed to install requirements"
            exit 1
          }
        else
          echo "[WARN] No root-level requirements.txt found."
        fi

        echo "Creating layer zip at: $ZIP_PATH"
        (cd "$TEMP_LAYER_DIR" && zip -r "$OLDPWD/$ZIP_PATH" python)

        echo "Uploading to s3://${DEST_BUCKET}/layer/${ZIP_NAME}"
        aws s3 cp "$ZIP_PATH" "s3://${DEST_BUCKET}/layer/${ZIP_NAME}" || {
          echo "[ERROR] Upload to S3 failed"
          exit 1
        }

        echo "Publishing new Lambda Layer version..."
        PUBLISH_OUTPUT=$(aws lambda publish-layer-version \
          --layer-name "$LAYER_NAME" \
          --description "Updated layer from CI script" \
          --content S3Bucket="$DEST_BUCKET",S3Key="layer/${ZIP_NAME}" \
          --compatible-runtimes python3.8 python3.9 python3.10 \
          --region "$REGION") || {
            echo "[ERROR] Failed to publish layer"
            exit 1
          }

        NEW_LAYER_ARN=$(echo "$PUBLISH_OUTPUT" | jq -r '.LayerVersionArn')

        echo "Layer zip created and uploaded successfully — only includes 'python/' directory"

    - script: &update_branch_specific_lambdas
        |
        set -e
        echo "Updating Lambda functions for branch: $BITBUCKET_BRANCH"

        BRANCH_NAME=$(echo "$BITBUCKET_BRANCH" | tr '/' '-')
        REGION="us-east-1"

        echo "🔍 Listing Lambda functions for branch: $BRANCH_NAME"
        
        # Get all Lambda functions that start with the branch name
        FUNCTION_NAMES=$(aws lambda list-functions \
          --region "${REGION}" \
          --query "Functions[?starts_with(FunctionName, '${BRANCH_NAME}')].FunctionName" \
          --output text)

        if [ -z "$FUNCTION_NAMES" ]; then
          echo "No Lambda functions found for branch: $BRANCH_NAME"
          echo "Skipping Lambda updates."
          exit 0
        fi

        echo "Found Lambda functions for branch $BRANCH_NAME:"
        echo "$FUNCTION_NAMES" | tr '\t' '\n'

        # Update each Lambda function found for this branch
        for FUNCTION_NAME in $FUNCTION_NAMES; do
          echo "Attempting to update Lambda function: $FUNCTION_NAME"
          
          # Extract the base function name (remove branch prefix)
          BASE_FUNCTION_NAME=$(echo "$FUNCTION_NAME" | sed "s/^${BRANCH_NAME}-//")
          
          # Convert base function name to lowercase for S3 key
          BASE_FUNCTION_LOWER=$(echo "$BASE_FUNCTION_NAME" | tr '[:upper:]' '[:lower:]')
          
          # Look for zip file in S3 under lambda/<base_function_lowercase>/
          S3_BUCKET="service-workbench-artifacts"
          S3_PREFIX="lambda-${LambdaArtifactVersion}-${pPrefix}/${BASE_FUNCTION_LOWER}/"
          
          echo "Looking for zip files in S3 prefix: s3://${S3_BUCKET}/${S3_PREFIX}"
          
          # List all zip files in the specific folder
          ZIP_FILES=$(aws s3 ls "s3://${S3_BUCKET}/${S3_PREFIX}" --recursive | grep "\.zip$" | awk '{print $4}')
          
          if [ -z "$ZIP_FILES" ]; then
            echo "[WARN] No zip files found in s3://${S3_BUCKET}/${S3_PREFIX}"
            continue
          fi
          
          # Count number of zip files
          NUM_ZIPS=$(echo "$ZIP_FILES" | wc -l)
          
          if [ "$NUM_ZIPS" -eq 1 ]; then
            # Exactly one zip file found - use it
            ZIP_KEY=$(echo "$ZIP_FILES" | head -n1)
            echo "Found single zip file: $ZIP_KEY"
            
            echo "Updating Lambda function $FUNCTION_NAME with S3 key: $ZIP_KEY"
            aws lambda update-function-code \
              --function-name "$FUNCTION_NAME" \
              --s3-bucket "${S3_BUCKET}" \
              --s3-key "${ZIP_KEY}" \
              --region "${REGION}" || {
                echo "[WARN] Failed to update Lambda function: $FUNCTION_NAME"
                continue
              }
            echo "Successfully updated Lambda function: $FUNCTION_NAME"
          elif [ "$NUM_ZIPS" -gt 1 ]; then
            echo "[WARN] Multiple zip files found for $FUNCTION_NAME:"
            echo "$ZIP_FILES"
            echo "Skipping update - please ensure only one zip file exists per function"
          else
            echo "[WARN] No zip files found for Lambda function: $FUNCTION_NAME"
          fi
        done

        echo "Completed Lambda function updates for branch: $BRANCH_NAME"

    - script: &update_selected_lambdas_with_layer
        |
        set -e
        echo "Updating selected Lambda functions with new Layer version..."

        # Config
        DEST_BUCKET="service-workbench-artifacts"
        LAYER_NAME="layer.zip"
        REGION="us-east-1"

        # Upload layer zip 
        # echo "Uploading layer zip to S3..."
        # aws s3 cp "layer_zips/${LAYER_NAME}" "s3://${DEST_BUCKET}/layer/${LAYER_NAME}"

        echo "Publishing new Lambda Layer version..."
        PUBLISH_OUTPUT=$(aws lambda publish-layer-version \
          --layer-name "ServiceWorkbenchLambdaLayer" \
          --description "Auto-published by Bitbucket Pipeline" \
          --content S3Bucket="${DEST_BUCKET}",S3Key="layer/${LAYER_NAME}" \
          --compatible-runtimes python3.12 python3.13 \
          --region "${REGION}" \
          --output json)

        NEW_LAYER_ARN=$(echo "$PUBLISH_OUTPUT" | jq -r '.LayerVersionArn')

        if [ -z "$NEW_LAYER_ARN" ]; then
          echo "[ERROR] Failed to publish new layer version."
          exit 1
        fi

        echo "New Layer Version ARN: $NEW_LAYER_ARN"

        # List of Lambda functions to update
        # TARGET_FUNCTIONS=(
        #   "wb-abhishek-RolesLambdaFunction"
        # )

        echo "Listing all Lambda functions..."
        FUNCTION_NAMES=$(aws lambda list-functions \
          --region "${REGION}" \
          --query 'Functions[*].FunctionName' \
          --output text)
        
        BRANCH_NAME=$(echo "$BITBUCKET_BRANCH" | tr '/' '-' | xargs)
        echo "Filtering functions with prefix: $BRANCH_NAME"

        TARGET_FUNCTIONS=$(echo "$FUNCTION_NAMES" | tr '\t' '\n' | grep "^${BRANCH_NAME}" || true)

        if [ -z "$TARGET_FUNCTIONS" ]; then
          echo "[INFO] No matching Lambda functions found for prefix: $BRANCH_NAME"
          exit 0
        fi

        # for FN in "${TARGET_FUNCTIONS[@]}"; do
        # for FN in $FUNCTION_NAMES; do
        for FN in $TARGET_FUNCTIONS; do
          echo "Checking $FN"

          EXISTING_LAYERS=$(aws lambda get-function-configuration \
            --function-name "$FN" \
            --region "${REGION}" \
            --query 'Layers[*].Arn' \
            --output text)

          if echo "$EXISTING_LAYERS" | grep -q "ServiceWorkbenchLambdaLayer"; then
            echo "Updating $FN with new layer version..."

            # Remove old layer and add new version
            UPDATED_LAYERS=$(echo "$EXISTING_LAYERS" | grep -v "ServiceWorkbenchLambdaLayer"; echo "$NEW_LAYER_ARN")

            aws lambda update-function-configuration \
              --function-name "$FN" \
              --layers $UPDATED_LAYERS \
              --region "${REGION}" || {
                echo "[ERROR] Failed to update layers for $FN"
                exit 1
              }

            echo "Successfully updated $FN"
          else
            echo "⏭Skipping $FN — does not use ServiceWorkbenchLambdaLayer"
          fi
        done

        echo "All targeted Lambdas updated."


  steps:
    - step: &lint_and_validate
        name: Lint and Validate
        script:
          - echo "Starting linting and validation..."
          - *validate_python
          - *validate_yaml
          - echo "Linting and validation completed successfully."

    - step: &deploy
        name: Deploy Stack
        oidc: true
        script:
          - echo "Starting deployment process..."
          - *authenticate
          - *deploy_stack
        artifacts:
          - .lambda_version
          - .glue_version

    - step: &deploy_infra_stack
        name: Deploy Infrastructure
        oidc: true
        script:
          - echo "Starting infrastructure deployment..."
          - *authenticate
          - *deploy_infra

    - step: &build_and_deploy_ui
        name: Build and Deploy UI
        image: node:20
        oidc: true
        script:
          - apt-get update && apt-get install -y awscli
          - *authenticate
          - *build_ui
          - *deploy_ui_to_s3
    
    - step: &updating_lambda
        name: Update Lambda Function
        oidc: true
        script:
          - echo "Starting Lambda function update..."
          - *authenticate
          - *update_lambda_code

    - step: &zipping_and_uploading_layers
        name: Zip and Upload Layers
        oidc: true
        script:
          - echo "Zipping and uploading layer files..."
          - *authenticate
          - *zip_and_upload_layers
    
    - step: &zipping_and_uploading_lambdas
        name: Zip and Upload Lambdas
        oidc: true
        script:
          - echo "Zipping and uploading lambda files..."
          - *authenticate
          - *zip_and_upload_lambdas
        artifacts:
          - .lambda_version

    - step: &update_branch_lambdas
        name: Update Branch Lambda Functions
        oidc: true
        script:
          - echo "Updating Lambda functions for current branch..."
          - *authenticate
          - *update_branch_specific_lambdas
    
    - step: &update_cftemplates
        name: Upload CloudFormation Templates
        oidc: true
        script:
          - echo "Uploading CloudFormation templates to S3..."
          - *authenticate
          - *upload_cf_templates
    
    - step: &update_selected_lambdas_with_layer_step
        name: Update Selected Lambdas with Layer
        oidc: true
        script:
          - echo "Updating selected Lambda functions with new layer version..."
          - *authenticate
          - *update_selected_lambdas_with_layer
    
    - step: &zipping_and_uploading_glue
        name: Zip and Upload Glue Scripts
        oidc: true
        script:
          - echo "Zipping and uploading Glue scripts..."
          - *authenticate
          - *zip_and_upload_glue_scripts
<<<<<<< HEAD
=======
        artifacts:
          - .glue_version
>>>>>>> 735e6959

pipelines:
  branches:
    wb-mayank:
      - step: *lint_and_validate
      # - step: *zipping_and_uploading_layers
<<<<<<< HEAD
=======
      - step: *zipping_and_uploading_lambdas
      - step: *zipping_and_uploading_glue
>>>>>>> 735e6959
      - step: *update_cftemplates
      - step: *zipping_and_uploading_lambdas
      - step: *zipping_and_uploading_glue
      - step: *deploy
      - step: *update_selected_lambdas_with_layer_step
      - step: *build_and_deploy_ui

    wb-abhishek:
      - step: *lint_and_validate
      # - step: *zipping_and_uploading_layers
<<<<<<< HEAD
=======
      - step: *zipping_and_uploading_lambdas
      - step: *zipping_and_uploading_glue
>>>>>>> 735e6959
      - step: *update_cftemplates
      - step: *zipping_and_uploading_lambdas
      - step: *zipping_and_uploading_glue
      - step: *deploy
      - step: *update_selected_lambdas_with_layer_step
      - step: *build_and_deploy_ui
      
    wb-salma:
      - step: *lint_and_validate
      # - step: *zipping_and_uploading_layers
<<<<<<< HEAD
=======
      - step: *zipping_and_uploading_lambdas
      - step: *zipping_and_uploading_glue
>>>>>>> 735e6959
      - step: *update_cftemplates
      - step: *zipping_and_uploading_lambdas
      - step: *zipping_and_uploading_glue
      - step: *deploy
      - step: *update_selected_lambdas_with_layer_step
      - step: *build_and_deploy_ui

    wb-bhargav:
      - step: *lint_and_validate
      # - step: *zipping_and_uploading_layers
<<<<<<< HEAD
=======
      - step: *zipping_and_uploading_lambdas
      - step: *zipping_and_uploading_glue
>>>>>>> 735e6959
      - step: *update_cftemplates
      - step: *zipping_and_uploading_lambdas
      - step: *zipping_and_uploading_glue
      - step: *deploy
      - step: *update_selected_lambdas_with_layer_step
      - step: *build_and_deploy_ui

    wb-*:
      - step: *lint_and_validate

    develop:
      - step: *lint_and_validate
      # - step: *zipping_and_uploading_layers
<<<<<<< HEAD
=======
      - step: *zipping_and_uploading_lambdas
      - step: *zipping_and_uploading_glue
>>>>>>> 735e6959
      - step: *update_cftemplates
      - step: *zipping_and_uploading_lambdas
      - step: *zipping_and_uploading_glue
      - step: *deploy
      - step: *update_selected_lambdas_with_layer_step
      - step: *deploy_infra_stack
      - step: *build_and_deploy_ui

  custom:
    Infra-setup:
      - step:
          name: Manual Infra Deployment
          oidc: true
          script:
            - *authenticate
            - *deploy_infra

    UI-setup:
      - step:
          name: Manual UI Deployment
          image: node:20
          oidc: true
          script:
            - apt-get update && apt-get install -y awscli
            - *authenticate
            - *build_ui
            - *deploy_ui_to_s3

    Update-lambda:
      - variables:
          - name: LAMBDA_NAME
            default: "abc"
            required: true
            description: "Enter the AWS Lambda function name (e.g., lambda1)"
          
          - name: S3_KEY
            default: "lambda/user/users_handler.zip"
            required: true
            description: "S3 key for the Lambda ZIP file (e.g., lambda/user/users_handler.zip)"

      - step:
          name: Update Lambda Function (Manual)
          oidc: true
          script:
            - *authenticate
            - *zip_and_upload_lambdas
            - *update_lambda_code

    Zip-upload-and-update-lambdas:
      - step:
          name: Zip and Upload Lambdas (Manual)
          oidc: true
          script:
            - *authenticate
            - *zip_and_upload_lambdas

    Zip-and-upload-layers:
      - step:
          name: Zip and Upload Layers (Manual)
          oidc: true
          script:
            - *authenticate
            - *zip_and_upload_layers
    
    Update-layer-and-lambdas:
      - step:
          name: Publish Layer and Update Lambdas
          oidc: true
          script:
            - *authenticate
            - *zip_and_upload_layers
            - *update_selected_lambdas_with_layer<|MERGE_RESOLUTION|>--- conflicted
+++ resolved
@@ -462,11 +462,7 @@
           if [ -d "$CATEGORY" ]; then
             CATEGORY_NAME=$(basename "$CATEGORY")
             echo "Cleaning up old Glue zips for: ${CATEGORY_NAME,,}"
-<<<<<<< HEAD
-            aws s3 rm "s3://${DEST_BUCKET}/" --recursive --exclude "*" --include "glue-*/${CATEGORY_NAME,,}/*" || true
-=======
             aws s3 rm "s3://${DEST_BUCKET}/" --recursive --exclude "*" --include "glue-*/${CATEGORY_NAME,,}/*.py" || true
->>>>>>> 735e6959
 
             S3_PREFIX="glue-${GLUE_VERSION}/${CATEGORY_NAME,,}"
 
@@ -811,23 +807,17 @@
           - echo "Zipping and uploading Glue scripts..."
           - *authenticate
           - *zip_and_upload_glue_scripts
-<<<<<<< HEAD
-=======
         artifacts:
           - .glue_version
->>>>>>> 735e6959
 
 pipelines:
   branches:
     wb-mayank:
       - step: *lint_and_validate
       # - step: *zipping_and_uploading_layers
-<<<<<<< HEAD
-=======
+      - step: *update_cftemplates
       - step: *zipping_and_uploading_lambdas
       - step: *zipping_and_uploading_glue
->>>>>>> 735e6959
-      - step: *update_cftemplates
       - step: *zipping_and_uploading_lambdas
       - step: *zipping_and_uploading_glue
       - step: *deploy
@@ -837,11 +827,6 @@
     wb-abhishek:
       - step: *lint_and_validate
       # - step: *zipping_and_uploading_layers
-<<<<<<< HEAD
-=======
-      - step: *zipping_and_uploading_lambdas
-      - step: *zipping_and_uploading_glue
->>>>>>> 735e6959
       - step: *update_cftemplates
       - step: *zipping_and_uploading_lambdas
       - step: *zipping_and_uploading_glue
@@ -852,11 +837,6 @@
     wb-salma:
       - step: *lint_and_validate
       # - step: *zipping_and_uploading_layers
-<<<<<<< HEAD
-=======
-      - step: *zipping_and_uploading_lambdas
-      - step: *zipping_and_uploading_glue
->>>>>>> 735e6959
       - step: *update_cftemplates
       - step: *zipping_and_uploading_lambdas
       - step: *zipping_and_uploading_glue
@@ -867,11 +847,6 @@
     wb-bhargav:
       - step: *lint_and_validate
       # - step: *zipping_and_uploading_layers
-<<<<<<< HEAD
-=======
-      - step: *zipping_and_uploading_lambdas
-      - step: *zipping_and_uploading_glue
->>>>>>> 735e6959
       - step: *update_cftemplates
       - step: *zipping_and_uploading_lambdas
       - step: *zipping_and_uploading_glue
@@ -885,11 +860,6 @@
     develop:
       - step: *lint_and_validate
       # - step: *zipping_and_uploading_layers
-<<<<<<< HEAD
-=======
-      - step: *zipping_and_uploading_lambdas
-      - step: *zipping_and_uploading_glue
->>>>>>> 735e6959
       - step: *update_cftemplates
       - step: *zipping_and_uploading_lambdas
       - step: *zipping_and_uploading_glue
