--- conflicted
+++ resolved
@@ -87,13 +87,9 @@
             --template-file "$TEMPLATE_FILE" \
             --stack-name "$STACK_NAME" \
             --capabilities CAPABILITY_NAMED_IAM CAPABILITY_IAM \
-<<<<<<< HEAD
-            --parameter-overrides pPrefix="${BRANCH_NAME}" pRAGPrefix="${BRANCH_NAME//-/_}" LambdaArtifactVersion="${LAMBDA_VERSION}" DeploymentTrigger="$(date -u +%Y-%m-%dT%H:%M:%SZ)" \
-=======
             --parameter-overrides pPrefix="${BRANCH_NAME}" pRAGPrefix="${BRANCH_NAME//-/_}" DeploymentTrigger="$(date -u +%Y-%m-%dT%H:%M:%SZ)" LambdaArtifactVersion="${LAMBDA_VERSION}" \
             --s3-bucket "${S3_BUCKET}" \
             --s3-prefix "cf/${BRANCH_NAME}" \
->>>>>>> 51f28a6d
             --no-fail-on-empty-changeset || {
               echo "[ERROR] CloudFormation deployment failed"
               exit 1
@@ -396,10 +392,7 @@
 
 
             S3_PREFIX="lambda-${LAMBDA_VERSION}/${CATEGORY_NAME,,}"
-<<<<<<< HEAD
-=======
             # S3_PREFIX="lambda/${CATEGORY_NAME,,}"
->>>>>>> 51f28a6d
 
             # Get all .py files in the category
             mapfile -t PY_FILES < <(find "$CATEGORY" -maxdepth 1 -type f -name "*.py")
