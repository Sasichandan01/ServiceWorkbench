--- conflicted
+++ resolved
@@ -333,23 +333,6 @@
               FILE_PATH="${PY_FILES[0]}"
               FILE_NAME=$(basename "$FILE_PATH" .py)
               ZIP_NAME="${FILE_NAME}.zip"
-<<<<<<< HEAD
-            else
-              ZIP_NAME="${CATEGORY_NAME}.zip"
-            fi
-
-            ZIP_PATH="${LAMBDA_ZIP_DIR}/${ZIP_NAME}"
-            TEMP_DIR="${LAMBDA_ZIP_DIR}/temp_${CATEGORY_NAME}"
-            mkdir -p "$TEMP_DIR"
-
-            echo "Zipping files for $CATEGORY_NAME -> $ZIP_PATH"
-
-            # Copy and rename files appropriately
-            for FILE in "${PY_FILES[@]}"; do
-              BASE=$(basename "$FILE")
-              cp "$FILE" "$TEMP_DIR/$BASE"
-            done
-=======
               TEMP_DIR="${LAMBDA_ZIP_DIR}/temp_${FILE_NAME}"
 
               echo "Processing single file $FILE_PATH -> $ZIP_NAME"
@@ -367,16 +350,11 @@
             fi
 
             ZIP_PATH="${LAMBDA_ZIP_DIR}/${ZIP_NAME}"
->>>>>>> 1adde6bf
 
             (
               cd "$TEMP_DIR"
               zip -r "../${ZIP_NAME}" . > /dev/null
             )
-<<<<<<< HEAD
-
-=======
->>>>>>> 1adde6bf
             rm -rf "$TEMP_DIR"
 
             echo "Uploading ${ZIP_PATH} to s3://${DEST_BUCKET}/${S3_PREFIX}/${ZIP_NAME}"
@@ -388,11 +366,8 @@
         done
 
         echo "All zips uploaded to S3 under lambda/<folder>/ structure."
-<<<<<<< HEAD
-=======
-
-
->>>>>>> 1adde6bf
+
+
         # |
         # set -e
         # echo "Zipping and uploading lambda files under Code/Lambda to S3..."
