--- conflicted
+++ resolved
@@ -216,11 +216,7 @@
 
 pipelines:
   branches:
-<<<<<<< HEAD
-    wb-*:
-=======
     wb-mayank:
->>>>>>> f6d64a5c
       - step: *lint_and_validate
       - step: *deploy
 
