---
image: cloudwicklabs/bitbucketrunner:py312

definitions:
  scripts:
    - script: &validate_python
        |
        set -e
        echo "Running Python and YAML linting..."
        PY_FILES=$(find . -name "*.py")
        if [ -n "$PY_FILES" ]; then
          if ! command -v pylint &> /dev/null; then
            echo "Installing pylint..."
            pip install pylint || { echo "[ERROR] Failed to install pylint"; exit 1; }
          fi
          echo "${PY_FILES}" | xargs pylint --fail-under=7.0 || {
            echo "[ERROR] Pylint score too low or errors found"
            exit 1
          }
        else
          echo "No Python files found to lint."
        fi

    - script: &validate_yaml
        |
        set -e
        echo "Validating YAML files..."
        if ! command -v yamllint &> /dev/null; then
          echo "Installing yamllint..."
          pip install yamllint || { echo "[ERROR] Failed to install yamllint"; exit 1; }
        fi
        YAML_FILES=$(find . -name "*.yaml" -o -name "*.yml")
        if [ -n "$YAML_FILES" ]; then
          echo "${YAML_FILES}" | xargs yamllint || {
            echo "[ERROR] Yamllint validation failed"
            exit 1
          }
        else
          echo "No YAML files found to validate."
        fi

    - script: &authenticate
        |
        set -e
        echo "Setting up AWS OIDC authentication..."
        export AWS_REGION=us-east-1
        export AWS_ROLE_ARN=arn:aws:iam::043309350924:role/workbench-bitbucket-idp-role
        export AWS_WEB_IDENTITY_TOKEN_FILE=$(pwd)/web-identity-token
        echo "${BITBUCKET_STEP_OIDC_TOKEN}" > "$AWS_WEB_IDENTITY_TOKEN_FILE" || {
          echo "[ERROR] Failed to write OIDC token"
          exit 1
        }
        chmod 600 "$AWS_WEB_IDENTITY_TOKEN_FILE"
        trap "rm -f $AWS_WEB_IDENTITY_TOKEN_FILE" EXIT

    - script: &deploy_stack
        |
        set -e
        COMMIT_MSG=$(git log -1 --pretty=%B)
        echo "Latest commit message: ${COMMIT_MSG}"

        if echo "${COMMIT_MSG}" | grep -q "\[DEPLOY\]"; then
          echo "DEPLOY keyword found in commit. Proceeding..."
          BRANCH_NAME=$(echo "$BITBUCKET_BRANCH" | tr '/' '-')
          STACK_NAME="${BRANCH_NAME}-deployment"

          if [ ! -f "Templates/Resources/deploy.yaml" ]; then
            echo "[ERROR] Templates/Resources/deploy.yaml not found"
            exit 1
          fi

          chmod +x Scripts/swagger-replacement.sh
          ./Scripts/swagger-replacement.sh "${BRANCH_NAME}"


          aws cloudformation deploy \
            --template-file Templates/Resources/deploy.yaml \
            --stack-name "$STACK_NAME" \
            --capabilities CAPABILITY_NAMED_IAM CAPABILITY_IAM \
            --parameter-overrides pPrefix="${BRANCH_NAME}" \
            --no-fail-on-empty-changeset || {
              echo "[ERROR] CloudFormation deployment failed"
              exit 1
            }

          echo "Waiting for stack creation..."
          aws cloudformation wait stack-create-complete --stack-name "$STACK_NAME"
          # if ! aws cloudformation wait stack-update-complete --stack-name "$STACK_NAME"; then
          #   aws cloudformation wait stack-create-complete --stack-name "$STACK_NAME" || {
          #     echo "[ERROR] Stack creation or update failed"
          #     exit 1
          #   }
          # fi
          echo "API deployment completed successfully."
        else
          echo "Skipping deployment: No DEPLOY keyword in commit message."
        fi

    - script: &deploy_infra
        |
        set -e
        BRANCH_NAME=$(echo "$BITBUCKET_BRANCH" | tr '/' '-')
        echo "Branch name: $BRANCH_NAME"

        if [ "$BRANCH_NAME" != "develop" ]; then
          echo "[ERROR] Infra deployment only allowed from 'develop' branch"
          exit 1
        fi

        if [ ! -f "Templates/Resources/infra.yaml" ]; then
          echo "[ERROR] Templates/Resources/infra.yaml not found"
          exit 1
        fi

        STACK_NAME="${BRANCH_NAME}-infra"
        echo "Deploying infrastructure stack: $STACK_NAME"

        aws cloudformation deploy \
          --template-file Templates/Resources/infra.yaml \
          --stack-name "$STACK_NAME" \
          --capabilities CAPABILITY_NAMED_IAM \
          --parameter-overrides pApplicationPrefix="${BRANCH_NAME}" || {
            echo "[ERROR] Infra deployment failed"
            exit 1
<<<<<<< HEAD
=======
          }

    - script: &build_ui
        |
        set -e
        echo "Building UI from Web directory..."
        cd Web

        STACK_NAME="develop-infra"
        REGION="us-east-1"

        echo "Fetching Cognito values from stack: $STACK_NAME..."

        USER_POOL_ID=$(aws cloudformation describe-stacks \
          --stack-name "$STACK_NAME" \
          --region "$REGION" \
          --query "Stacks[0].Outputs[?OutputKey=='CognitoUserPoolId'].OutputValue" \
          --output text)

        CLIENT_ID=$(aws cloudformation describe-stacks \
          --stack-name "$STACK_NAME" \
          --region "$REGION" \
          --query "Stacks[0].Outputs[?OutputKey=='CognitoAppClientId'].OutputValue" \
          --output text)

        REGION_VALUE=$(aws cloudformation describe-stacks \
          --stack-name "$STACK_NAME" \
          --region "$REGION" \
          --query "Stacks[0].Outputs[?OutputKey=='CognitoRegion'].OutputValue" \
          --output text)

        echo "Creating .env file with Cognito values..."
        cat > .env <<EOF
        VITE_COGNITO_USER_POOL_ID="${USER_POOL_ID}"
        VITE_COGNITO_CLIENT_ID="${CLIENT_ID}"
        VITE_COGNITO_REGION="${REGION_VALUE}"
        EOF

        if ! command -v npm &> /dev/null; then
          echo "[ERROR] npm not found. Ensure the step image is Node.js-based (e.g., node:20)"
          exit 1
        fi

        echo "Installing npm dependencies..."
        npm install --legacy-peer-deps || {
          echo "[ERROR] npm install failed"
          exit 1
        }

        echo "Checking if Vite is available..."
        if ! npx vite --version &> /dev/null; then
          echo "Installing Vite locally..."
          npm install --save-dev vite || {
            echo "[ERROR] Failed to install Vite"
            exit 1
>>>>>>> ddbb8f58
          }
        fi

        echo "Running UI build..."
        npm run build || {
          echo "[ERROR] UI build failed"
          exit 1
        }

        echo "Build complete. Contents of dist/:"
        ls dist

    - script: &deploy_ui_to_s3
        |
        set -e
        echo "Deploying UI to S3..."
        UI_BUCKET_NAME="develop-service-workbench-artifacts"
        echo "Current working directory: $(pwd)"
        echo "Directory tree:"
        find .
        # cd Web
        if [ ! -d "dist" ]; then
          echo "[ERROR] dist/ folder not found"
          exit 1
        fi

        echo "Syncing contents to S3..."
        aws s3 sync dist/ "s3://${UI_BUCKET_NAME}/web/" --delete || {
          echo "[ERROR] S3 sync failed"
          exit 1
        }


        STACK_NAME="develop-infra" # or dynamically set based on branch
        REGION="us-east-1"

        echo "Fetching CloudFront Distribution ID from stack outputs..."
        CLOUDFRONT_DISTRIBUTION_ID=$(aws cloudformation describe-stacks \
          --stack-name "$STACK_NAME" \
          --region "$REGION" \
          --query "Stacks[0].Outputs[?OutputKey=='CloudfrontDistributionId'].OutputValue" \
          --output text)

        if [ -z "$CLOUDFRONT_DISTRIBUTION_ID" ]; then
          echo "[ERROR] Failed to fetch CloudFront Distribution ID from stack outputs"
          exit 1
        fi

        echo "Creating CloudFront invalidation..."
        aws cloudfront create-invalidation \
          --distribution-id "$CLOUDFRONT_DISTRIBUTION_ID" \
          --paths "/*" || {
            echo "[ERROR] CloudFront invalidation failed"
            exit 1
        }

        echo "UI successfully deployed and CloudFront cache invalidated."

    - script: &build_ui
        |
        set -e
        echo "Building UI from Web directory..."
        cd Web

        STACK_NAME="develop-infra"
        REGION="us-east-1"

        echo "Fetching Cognito values from stack: $STACK_NAME..."

        USER_POOL_ID=$(aws cloudformation describe-stacks \
          --stack-name "$STACK_NAME" \
          --region "$REGION" \
          --query "Stacks[0].Outputs[?OutputKey=='CognitoUserPoolId'].OutputValue" \
          --output text)

        CLIENT_ID=$(aws cloudformation describe-stacks \
          --stack-name "$STACK_NAME" \
          --region "$REGION" \
          --query "Stacks[0].Outputs[?OutputKey=='CognitoAppClientId'].OutputValue" \
          --output text)

        REGION_VALUE=$(aws cloudformation describe-stacks \
          --stack-name "$STACK_NAME" \
          --region "$REGION" \
          --query "Stacks[0].Outputs[?OutputKey=='CognitoRegion'].OutputValue" \
          --output text)

        echo "Creating .env file with Cognito values..."
        cat > .env <<EOF
        VITE_COGNITO_USER_POOL_ID="${USER_POOL_ID}"
        VITE_COGNITO_CLIENT_ID="${CLIENT_ID}"
        VITE_COGNITO_REGION="${REGION_VALUE}"
        EOF

        if ! command -v npm &> /dev/null; then
          echo "[ERROR] npm not found. Ensure the step image is Node.js-based (e.g., node:20)"
          exit 1
        fi

        echo "Installing npm dependencies..."
        npm install --legacy-peer-deps || {
          echo "[ERROR] npm install failed"
          exit 1
        }

        echo "Checking if Vite is available..."
        if ! npx vite --version &> /dev/null; then
          echo "Installing Vite locally..."
          npm install --save-dev vite || {
            echo "[ERROR] Failed to install Vite"
            exit 1
          }
        fi

        echo "Running UI build..."
        npm run build || {
          echo "[ERROR] UI build failed"
          exit 1
        }

        echo "Build complete. Contents of dist/:"
        ls dist

    - script: &deploy_ui_to_s3
        |
        set -e
        echo "Deploying UI to S3..."
        UI_BUCKET_NAME="develop-service-workbench-artifacts"
        echo "Current working directory: $(pwd)"
        echo "Directory tree:"
        find .
        # cd Web
        if [ ! -d "dist" ]; then
          echo "[ERROR] dist/ folder not found"
          exit 1
        fi

        echo "Syncing contents to S3..."
        aws s3 sync dist/ "s3://${UI_BUCKET_NAME}/web/" --delete || {
          echo "[ERROR] S3 sync failed"
          exit 1
        }


        STACK_NAME="develop-infra" # or dynamically set based on branch
        REGION="us-east-1"

        echo "Fetching CloudFront Distribution ID from stack outputs..."
        CLOUDFRONT_DISTRIBUTION_ID=$(aws cloudformation describe-stacks \
          --stack-name "$STACK_NAME" \
          --region "$REGION" \
          --query "Stacks[0].Outputs[?OutputKey=='CloudfrontDistributionId'].OutputValue" \
          --output text)

        if [ -z "$CLOUDFRONT_DISTRIBUTION_ID" ]; then
          echo "[ERROR] Failed to fetch CloudFront Distribution ID from stack outputs"
          exit 1
        fi

        echo "Creating CloudFront invalidation..."
        aws cloudfront create-invalidation \
          --distribution-id "$CLOUDFRONT_DISTRIBUTION_ID" \
          --paths "/*" || {
            echo "[ERROR] CloudFront invalidation failed"
            exit 1
        }

        echo "UI successfully deployed and CloudFront cache invalidated."

    - script: &update_lambda_code
        |
        set -e

        if [ -z "$LAMBDA_NAME" ]; then
          echo "[ERROR] LAMBDA_NAME is required"
          exit 1
        fi

        S3_BUCKET="develop-service-workbench-artifacts"
        ZIP_PATH="/tmp/${LAMBDA_NAME}.zip"
        BASE_DIR="Code"

        echo "Listing contents of $BASE_DIR:"
        ls -alR "$BASE_DIR"

        echo "Searching for file named '${LAMBDA_NAME}.py' inside '$BASE_DIR'..."
        MATCHING_FILES=$(find "$BASE_DIR" -type f -name "${LAMBDA_NAME}.py")

        if [ -z "$MATCHING_FILES" ]; then
          echo "[ERROR] No file found named '${LAMBDA_NAME}.py' under $BASE_DIR"
          exit 1
        fi

        NUM_MATCHES=$(echo "$MATCHING_FILES" | wc -l)
        if [ "$NUM_MATCHES" -gt 1 ]; then
          echo "[ERROR] Multiple files found named '${LAMBDA_NAME}.py':"
          echo "$MATCHING_FILES"
          exit 1
        fi

        FILE_PATH=$(echo "$MATCHING_FILES" | head -n1)

        echo "Found Lambda file: $FILE_PATH"

        # Copy and rename to a temp location as lambda_function.py
        TEMP_FILE="/tmp/lambda_function.py"
        cp "$FILE_PATH" "$TEMP_FILE"

        echo "Creating zip with renamed file as lambda_function.py"
        zip -j "$ZIP_PATH" "$TEMP_FILE" || {
          echo "[ERROR] Failed to create zip"
          exit 1
        }

        echo "Uploading to S3: s3://${S3_BUCKET}/lambdas/${LAMBDA_NAME}.zip"
        aws s3 cp "$ZIP_PATH" "s3://${S3_BUCKET}/lambdas/${LAMBDA_NAME}.zip" || {
          echo "[ERROR] Failed to upload to S3"
          exit 1
        }

        echo "Updating Lambda: $LAMBDA_NAME"
        aws lambda update-function-code \
          --function-name "$LAMBDA_NAME" \
          --zip-file "fileb://${ZIP_PATH}" || {
            echo "[ERROR] Lambda update failed"
            exit 1
          }

        echo "Lambda '$LAMBDA_NAME' updated successfully with zip containing lambda_function.py"



    - script: &zip_and_upload_lambdas
        |
        set -e
        echo "Zipping and uploading lambda files to S3..."

        LAMBDA_SRC_DIR="Code"
        DEST_BUCKET="develop-service-workbench-artifacts"

        LAMBDA_ZIP_DIR="lambda_zips"
        mkdir -p "$LAMBDA_ZIP_DIR"
        trap "rm -rf $LAMBDA_ZIP_DIR" EXIT

        find "$LAMBDA_SRC_DIR" -type f -name "*.py" | while read -r py_file; do
          LAMBDA_NAME=$(basename "$py_file" .py)
          ZIP_PATH="lambda_zips/${LAMBDA_NAME}.zip"

          echo "Zipping $py_file as $ZIP_PATH"
          zip -j "$ZIP_PATH" "$py_file"

          echo "Uploading $ZIP_PATH to s3://${DEST_BUCKET}/lambdas/"
          aws s3 cp "$ZIP_PATH" "s3://${DEST_BUCKET}/lambdas/${LAMBDA_NAME}.zip" || {
            echo "[ERROR] Failed to upload $ZIP_PATH"
            exit 1
          }
        done

        echo "All lambda zips uploaded to S3."


  steps:
    - step: &lint_and_validate
        name: Lint and Validate
        script:
          - echo "Starting linting and validation..."
          - *validate_python
          - *validate_yaml
          - echo "Linting and validation completed successfully."

    - step: &deploy
        name: Deploy Stack
        oidc: true
        script:
          - echo "Starting deployment process..."
          - *authenticate
          - *deploy_stack

    - step: &deploy_infra_stack
        name: Deploy Infrastructure
        oidc: true
        script:
          - echo "Starting infrastructure deployment..."
          - *authenticate
          - *deploy_infra

    - step: &build_and_deploy_ui
        name: Build and Deploy UI
        image: node:20
        oidc: true
        script:
          - apt-get update && apt-get install -y awscli
          - *authenticate
          - *build_ui
          - *deploy_ui_to_s3
<<<<<<< HEAD
    
    - step: &updating_lambda
        name: Update Lambda Function
        oidc: true
        script:
          - echo "Starting Lambda function update..."
          - *authenticate
          - *update_lambda_code
    
    - step: &zipping_and_uploading_lambdas
        name: Zip and Upload Lambdas
        oidc: true
        script:
          - echo "Zipping and uploading lambda files..."
          - *zip_and_upload_lambdas
=======
>>>>>>> ddbb8f58

pipelines:
  branches:
    wb-mayank:
      - step: *lint_and_validate
      - step: *deploy
      - step: *zipping_and_uploading_lambdas

    wb-abhishek:
      - step: *lint_and_validate
      - step: *deploy

    wb-salma:
      - step: *lint_and_validate
      - step: *deploy

    wb-bhargav:
      - step: *lint_and_validate
      - step: *deploy

    wb-init:
      - step: *lint_and_validate
      - step: *deploy

    wb-*:
      - step: *lint_and_validate

    develop:
      - step: *lint_and_validate
      - step: *deploy_infra_stack
      - step: *deploy

  custom:
    Infra-setup:
      - step:
          name: Manual Infra Deployment
          oidc: true
          script:
            - *authenticate
            - *deploy_infra

    UI-setup:
      - step:
          name: Manual UI Deployment
          image: node:20
          oidc: true
          script:
            - apt-get update && apt-get install -y awscli
            - *authenticate
            - *build_ui
            - *deploy_ui_to_s3
<<<<<<< HEAD

    Update-lambda:
      - variables:
          - name: LAMBDA_NAME
            default: "abc"
            required: true
            description: "Enter the AWS Lambda function name (e.g., lambda1)"
      - step:
          name: Update Lambda Function (Manual)
          oidc: true
          script:
            - *authenticate
            - *update_lambda_code

    Zip-and-upload-lambdas:
      - step:
          name: Zip and Upload Lambdas (Manual)
          oidc: true
          script:
            - *authenticate
            - *zip_and_upload_lambdas
=======
    
    # update-lambda:
    #   - step:
    #       name: Update Lambda Function (Manual)
    #       oidc: true
    #       script:
    #         - echo "Running manual Lambda function update on branch: ${BITBUCKET_BRANCH}"
    #         - *authenticate
    #         - **lambda_update
>>>>>>> ddbb8f58
<|MERGE_RESOLUTION|>--- conflicted
+++ resolved
@@ -71,8 +71,7 @@
 
           chmod +x Scripts/swagger-replacement.sh
           ./Scripts/swagger-replacement.sh "${BRANCH_NAME}"
-
-
+          
           aws cloudformation deploy \
             --template-file Templates/Resources/deploy.yaml \
             --stack-name "$STACK_NAME" \
@@ -122,8 +121,6 @@
           --parameter-overrides pApplicationPrefix="${BRANCH_NAME}" || {
             echo "[ERROR] Infra deployment failed"
             exit 1
-<<<<<<< HEAD
-=======
           }
 
     - script: &build_ui
@@ -179,7 +176,6 @@
           npm install --save-dev vite || {
             echo "[ERROR] Failed to install Vite"
             exit 1
->>>>>>> ddbb8f58
           }
         fi
 
@@ -238,117 +234,6 @@
 
         echo "UI successfully deployed and CloudFront cache invalidated."
 
-    - script: &build_ui
-        |
-        set -e
-        echo "Building UI from Web directory..."
-        cd Web
-
-        STACK_NAME="develop-infra"
-        REGION="us-east-1"
-
-        echo "Fetching Cognito values from stack: $STACK_NAME..."
-
-        USER_POOL_ID=$(aws cloudformation describe-stacks \
-          --stack-name "$STACK_NAME" \
-          --region "$REGION" \
-          --query "Stacks[0].Outputs[?OutputKey=='CognitoUserPoolId'].OutputValue" \
-          --output text)
-
-        CLIENT_ID=$(aws cloudformation describe-stacks \
-          --stack-name "$STACK_NAME" \
-          --region "$REGION" \
-          --query "Stacks[0].Outputs[?OutputKey=='CognitoAppClientId'].OutputValue" \
-          --output text)
-
-        REGION_VALUE=$(aws cloudformation describe-stacks \
-          --stack-name "$STACK_NAME" \
-          --region "$REGION" \
-          --query "Stacks[0].Outputs[?OutputKey=='CognitoRegion'].OutputValue" \
-          --output text)
-
-        echo "Creating .env file with Cognito values..."
-        cat > .env <<EOF
-        VITE_COGNITO_USER_POOL_ID="${USER_POOL_ID}"
-        VITE_COGNITO_CLIENT_ID="${CLIENT_ID}"
-        VITE_COGNITO_REGION="${REGION_VALUE}"
-        EOF
-
-        if ! command -v npm &> /dev/null; then
-          echo "[ERROR] npm not found. Ensure the step image is Node.js-based (e.g., node:20)"
-          exit 1
-        fi
-
-        echo "Installing npm dependencies..."
-        npm install --legacy-peer-deps || {
-          echo "[ERROR] npm install failed"
-          exit 1
-        }
-
-        echo "Checking if Vite is available..."
-        if ! npx vite --version &> /dev/null; then
-          echo "Installing Vite locally..."
-          npm install --save-dev vite || {
-            echo "[ERROR] Failed to install Vite"
-            exit 1
-          }
-        fi
-
-        echo "Running UI build..."
-        npm run build || {
-          echo "[ERROR] UI build failed"
-          exit 1
-        }
-
-        echo "Build complete. Contents of dist/:"
-        ls dist
-
-    - script: &deploy_ui_to_s3
-        |
-        set -e
-        echo "Deploying UI to S3..."
-        UI_BUCKET_NAME="develop-service-workbench-artifacts"
-        echo "Current working directory: $(pwd)"
-        echo "Directory tree:"
-        find .
-        # cd Web
-        if [ ! -d "dist" ]; then
-          echo "[ERROR] dist/ folder not found"
-          exit 1
-        fi
-
-        echo "Syncing contents to S3..."
-        aws s3 sync dist/ "s3://${UI_BUCKET_NAME}/web/" --delete || {
-          echo "[ERROR] S3 sync failed"
-          exit 1
-        }
-
-
-        STACK_NAME="develop-infra" # or dynamically set based on branch
-        REGION="us-east-1"
-
-        echo "Fetching CloudFront Distribution ID from stack outputs..."
-        CLOUDFRONT_DISTRIBUTION_ID=$(aws cloudformation describe-stacks \
-          --stack-name "$STACK_NAME" \
-          --region "$REGION" \
-          --query "Stacks[0].Outputs[?OutputKey=='CloudfrontDistributionId'].OutputValue" \
-          --output text)
-
-        if [ -z "$CLOUDFRONT_DISTRIBUTION_ID" ]; then
-          echo "[ERROR] Failed to fetch CloudFront Distribution ID from stack outputs"
-          exit 1
-        fi
-
-        echo "Creating CloudFront invalidation..."
-        aws cloudfront create-invalidation \
-          --distribution-id "$CLOUDFRONT_DISTRIBUTION_ID" \
-          --paths "/*" || {
-            echo "[ERROR] CloudFront invalidation failed"
-            exit 1
-        }
-
-        echo "UI successfully deployed and CloudFront cache invalidated."
-
     - script: &update_lambda_code
         |
         set -e
@@ -475,7 +360,6 @@
           - *authenticate
           - *build_ui
           - *deploy_ui_to_s3
-<<<<<<< HEAD
     
     - step: &updating_lambda
         name: Update Lambda Function
@@ -491,8 +375,6 @@
         script:
           - echo "Zipping and uploading lambda files..."
           - *zip_and_upload_lambdas
-=======
->>>>>>> ddbb8f58
 
 pipelines:
   branches:
@@ -544,7 +426,6 @@
             - *authenticate
             - *build_ui
             - *deploy_ui_to_s3
-<<<<<<< HEAD
 
     Update-lambda:
       - variables:
@@ -565,15 +446,4 @@
           oidc: true
           script:
             - *authenticate
-            - *zip_and_upload_lambdas
-=======
-    
-    # update-lambda:
-    #   - step:
-    #       name: Update Lambda Function (Manual)
-    #       oidc: true
-    #       script:
-    #         - echo "Running manual Lambda function update on branch: ${BITBUCKET_BRANCH}"
-    #         - *authenticate
-    #         - **lambda_update
->>>>>>> ddbb8f58
+            - *zip_and_upload_lambdas